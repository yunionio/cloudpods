--- conflicted
+++ resolved
@@ -26,10 +26,7 @@
 	"yunion.io/x/pkg/utils"
 
 	"yunion.io/x/onecloud/pkg/cloudprovider"
-<<<<<<< HEAD
-=======
 	"yunion.io/x/onecloud/pkg/httperrors"
->>>>>>> 7c4c3060
 	"yunion.io/x/onecloud/pkg/multicloud"
 	"yunion.io/x/onecloud/pkg/util/httputils"
 )
@@ -171,11 +168,7 @@
 	} else if utils.IsInStringArray(secgrouprule.Protocol, []string{"1", "icmp"}) {
 		rule.Protocol = secrules.PROTO_ICMP
 	} else {
-<<<<<<< HEAD
-		return rules, fmt.Errorf("unsupport protocol: %s", secgrouprule.Protocol)
-=======
 		return rules, errors.Wrap(httperrors.ErrUnsupportedProtocol, secgrouprule.Protocol)
->>>>>>> 7c4c3060
 	}
 	if secgrouprule.Direction == "egress" {
 		rule.Direction = secrules.DIR_OUT
