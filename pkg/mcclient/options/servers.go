package options

import (
	"fmt"
	"io/ioutil"
	"strings"

	"yunion.io/x/jsonutils"
)

type ServerListOptions struct {
	Zone          string `help:"Zone ID or Name"`
	Wire          string `help:"Wire ID or Name"`
	Network       string `help:"Network ID or Name"`
	Disk          string `help:"Disk ID or Name"`
	Host          string `help:"Host ID or Name"`
	Baremetal     *bool  `help:"Show baremetal servers"`
	Gpu           *bool  `help:"Show gpu servers"`
	Secgroup      string `help:"Secgroup ID or Name"`
	AdminSecgroup string `help:"AdminSecgroup ID or Name"`
	Hypervisor    string `help:"Show server of hypervisor" choices:"kvm|esxi|container|baremetal|aliyun|azure|aws"`
	Manager       string `help:"Show servers imported from manager"`
	Region        string `help:"Show servers in cloudregion"`
	WithEip       *bool  `help:"Show Servers with EIP"`
	WithoutEip    *bool  `help:"Show Servers without EIP"`

	BaseListOptions
}

type ServerIdOptions struct {
	ID string `help:"ID or name of the server" json:"-"`
}

type ServerLoginInfoOptions struct {
	ID  string `help:"ID or name of the server" json:"-"`
	Key string `help:"File name of private key, if password is encrypted by key"`
}

type ServerIdsOptions struct {
	ID []string `help:"ID of servers to operate" metavar:"SERVER" json:"-"`
}

type ServerShowOptions struct {
	ID       string `help:"ID or name of the server" json:"-"`
	WithMeta *bool  `help:"With meta data"`
}

type ServerDeployInfo struct {
	Action  string
	Path    string
	Content string
}

func ParseServerDeployInfo(info string) (*ServerDeployInfo, error) {
	sdi := &ServerDeployInfo{}
	colon := strings.IndexByte(info, ':')
	if colon <= 0 {
		return nil, fmt.Errorf("malformed deploy info: %s", info)
	}
	if info[0] == '+' {
		sdi.Action = "append"
		sdi.Path = info[1:colon]
	} else {
		sdi.Action = "create"
		sdi.Path = info[:colon]
	}
	nameOrContent := info[colon+1:]
	data, err := ioutil.ReadFile(nameOrContent)
	if err != nil {
		sdi.Content = nameOrContent
	} else {
		sdi.Content = string(data)
	}
	return sdi, nil
}

func ParseServerDeployInfoList(list []string) (*jsonutils.JSONDict, error) {
	params := jsonutils.NewDict()
	for i, info := range list {
		ret, err := ParseServerDeployInfo(info)
		if err != nil {
			return nil, err
		}
		params.Set(fmt.Sprintf("deploy.%d.action", i), jsonutils.NewString(ret.Action))
		params.Set(fmt.Sprintf("deploy.%d.path", i), jsonutils.NewString(ret.Path))
		params.Set(fmt.Sprintf("deploy.%d.content", i), jsonutils.NewString(ret.Content))
	}
	return params, nil
}

type ServerCreateOptions struct {
	ScheduleOptions
	NAME             string   `help:"Name of server"`
	MEM              string   `help:"Memory size" metavar:"MEMORY" json:"vmem_size"`
	Disk             []string `help:"Disk descriptions" nargs:"+"`
	Net              []string `help:"Network descriptions" metavar:"NETWORK"`
	IsolatedDevice   []string `help:"Isolated device model or ID" metavar:"ISOLATED_DEVICE"`
	Keypair          string   `help:"SSH Keypair"`
	Password         string   `help:"Default user password"`
	Iso              string   `help:"ISO image ID" metavar:"IMAGE_ID" json:"cdrom"`
	Ncpu             *int     `help:"#CPU cores of VM server, default 1" default:"1" metavar:"<SERVER_CPU_COUNT>" json:"vcpu_count"`
	Vga              string   `help:"VGA driver" choices:"std|vmware|cirrus|qxl"`
	Vdi              string   `help:"VDI protocool" choices:"vnc|spice"`
	Bios             string   `help:"BIOS" choices:"BIOS|UEFI"`
	Desc             string   `help:"Description" metavar:"<DESCRIPTION>" json:"description"`
	Boot             string   `help:"Boot device" metavar:"<BOOT_DEVICE>" choices:"disk|cdrom" json:"-"`
	NoAccountInit    *bool    `help:"Not reset account password"`
	AllowDelete      *bool    `help:"Unlock server to allow deleting" json:"-"`
	ShutdownBehavior string   `help:"Behavior after VM server shutdown, stop or terminate server" metavar:"<SHUTDOWN_BEHAVIOR>" choices:"stop|terminate"`
	AutoStart        *bool    `help:"Auto start server after it is created"`
<<<<<<< HEAD
=======
	Backup           *bool    `help:"Create server with backup server" json:"backup"`
	BackupHost       string   `help:"Perfered host where virtual backup server should be created" json:"prefer_backup_host"`
>>>>>>> eface15b
	Deploy           []string `help:"Specify deploy files in virtual server file system" json:"-"`
	Group            []string `help:"Group of virtual server"`
	Project          string   `help:"'Owner project ID or Name" json:"tenant"`
	User             string   `help:"Owner user ID or Name"`
	System           *bool    `help:"Create a system VM, sysadmin ONLY option" json:"is_system"`
	TaskNotify       *bool    `help:"Setup task notify" json:"-"`
	Count            *int     `help:"Create multiple simultaneously" default:"1" json:"-"`
	DryRun           *bool    `help:"Dry run to test scheduler" json:"-"`
	RaidConfig       []string `help:"Baremetal raid config" json:"-"`
	UserDataFile     string   `help:"user_data file path" json:"-"`
}

func (opts *ServerCreateOptions) Params() (*jsonutils.JSONDict, error) {
	schedParams, err := opts.ScheduleOptions.Params()
	if err != nil {
		return nil, err
	}

	params, err := optionsStructToParams(opts)
	if err != nil {
		return nil, err
	}
	params.Update(schedParams)

	{
		deployParams, err := ParseServerDeployInfoList(opts.Deploy)
		if err != nil {
			return nil, err
		}
		params.Update(deployParams)
	}

	if len(opts.Boot) > 0 {
		if opts.Boot == "disk" {
			params.Set("boot_order", jsonutils.NewString("cdn"))
		} else {
			params.Set("boot_order", jsonutils.NewString("dcn"))
		}
	}

	if BoolV(opts.AllowDelete) {
		params.Set("disable_delete", jsonutils.JSONFalse)
	}

	if len(opts.RaidConfig) > 0 {
		if opts.Hypervisor != "baremetal" {
			return nil, fmt.Errorf("RaidConfig is applicable to baremetal ONLY")
		}
		for i, conf := range opts.RaidConfig {
			params.Set(fmt.Sprintf("baremetal_disk_config.%d", i), jsonutils.NewString(conf))
		}
	}

	if BoolV(opts.DryRun) {
		params.Set("suggestion", jsonutils.JSONTrue)
	}
	return params, nil
}

type ServerStopOptions struct {
	ID    []string `help:"ID or Name of server" json:"-"`
	Force *bool    `help:"Stop server forcefully" json:"is_force"`
}

type ServerUpdateOptions struct {
	ID               []string `help:"IDs or Names of servers to update" json:"-"`
	Name             string   `help:"New name to change"`
	Vmem             string   `help:"Memory size" json:"vmem_size"`
	Ncpu             *int     `help:"CPU count" json:"vcpu_count"`
	Vga              string   `help:"VGA driver" choices:"std|vmware|cirrus|qxl"`
	Vdi              string   `help:"VDI protocol" choices:"vnc|spice"`
	Bios             string   `help:"BIOS" choices:"BIOS|UEFI"`
	Desc             string   `help:"Description" json:"description"`
	Boot             string   `help:"Boot device" choices:"disk|cdrom"`
	Delete           string   `help:"Lock server to prevent from deleting" choices:"enable|disable" json:"-"`
	ShutdownBehavior string   `help:"Behavior after VM server shutdown, stop or terminate server" choices:"stop|terminate"`
}

func (opts *ServerUpdateOptions) Params() (*jsonutils.JSONDict, error) {
	params, err := optionsStructToParams(opts)
	if err != nil {
		return nil, err
	}

	if len(opts.Boot) > 0 {
		if opts.Boot == "disk" {
			params.Set("boot_order", jsonutils.NewString("cdn"))
		} else {
			params.Set("boot_order", jsonutils.NewString("dcn"))
		}
	}
	if len(opts.Delete) > 0 {
		if opts.Delete == "disable" {
			params.Set("disable_delete", jsonutils.JSONTrue)
		} else {
			params.Set("disable_delete", jsonutils.JSONFalse)
		}
	}
	return params, nil
}

type ServerDeleteOptions struct {
	ID                    []string `help:"ID of servers to operate" metavar:"SERVER" json:"-"`
	OverridePendingDelete *bool    `help:"Delete server directly instead of pending delete"`
}

type ServerDeployOptions struct {
	ID            string   `help:"ID or Name of server" json:"-"`
	Keypair       string   `help:"ssh Keypair used for login" json:"-"`
	DeleteKeypair *bool    `help:"Remove ssh Keypairs" json:"-"`
	Deploy        []string `help:"Specify deploy files in virtual server file system" json:"-"`
	ResetPassword *bool    `help:"Force reset password"`
	Password      string   `help:"Default user password"`
	AutoStart     *bool    `help:"Auto start server after deployed"`
}

func (opts *ServerDeployOptions) Params() (*jsonutils.JSONDict, error) {
	params, err := optionsStructToParams(opts)
	if err != nil {
		return nil, err
	}
	{
		deleteKeyPair := BoolV(opts.DeleteKeypair)
		if deleteKeyPair {
			params.Add(jsonutils.JSONTrue, "__delete_keypair__")
		} else if len(opts.Keypair) > 0 {
			params.Add(jsonutils.NewString(opts.Keypair), "keypair")
		}
	}
	{
		deployParams, err := ParseServerDeployInfoList(opts.Deploy)
		if err != nil {
			return nil, err
		}
		params.Update(deployParams)
	}
	return params, nil
}

type ServerSecGroupOptions struct {
	ID     string `help:"ID or Name of server" metavar:"Guest" json:"-"`
	Secgrp string `help:"ID of Security Group" metavar:"Security Group" positional:"true"`
}

type ServerSendKeyOptions struct {
	ID   string `help:"ID or Name of server" metavar:"Guest" json:"-"`
	KEYS string `help:"Special keys to send, eg. ctrl, alt, f12, shift, etc, separated by \"-\""`
	Hold *uint  `help:"Hold key for specified milliseconds" json:"duration"`
}

type ServerMonitorOptions struct {
	ID      string `help:"ID or Name of server" json:"-"`
	COMMAND string `help:"Qemu Monitor command to send"`
}

type ServerSaveImageOptions struct {
	ID        string `help:"ID or name of server" json:"-"`
	IMAGE     string `help:"Image name" json:"name"`
	Public    *bool  `help:"Make the image public available" json:"is_public"`
	Format    string `help:"image format" choices:"vmdk|qcow2"`
	Notes     string `help:"Notes about the image"`
	AutoStart *bool  `help:"Auto start server after image saved"`
}

type ServerRebuildRootOptions struct {
	ID            string `help:"Server to rebuild root" json:"-"`
	Image         string `help:"New root Image template ID" json:"image_id"`
	Keypair       string `help:"ssh Keypair used for login"`
	Password      string `help:"Default user password"`
	NoAccountInit *bool  `help:"Not reset account password"`
	AutoStart     *bool  `help:"Auto start server after it is created"`
}

type ServerChangeConfigOptions struct {
	ID   string   `help:"Server to rebuild root" json:"-"`
	Ncpu *int     `help:"New number of Virtual CPU cores" json:"vcpu_count"`
	Vmem string   `help:"New memory size" json:"vmem_size"`
	Disk []string `help:"Data disk description, from the 1st data disk to the last one, empty string if no change for this data disk"`
}

type ServerResetOptions struct {
	ID   []string `help:"ID of servers to operate" metavar:"SERVER" json:"-"`
	Hard *bool    `help:"Hard reset or not; default soft" json:"is_hard"`
}

type ServerRestartOptions struct {
	ID      []string `help:"ID of servers to operate" metavar:"SERVER" json:"-"`
	IsForce *bool    `help:"Force reset or not; default false" json:"is_force"`
}

type ServerMigrateOptions struct {
	ID         string `help:"ID of server" json:"-"`
	PreferHost string `help:"Server migration prefer host id or name" json:"prefer_host"`
	RescueMode *bool  `help:"Migrate server in rescue mode,
					  all disk must store in shared storage;
					  default false" json:"rescue_mode"`
}

type ServerLiveMigrateOptions struct {
	ID         string `help:"ID of server" json:"-"`
	PreferHost string `help:"Server migration prefer host id or name" json:"prefer_host"`
}<|MERGE_RESOLUTION|>--- conflicted
+++ resolved
@@ -108,11 +108,8 @@
 	AllowDelete      *bool    `help:"Unlock server to allow deleting" json:"-"`
 	ShutdownBehavior string   `help:"Behavior after VM server shutdown, stop or terminate server" metavar:"<SHUTDOWN_BEHAVIOR>" choices:"stop|terminate"`
 	AutoStart        *bool    `help:"Auto start server after it is created"`
-<<<<<<< HEAD
-=======
 	Backup           *bool    `help:"Create server with backup server" json:"backup"`
 	BackupHost       string   `help:"Perfered host where virtual backup server should be created" json:"prefer_backup_host"`
->>>>>>> eface15b
 	Deploy           []string `help:"Specify deploy files in virtual server file system" json:"-"`
 	Group            []string `help:"Group of virtual server"`
 	Project          string   `help:"'Owner project ID or Name" json:"tenant"`
