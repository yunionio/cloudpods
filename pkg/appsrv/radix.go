--- conflicted
+++ resolved
@@ -3,19 +3,9 @@
 import (
 	"fmt"
 	"strings"
-
 )
 
 type RadixNode struct {
-<<<<<<< HEAD
-	data       interface{}
-	fullPath   []string
-	next       []*RadixNode
-	parent     *RadixNode
-	matchNext  *RadixNode
-	// matchTable []string
-	segment    string
-=======
 	data      interface{}
 	fullPath  []string
 	next      []*RadixNode
@@ -23,7 +13,6 @@
 	matchNext *RadixNode
 	// matchTable []string
 	segment string
->>>>>>> 6a54305e
 }
 
 func NewRadix() *RadixNode {
@@ -169,11 +158,7 @@
 func (r *RadixNode) getAllFullPaths() [][]string {
 	if r.fullPath != nil {
 		return [][]string{r.fullPath}
-<<<<<<< HEAD
-	}else {
-=======
 	} else {
->>>>>>> 6a54305e
 		ret := make([][]string, 0)
 		for _, node := range r.next {
 			fp := node.getAllFullPaths()
