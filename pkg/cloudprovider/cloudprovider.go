package cloudprovider

import (
	"fmt"

	"errors"

	"yunion.io/x/jsonutils"
	"yunion.io/x/log"
)

var (
	ErrNoSuchProvder = errors.New("no such provider")
)

type ICloudProviderFactory interface {
	GetProvider(providerId, providerName, url, account, secret string) (ICloudProvider, error)
	GetId() string
	ValidateChangeBandwidth(instanceId string, bandwidth int64) error
}

type ICloudProvider interface {
	GetId() string
	GetName() string
	GetSysInfo() (jsonutils.JSONObject, error)
	GetVersion() string
	IsPublicCloud() bool
	IsOnPremiseInfrastructure() bool

	GetIRegions() []ICloudRegion
	GetIRegionById(id string) (ICloudRegion, error)

	GetOnPremiseIRegion() (ICloudRegion, error)

	// GetIHostById(id string) (ICloudHost, error)
	// GetIVpcById(id string) (ICloudVpc, error)
	// GetIStorageById(id string) (ICloudStorage, error)
	// GetIStoragecacheById(id string) (ICloudStoragecache, error)

	GetBalance() (float64, error)

	GetSubAccounts() ([]SSubAccount, error)
}

var providerTable map[string]ICloudProviderFactory

func init() {
	providerTable = make(map[string]ICloudProviderFactory)
}

func RegisterFactory(factory ICloudProviderFactory) {
	providerTable[factory.GetId()] = factory
}

func GetProviderDriver(provider string) (ICloudProviderFactory, error) {
<<<<<<< HEAD
	factory, ok := providerTable[provider]
	if ok {
		return factory, nil
	}
	log.Errorf("Provider %s not registerd", provider)
	return nil, fmt.Errorf("No such provider %s", provider)
}

func GetProvider(providerId, providerName, accessUrl, account, secret, provider string) (ICloudProvider, error) {
=======
>>>>>>> bfc71a40
	factory, ok := providerTable[provider]
	if ok {
		return factory, nil
	}
	log.Errorf("Provider %s not registerd", provider)
	return nil, fmt.Errorf("No such provider %s", provider)
}

func GetRegistedProviderIds() []string {
	providers := []string{}
	for id := range providerTable {
		providers = append(providers, id)
	}

	return providers
}

func GetProvider(providerId, providerName, accessUrl, account, secret, provider string) (ICloudProvider, error) {
	driver, err := GetProviderDriver(provider)
	if err != nil {
		return nil, err
	}
	return driver.GetProvider(providerId, providerName, accessUrl, account, secret)
}

func IsSupported(provider string) bool {
	_, ok := providerTable[provider]
	return ok
}

func IsValidCloudAccount(accessUrl, account, secret, provider string) error {
	factory, ok := providerTable[provider]
	if ok {
		_, err := factory.GetProvider("", "", accessUrl, account, secret)
		return err
	} else {
		return ErrNoSuchProvder
	}
}<|MERGE_RESOLUTION|>--- conflicted
+++ resolved
@@ -53,18 +53,6 @@
 }
 
 func GetProviderDriver(provider string) (ICloudProviderFactory, error) {
-<<<<<<< HEAD
-	factory, ok := providerTable[provider]
-	if ok {
-		return factory, nil
-	}
-	log.Errorf("Provider %s not registerd", provider)
-	return nil, fmt.Errorf("No such provider %s", provider)
-}
-
-func GetProvider(providerId, providerName, accessUrl, account, secret, provider string) (ICloudProvider, error) {
-=======
->>>>>>> bfc71a40
 	factory, ok := providerTable[provider]
 	if ok {
 		return factory, nil
