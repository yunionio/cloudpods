--- conflicted
+++ resolved
@@ -33,6 +33,7 @@
 	IsPublicCloud() bool
 	IsOnPremise() bool
 	IsSupportPrepaidResources() bool
+	NeedSyncSkuFromCloud() bool
 }
 
 type ICloudProvider interface {
@@ -40,11 +41,6 @@
 
 	GetSysInfo() (jsonutils.JSONObject, error)
 	GetVersion() string
-<<<<<<< HEAD
-=======
-	IsOnPremiseInfrastructure() bool
-	SyncSkuFromCloud() bool
->>>>>>> a4ce38c4
 
 	GetIRegions() []ICloudRegion
 	GetIRegionById(id string) (ICloudRegion, error)
