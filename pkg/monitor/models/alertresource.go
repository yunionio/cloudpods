// Copyright 2019 Yunion
//
// Licensed under the Apache License, Version 2.0 (the "License");
// you may not use this file except in compliance with the License.
// You may obtain a copy of the License at
//
//     http://www.apache.org/licenses/LICENSE-2.0
//
// Unless required by applicable law or agreed to in writing, software
// distributed under the License is distributed on an "AS IS" BASIS,
// WITHOUT WARRANTIES OR CONDITIONS OF ANY KIND, either express or implied.
// See the License for the specific language governing permissions and
// limitations under the License.

package models

import (
	"context"
	"fmt"
	"sync"

	"yunion.io/x/jsonutils"
	"yunion.io/x/log"
	"yunion.io/x/pkg/errors"
	"yunion.io/x/sqlchemy"

	"yunion.io/x/onecloud/pkg/apis"
	"yunion.io/x/onecloud/pkg/apis/monitor"
	"yunion.io/x/onecloud/pkg/cloudcommon/db"
	"yunion.io/x/onecloud/pkg/mcclient"
	"yunion.io/x/onecloud/pkg/mcclient/auth"
	"yunion.io/x/onecloud/pkg/mcclient/modules/identity"
	"yunion.io/x/onecloud/pkg/util/stringutils2"
)

var (
	alertResourceManager *SAlertResourceManager
	adminUsers           *sync.Map
)

func init() {
	// init singleton alertResourceManager
	GetAlertResourceManager()
}

func GetAlertResourceManager() *SAlertResourceManager {
	if alertResourceManager == nil {
		alertResourceManager = &SAlertResourceManager{
			SStandaloneResourceBaseManager: db.NewStandaloneResourceBaseManager(
				SAlertResource{},
				"alertresources_tbl",
				"alertresource",
				"alertresources",
			),
		}
		alertResourceManager.SetVirtualObject(alertResourceManager)
	}
	return alertResourceManager
}

type SAlertResourceManager struct {
	db.SStandaloneResourceBaseManager
}

// SAlertResource records alerting single resource, one resource has multi alerts
type SAlertResource struct {
	db.SStandaloneResourceBase
	Type string `charset:"ascii" width:"36" nullable:"false" create:"required" list:"user"`
}

func (m *SAlertResourceManager) ListItemFilter(
	ctx context.Context,
	q *sqlchemy.SQuery,
	userCred mcclient.TokenCredential,
	input monitor.AlertResourceListInput,
) (*sqlchemy.SQuery, error) {
	q, err := m.SStandaloneResourceBaseManager.ListItemFilter(ctx, q, userCred, input.StandaloneResourceListInput)
	if err != nil {
		return nil, err
	}
	if input.Type != "" {
		q = q.Equals("type", input.Type)
	}
	return q, nil
}

func (man *SAlertResourceManager) FetchCustomizeColumns(
	ctx context.Context,
	userCred mcclient.TokenCredential,
	query jsonutils.JSONObject,
	objs []interface{},
	fields stringutils2.SSortedStrings,
	isList bool,
) []monitor.AlertResourceDetails {
	rows := make([]monitor.AlertResourceDetails, len(objs))
	stdRows := man.SStandaloneResourceBaseManager.FetchCustomizeColumns(ctx, userCred, query, objs, fields, isList)
	for i := range rows {
		rows[i] = monitor.AlertResourceDetails{
			StandaloneResourceDetails: stdRows[i],
		}
		rows[i] = objs[i].(*SAlertResource).getDetails(rows[i])
	}
	return rows
}

func (m *SAlertResourceManager) ReconcileFromRecord(ctx context.Context, userCred mcclient.TokenCredential, ownerId mcclient.IIdentityProvider, record *SAlertRecord) error {
	matches, err := record.GetEvalData()
	if err != nil {
		return errors.Wrapf(err, "Get record %s eval data", record.GetId())
	}
	oldResources, err := m.getResourceFromAlertId(record.AlertId)
	if err != nil {
		return errors.Wrap(err, "ReconcileFromRecord getResourceFromAlertId error")
	}
	errs := make([]error, 0)
	for _, match := range matches {
		if err := m.reconcileFromRecordMatch(ctx, userCred, ownerId, record, match); err != nil {
			errs = append(errs, err)
		}
	}
	if len(errs) == 0 {
		delErrs := m.deleteOldResource(ctx, userCred, record, oldResources)
		if len(delErrs) != 0 {
			errs = append(errs, delErrs...)
		}
	}
	return errors.NewAggregate(errs)
}

func (m *SAlertResourceManager) deleteOldResource(ctx context.Context, userCred mcclient.TokenCredential,
	record *SAlertRecord, oldResources []SAlertResource) (errs []error) {
	matches, _ := record.GetEvalData()
	needDelResources := make([]SAlertResource, 0)
LoopRes:
	for _, oldResource := range oldResources {
		for _, match := range matches {
			resourceD, _ := GetAlertResourceDriver(match)
			if oldResource.Name == resourceD.GetUniqCond().Name {
				continue LoopRes
			}
		}
		needDelResources = append(needDelResources, oldResource)
	}
	for i, _ := range needDelResources {
		if err := needDelResources[i].DetachAlert(ctx, userCred, record.AlertId); err != nil {
			errs = append(errs, errors.Wrapf(err, "deleteOldResource remove resource %s alert %s",
				needDelResources[i].GetName(),
				record.AlertId))
		}
	}
	return
}

type AlertResourceUniqCond struct {
	Type monitor.AlertResourceType
	Name string
}

func (m *SAlertResourceManager) getResourceFromMatch(ctx context.Context, userCred mcclient.TokenCredential, drv IAlertResourceDriver, match monitor.EvalMatch) (*SAlertResource, error) {
	uniqCond := drv.GetUniqCond()
	if uniqCond == nil {
		return nil, errors.Errorf("alert resource driver %s get %#v uniq match condition is nil", drv.GetType(), match)
	}
	q := m.Query().Equals("type", uniqCond.Type).Equals("name", uniqCond.Name)
	objs := make([]SAlertResource, 0)
	if err := db.FetchModelObjects(m, q, &objs); err != nil {
		return nil, errors.Wrapf(err, "fetch alert resource by condition: %v", uniqCond)
	}
	if len(objs) == 0 {
		return nil, nil
	}
	if len(objs) > 2 {
		return nil, errors.Wrapf(sqlchemy.ErrDuplicateEntry, "duplicate resource match by %#v", uniqCond)
	}
	return &objs[0], nil
}

func (m *SAlertResourceManager) getResourceFromAlertId(alertId string) ([]SAlertResource, error) {
	searchResourceIdQuery := GetAlertResourceAlertManager().Query(GetAlertResourceAlertManager().GetMasterFieldName())
	searchResourceIdQuery = searchResourceIdQuery.Equals(GetAlertResourceAlertManager().GetSlaveFieldName(), alertId)
	query := m.Query().In("id", searchResourceIdQuery.SubQuery())
	objs := make([]SAlertResource, 0)
	if err := db.FetchModelObjects(m, query, &objs); err != nil {
		return nil, errors.Wrapf(err, "getResourceFromAlertId:%s error", alertId)
	}
	return objs, nil
}

func (m *SAlertResourceManager) reconcileFromRecordMatch(ctx context.Context, userCred mcclient.TokenCredential, ownerId mcclient.IIdentityProvider, record *SAlertRecord, match monitor.EvalMatch) error {
	drv, err := GetAlertResourceDriver(match)
	if err != nil {
		return errors.Wrap(err, "get resource driver by match")
	}
	res, err := m.getResourceFromMatch(ctx, userCred, drv, match)
	if err != nil {
		return errors.Wrap(err, "getResourceFromMatch")
	}
	recordState := record.GetState()
	if recordState == monitor.AlertStateOK {
		// remove matched resource's related alert record
		if res == nil {
			return nil
		}
		if err := res.DetachAlert(ctx, userCred, record.AlertId); err != nil {
			return errors.Wrapf(err, "remove resource %s alert %s", res.GetName(), record.AlertId)
		}
	} else if recordState == monitor.AlertStateAlerting {
		// create or update resource's related alert record
		if err := m.createOrUpdateFromRecord(ctx, userCred, ownerId, drv, record, match, res); err != nil {
			return errors.Wrap(err, "create or update record resource")
		}
	}
	return nil
}

func (m *SAlertResourceManager) createOrUpdateFromRecord(
	ctx context.Context,
	userCred mcclient.TokenCredential,
	ownerId mcclient.IIdentityProvider,
	drv IAlertResourceDriver,
	record *SAlertRecord,
	match monitor.EvalMatch,
	res *SAlertResource,
) error {
	if res == nil {
		return m.createFromRecord(ctx, userCred, ownerId, drv, record, match)
	} else {
		return res.updateFromRecord(ctx, userCred, drv, record, match)
	}
}

func (m *SAlertResourceManager) createFromRecord(
	ctx context.Context,
	userCred mcclient.TokenCredential,
	ownerId mcclient.IIdentityProvider,
	drv IAlertResourceDriver,
	record *SAlertRecord,
	match monitor.EvalMatch,
) error {
	uniqCond := drv.GetUniqCond()
	input := &monitor.AlertResourceCreateInput{
		StandaloneResourceCreateInput: apis.StandaloneResourceCreateInput{
			Name: uniqCond.Name,
		},
		Type: uniqCond.Type,
	}
	obj, err := db.DoCreate(m, ctx, userCred, nil, input.JSON(input), ownerId)
	if err != nil {
		return errors.Wrapf(err, "create alert resource by data %s", input.JSON(input))
	}
	if err := obj.(*SAlertResource).attachAlert(ctx, record, match); err != nil {
		return errors.Wrapf(err, "resource %s attch alert by matches %v", obj.GetName(), match)
	}
	return nil
}

func (res *SAlertResource) GetJointAlert(alertId string) (*SAlertResourceAlert, error) {
	jm := GetAlertResourceAlertManager()
	jObj, err := jm.GetJointAlert(res, alertId)
	if err != nil {
		return nil, errors.Wrapf(err, "get joint alert by alertId %s", alertId)
	}
	return jObj, nil
}

func (res *SAlertResource) isAttach2Alert(alertId string) (*SAlertResourceAlert, bool, error) {
	jobj, err := res.GetJointAlert(alertId)
	if err != nil {
		return nil, false, err
	}
	if jobj == nil {
		return nil, false, nil
	}
	return jobj, true, nil
}

func (res *SAlertResource) getJointAlerts() ([]SAlertResourceAlert, error) {
	jm := GetAlertResourceAlertManager()
	jObjs := make([]SAlertResourceAlert, 0)
	q := jm.Query().Equals(jm.GetMasterFieldName(), res.GetId())
	if err := db.FetchModelObjects(jm, q, &jObjs); err != nil {
		return nil, errors.Wrapf(err, "get resource %s joint alerts", res.GetName())
	}
	return jObjs, nil
}

func (res *SAlertResource) getAttachedAlerts() ([]SCommonAlert, error) {
	jm := GetAlertResourceAlertManager()
	alerts := make([]SCommonAlert, 0)
	q := CommonAlertManager.Query()
	sq := jm.Query("alert_id").Equals(jm.GetMasterFieldName(), res.GetId()).SubQuery()
	q = q.In("id", sq)
	if err := db.FetchModelObjects(CommonAlertManager, q, &alerts); err != nil {
		return nil, errors.Wrapf(err, "get resource %s attached alerts", res.GetName())
	}
	return alerts, nil
}

func (res *SAlertResource) updateFromRecord(ctx context.Context, userCred mcclient.TokenCredential,
	drv IAlertResourceDriver, record *SAlertRecord, match monitor.EvalMatch) error {
	jObj, err := res.GetJointAlert(record.AlertId)
	if err != nil {
		return errors.Wrapf(err, "get joint alert by id %s", record.AlertId)
	}
	if jObj == nil {
		if err := res.attachAlert(ctx, record, match); err != nil {
			return errors.Wrapf(err, "resource %s update from record %s attch alert by matches %v", res.GetName(), record.AlertId, match)
		}
	} else {
		if err := jObj.UpdateData(record, &match); err != nil {
			return errors.Wrapf(err, "update joint object by matches %v", match)
		}
		if _, err := db.Update(res, func() error {
			res.Type = string(drv.GetType())
			return nil
		}); err != nil {
			return err
		}
	}
	return nil
}

func (res *SAlertResource) attachAlert(ctx context.Context, record *SAlertRecord, match monitor.EvalMatch) error {
	_, attached, err := res.isAttach2Alert(record.AlertId)
	if err != nil {
		return errors.Wrap(err, "check isAttach2Alert")
	}
	if attached {
		return errors.Errorf("%s resource has attached to alert %s", res.GetName(), record.AlertId)
	}

	// create resource joint alert record into db
	jm := GetAlertResourceAlertManager()
	jObj, err := db.NewModelObject(jm)
	input := &monitor.AlertResourceAttachInput{
		AlertResourceId: res.GetId(),
		AlertId:         record.AlertId,
		AlertRecordId:   record.GetId(),
		Data:            match,
	}
	data := input.JSON(input)
	if err := data.Unmarshal(jObj); err != nil {
		return errors.Wrap(err, "unmarshal to resource joint alert")
	}
	jObj.(*SAlertResourceAlert).TriggerTime = record.CreatedAt
	if err := jm.TableSpec().Insert(ctx, jObj); err != nil {
		return errors.Wrap(err, "insert joint model")
	}
	return nil
}

func (res *SAlertResource) LogPrefix() string {
	return fmt.Sprintf("%s/%s/%s", res.GetId(), res.GetName(), res.Type)
}

func (res *SAlertResource) DetachAlert(ctx context.Context, userCred mcclient.TokenCredential, alertId string) error {
	log.Errorf("=====resource %s detach alert %s", res.GetName(), alertId)
	jObj, attached, err := res.isAttach2Alert(alertId)
	if err != nil {
		return errors.Wrap(err, "check isAttach2Alert")
	}
	if !attached {
		return nil
	}
	if err := jObj.Detach(ctx, userCred); err != nil {
		return errors.Wrap(err, "detach joint alert")
	}
	count, err := res.getAttachedAlertCount()
	if err != nil {
		return errors.Wrap(err, "getAttachedAlertCount when detachAlert")
	}
	if count == 0 {
		if err := res.SStandaloneResourceBase.Delete(ctx, userCred); err != nil {
			return errors.Wrapf(err, "delete alert resource %s when no alert attached", res.LogPrefix())
		}
		log.Infof("alert resource %s deleted when no alert attached", res.LogPrefix())
	}
	return nil
}

func (res *SAlertResource) GetType() monitor.AlertResourceType {
	return monitor.AlertResourceType(res.Type)
}

func (res *SAlertResource) getAttachedAlertCount() (int, error) {
	alerts, err := res.getAttachedAlerts()
	if err != nil {
		return 0, errors.Wrap(err, "getAttachedAlerts")
	}
	return len(alerts), nil
}

func (res *SAlertResource) getDetails(input monitor.AlertResourceDetails) monitor.AlertResourceDetails {
	jointAlerts, err := res.getJointAlerts()
	if err != nil {
		log.Errorf("get %s resource joint alerts error: %v", res.GetName(), err)
	} else {
		input.Count = len(jointAlerts)
	}
	tags := make(map[string]string, 0)
	for _, jObj := range jointAlerts {
		data, err := jObj.GetData()
		if err != nil {
			log.Errorf("get resource %s joint object data error: %v", res.LogPrefix(), err)
			continue
		}
		for k, v := range data.Tags {
			tags[k] = v
		}
	}
	input.Tags = tags
	return input
}

func (res *SAlertResource) CustomizeDelete(
	ctx context.Context, userCred mcclient.TokenCredential,
	query jsonutils.JSONObject, data jsonutils.JSONObject) error {
	if err := res.SStandaloneResourceBase.CustomizeDelete(ctx, userCred, query, data); err != nil {
		return errors.Wrap(err, "SStandaloneResourceBase.CustomizeDelete")
	}
	alerts, err := res.getJointAlerts()
	if err != nil {
		return errors.Wrap(err, "getJointAlerts when customize delete")
	}
	for _, alert := range alerts {
		if err := alert.Detach(ctx, userCred); err != nil {
			return errors.Wrap(err, "detach joint alert")
		}
	}
	return nil
}

<<<<<<< HEAD
//func (manager *SAlertResourceManager) NotifyAlertResourceCount(ctx context.Context) error {
//	log.Errorln("exec NotifyAlertResourceCount func")
//	cn, err := manager.getResourceCount()
//	if err != nil {
//		return err
//	}
//	alertResourceCount := resourceCount{
//		AlertResourceCount: cn,
//	}
//	if adminUsers == nil {
//		manager.GetAdminRoleUsers(ctx, nil, true)
//	}
//	adminUsersTmp := *adminUsers
//	ids := make([]string, 0)
//	adminUsersTmp.Range(func(key, value interface{}) bool {
//		ids = append(ids, key.(string))
//		return true
//	})
//	if len(ids) == 0 {
//		return fmt.Errorf("no find users in receivers has admin role")
//	}
//	//manager.sendWebsocketInfo(ids, alertResourceCount)
//	return nil
//}
=======
/*func (manager *SAlertResourceManager) NotifyAlertResourceCount(ctx context.Context) error {
	log.Errorln("exec NotifyAlertResourceCount func")
	cn, err := manager.getResourceCount()
	if err != nil {
		return err
	}
	alertResourceCount := resourceCount{
		AlertResourceCount: cn,
	}
	if adminUsers == nil {
		manager.GetAdminRoleUsers(ctx, nil, true)
	}
	adminUsersTmp := *adminUsers
	ids := make([]string, 0)
	adminUsersTmp.Range(func(key, value interface{}) bool {
		ids = append(ids, key.(string))
		return true
	})
	if len(ids) == 0 {
		return fmt.Errorf("no find users in receivers has admin role")
	}
	//if len(ids) != 0 {
	//	notifyclient.RawNotifyWithCtx(ctx, ids, false, npk.NotifyByWebConsole, npk.NotifyPriorityCritical,
	//		"alertResourceCount", jsonutils.Marshal(&alertResourceCount))
	//	return nil
	//} else {
	//	return fmt.Errorf("no find users in receivers has admin role")
	//}
	// manager.sendWebsocketInfo(ids, alertResourceCount)
	return nil
}*/
>>>>>>> 049b0043

type resourceCount struct {
	AlertResourceCount int `json:"alert_resource_count"`
}

func (manager *SAlertResourceManager) getResourceCount() (int, error) {
	query := manager.Query("id")
	cn, err := query.CountWithError()
	if err != nil {
		return cn, errors.Wrap(err, "SAlertResourceManager get resource count error")
	}

	return cn, nil
}

func (manager *SAlertResourceManager) GetAdminRoleUsers(ctx context.Context, userCred mcclient.TokenCredential,
	isStart bool) {
	if adminUsers == nil {
		adminUsers = new(sync.Map)
	}
	offset := 0
	query := jsonutils.NewDict()
	session := auth.GetAdminSession(ctx, "", "")
	rid, err := identity.RolesV3.GetId(session, "admin", jsonutils.NewDict())
	if err != nil {
		errors.Errorf("get role id error:%v", err)
		return
	}
	query.Add(jsonutils.NewString(rid), "role", "id")
	for {
		query.Set("offset", jsonutils.NewInt(int64(offset)))
		result, err := identity.RoleAssignments.List(session, query)
		if err != nil {
			errors.Errorf("get admin role list error:%v", err)
			return
		}
		for _, roleAssign := range result.Data {
			userId, err := roleAssign.GetString("user", "id")
			if err != nil {
				log.Errorf("roleAssign:%v", roleAssign)
				continue
			}
			//_, err = .NotifyReceiver.GetById(session, userId, jsonutils.NewDict())
			//if err != nil {
			//	log.Errorf("Recipients GetById err:%v", err)
			//	continue
			//}
			adminUsers.Store(userId, roleAssign)
		}
		offset = result.Offset + len(result.Data)
		if offset >= result.Total {
			break
		}
	}
}

<<<<<<< HEAD
/*func (manager *SAlertResourceManager) sendWebsocketInfo(uids []string, alertResourceCount resourceCount) {
=======
/*
func (manager *SAlertResourceManager) sendWebsocketInfo(uids []string, alertResourceCount resourceCount) {
>>>>>>> 049b0043
	session := auth.GetAdminSession(context.Background(), "", "")
	params := jsonutils.NewDict()
	params.Set("obj_type", jsonutils.NewString("monitor"))
	params.Set("obj_id", jsonutils.NewString(""))
	params.Set("obj_name", jsonutils.NewString(""))
	params.Set("success", jsonutils.JSONTrue)
	params.Set("action", jsonutils.NewString("alertResourceCount"))
	params.Set("ignore_alert", jsonutils.JSONTrue)
	params.Set("notes", jsonutils.NewString(fmt.Sprintf("priority=%s; content=%s", string(notify.NotifyPriorityCritical),
		jsonutils.Marshal(&alertResourceCount).String())))
	for _, uid := range uids {
		params.Set("user_id", jsonutils.NewString(uid))
		params.Set("user", jsonutils.NewString(uid))
		_, err := websocket.Websockets.Create(session, params)
		if err != nil {
			log.Errorf("websocket send info err:%v", err)
		}
	}
<<<<<<< HEAD
}*/
=======
}
*/
>>>>>>> 049b0043
<|MERGE_RESOLUTION|>--- conflicted
+++ resolved
@@ -430,32 +430,6 @@
 	return nil
 }
 
-<<<<<<< HEAD
-//func (manager *SAlertResourceManager) NotifyAlertResourceCount(ctx context.Context) error {
-//	log.Errorln("exec NotifyAlertResourceCount func")
-//	cn, err := manager.getResourceCount()
-//	if err != nil {
-//		return err
-//	}
-//	alertResourceCount := resourceCount{
-//		AlertResourceCount: cn,
-//	}
-//	if adminUsers == nil {
-//		manager.GetAdminRoleUsers(ctx, nil, true)
-//	}
-//	adminUsersTmp := *adminUsers
-//	ids := make([]string, 0)
-//	adminUsersTmp.Range(func(key, value interface{}) bool {
-//		ids = append(ids, key.(string))
-//		return true
-//	})
-//	if len(ids) == 0 {
-//		return fmt.Errorf("no find users in receivers has admin role")
-//	}
-//	//manager.sendWebsocketInfo(ids, alertResourceCount)
-//	return nil
-//}
-=======
 /*func (manager *SAlertResourceManager) NotifyAlertResourceCount(ctx context.Context) error {
 	log.Errorln("exec NotifyAlertResourceCount func")
 	cn, err := manager.getResourceCount()
@@ -487,7 +461,6 @@
 	// manager.sendWebsocketInfo(ids, alertResourceCount)
 	return nil
 }*/
->>>>>>> 049b0043
 
 type resourceCount struct {
 	AlertResourceCount int `json:"alert_resource_count"`
@@ -544,12 +517,8 @@
 	}
 }
 
-<<<<<<< HEAD
-/*func (manager *SAlertResourceManager) sendWebsocketInfo(uids []string, alertResourceCount resourceCount) {
-=======
 /*
 func (manager *SAlertResourceManager) sendWebsocketInfo(uids []string, alertResourceCount resourceCount) {
->>>>>>> 049b0043
 	session := auth.GetAdminSession(context.Background(), "", "")
 	params := jsonutils.NewDict()
 	params.Set("obj_type", jsonutils.NewString("monitor"))
@@ -568,9 +537,4 @@
 			log.Errorf("websocket send info err:%v", err)
 		}
 	}
-<<<<<<< HEAD
-}*/
-=======
-}
-*/
->>>>>>> 049b0043
+}*/