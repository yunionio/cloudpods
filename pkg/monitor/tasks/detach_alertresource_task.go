--- conflicted
+++ resolved
@@ -45,18 +45,10 @@
 		self.taskFail(ctx, alert, msg)
 		return
 	}
-<<<<<<< HEAD
-	var err error
-	//err := models.GetAlertResourceManager().NotifyAlertResourceCount(ctx)
-	//if err != nil {
-	//	log.Errorf("DetachAlertResourceTask NotifyAlertResourceCount error:%v", err)
-	//}
-=======
 	// err := models.GetAlertResourceManager().NotifyAlertResourceCount(ctx)
 	// if err != nil {
 	// 	log.Errorf("DetachAlertResourceTask NotifyAlertResourceCount error:%v", err)
 	// }
->>>>>>> 049b0043
 	// detach MonitorResourceJoint when alert disabel
 	err := models.MonitorResourceAlertManager.DetachJoint(ctx, self.GetUserCred(),
 		monitor.MonitorResourceJointListInput{AlertId: alert.GetId()})
