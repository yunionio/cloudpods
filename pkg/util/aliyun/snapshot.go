package aliyun

import (
	"fmt"

	"yunion.io/x/jsonutils"
	"yunion.io/x/log"
	"yunion.io/x/onecloud/pkg/cloudprovider"
	"yunion.io/x/onecloud/pkg/compute/models"
)

type SnapshotStatusType string

const (
	SnapshotStatusAccomplished SnapshotStatusType = "accomplished"
	SnapshotStatusProgress     SnapshotStatusType = "progressing"
	SnapshotStatusFailed       SnapshotStatusType = "failed"

	SnapshotTypeSystem string = "System"
	SnapshotTypeData   string = "Data"
)

type SSnapshot struct {
	region *SRegion

	Progress       string
	SnapshotId     string
	SnapshotName   string
	SourceDiskId   string
	SourceDiskSize int32
	SourceDiskType string
	Status         SnapshotStatusType
	Usage          string
}

func (self *SSnapshot) GetId() string {
	return self.SnapshotId
}

func (self *SSnapshot) GetName() string {
	return self.SnapshotName
}

func (self *SSnapshot) GetStatus() string {
	if self.Status == SnapshotStatusAccomplished {
		return models.SNAPSHOT_READY
	} else if self.Status == SnapshotStatusProgress {
		return models.SNAPSHOT_CREATING
	} else { // if self.Status == SnapshotStatusFailed
		return models.SNAPSHOT_FAILED
	}
}

func (self *SSnapshot) GetSize() int32 {
	return self.SourceDiskSize
}

func (self *SSnapshot) GetDiskId() string {
	return self.SourceDiskId
}

func (self *SSnapshot) GetDiskType() string {
	if self.SourceDiskType == SnapshotTypeSystem {
		return models.DISK_TYPE_SYS
	} else if self.SourceDiskType == SnapshotTypeData {
		return models.DISK_TYPE_DATA
	} else {
		return ""
	}
}

func (self *SSnapshot) Refresh() error {
	if snapshots, total, err := self.region.GetSnapshots("", "", "", []string{self.SnapshotId}, 0, 1); err != nil {
		return err
	} else if total != 1 {
		return cloudprovider.ErrNotFound
	} else if err := jsonutils.Update(self, snapshots[0]); err != nil {
		return err
	}
	return nil
}

func (self *SSnapshot) GetGlobalId() string {
	return fmt.Sprintf("%s", self.SnapshotId)
}

func (self *SSnapshot) IsEmulated() bool {
	return false
}

func (self *SRegion) GetISnapshots() ([]cloudprovider.ICloudSnapshot, error) {
	snapshots, total, err := self.GetSnapshots("", "", "", []string{}, 0, 50)
	if err != nil {
		return nil, err
	}
	for len(snapshots) < total {
		var parts []SSnapshot
		parts, total, err = self.GetSnapshots("", "", "", []string{}, len(snapshots), 50)
		if err != nil {
			return nil, err
		}
		snapshots = append(snapshots, parts...)
	}
	ret := make([]cloudprovider.ICloudSnapshot, len(snapshots))
	for i := 0; i < len(snapshots); i += 1 {
		ret[i] = &snapshots[i]
	}
	return ret, nil
}

func (self *SSnapshot) Delete() error {
	if self.region == nil {
		return fmt.Errorf("not init region for snapshot %s", self.SnapshotId)
	}
	return self.region.DeleteSnapshot(self.SnapshotId)
}

func (self *SSnapshot) GetMetadata() *jsonutils.JSONDict {
	return nil
}

func (self *SRegion) GetSnapshots(instanceId string, diskId string, snapshotName string, snapshotIds []string, offset int, limit int) ([]SSnapshot, int, error) {
	if limit > 50 || limit <= 0 {
		limit = 50
	}
	params := make(map[string]string)
	params["RegionId"] = self.RegionId
	params["PageSize"] = fmt.Sprintf("%d", limit)
	params["PageNumber"] = fmt.Sprintf("%d", (offset/limit)+1)

	if len(instanceId) > 0 {
		params["InstanceId"] = instanceId
	}
	if len(diskId) > 0 {
		params["diskId"] = diskId
	}
	if len(snapshotName) > 0 {
		params["SnapshotName"] = snapshotName
	}
	if snapshotIds != nil && len(snapshotIds) > 0 {
		params["SnapshotIds"] = jsonutils.Marshal(snapshotIds).String()
	}

	body, err := self.ecsRequest("DescribeSnapshots", params)
	if err != nil {
		log.Errorf("GetSnapshots fail %s", err)
		return nil, 0, err
	}

	snapshots := make([]SSnapshot, 0)
	if err := body.Unmarshal(&snapshots, "Snapshots", "Snapshot"); err != nil {
		log.Errorf("Unmarshal snapshot details fail %s", err)
		return nil, 0, err
	}
	total, _ := body.Int("TotalCount")
	for i := 0; i < len(snapshots); i += 1 {
		snapshots[i].region = self
	}
	return snapshots, int(total), nil
}

func (self *SRegion) GetISnapshotById(snapshotId string) (cloudprovider.ICloudSnapshot, error) {
	snapshots, total, err := self.GetSnapshots("", "", "", []string{snapshotId}, 0, 1)
	if err != nil {
		return nil, err
	}
	if total == 0 {
		return nil, cloudprovider.ErrNotFound
	} else if total > 1 {
		return nil, cloudprovider.ErrDuplicateId
	}
<<<<<<< HEAD
}

func (self *SRegion) DeleteSnapshot(snapshotId string) error {
	params := make(map[string]string)
	params["SnapshotId"] = snapshotId
	_, err := self.ecsRequest("DeleteSnapshot", params)
	return err
=======
	return &snapshots[0], nil
>>>>>>> d267f92e
}<|MERGE_RESOLUTION|>--- conflicted
+++ resolved
@@ -169,7 +169,7 @@
 	} else if total > 1 {
 		return nil, cloudprovider.ErrDuplicateId
 	}
-<<<<<<< HEAD
+	return &snapshots[0], nil
 }
 
 func (self *SRegion) DeleteSnapshot(snapshotId string) error {
@@ -177,7 +177,4 @@
 	params["SnapshotId"] = snapshotId
 	_, err := self.ecsRequest("DeleteSnapshot", params)
 	return err
-=======
-	return &snapshots[0], nil
->>>>>>> d267f92e
 }