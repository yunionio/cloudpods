--- conflicted
+++ resolved
@@ -89,15 +89,11 @@
 	return false
 }
 
-<<<<<<< HEAD
 func (self *SVirtualMachine) GetInstanceType() string {
 	return ""
 }
 
-func (self *SVirtualMachine) DeployVM(name string, password string, publicKey string, deleteKeypair bool, description string) error {
-=======
 func (self *SVirtualMachine) DeployVM(ctx context.Context, name string, password string, publicKey string, deleteKeypair bool, description string) error {
->>>>>>> 3f7ed5c9
 	return cloudprovider.ErrNotImplemented
 }
 
@@ -513,7 +509,7 @@
 	return cloudprovider.ErrNotImplemented
 }
 
-func (dc *SVirtualMachine) ChangeConfig2(instanceId string, instanceType string) error {
+func (dc *SVirtualMachine) ChangeConfig2(ctx context.Context, instanceType string) error {
 	return cloudprovider.ErrNotImplemented
 }
 
