--- conflicted
+++ resolved
@@ -1,13 +1,8 @@
 package logclient
 
 import (
-<<<<<<< HEAD
+	"yunion.io/x/jsonutils"
 	"yunion.io/x/log"
-=======
-	"fmt"
-
->>>>>>> 5b74e3c8
-	"yunion.io/x/jsonutils"
 
 	"yunion.io/x/onecloud/pkg/appsrv"
 	"yunion.io/x/onecloud/pkg/mcclient"
@@ -76,10 +71,8 @@
 
 	token := userCred
 	notes := stringutils.Interface2String(iNotes)
-<<<<<<< HEAD
 
-=======
-	s := auth.GetSession(userCred, "", "")
+	// s := auth.GetSession(userCred, "", "")
 
 	objId := model.GetId()
 	if len(objId) == 0 {
@@ -89,7 +82,7 @@
 	if len(objName) == 0 {
 		objName = "-"
 	}
->>>>>>> 5b74e3c8
+
 	logentry := jsonutils.NewDict()
 	logentry.Add(jsonutils.NewString(objName), "obj_name")
 	logentry.Add(jsonutils.NewString(model.Keyword()), "obj_type")
