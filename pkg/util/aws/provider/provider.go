package provider

import (
	"context"

	"yunion.io/x/jsonutils"
	"yunion.io/x/onecloud/pkg/cloudprovider"
	"yunion.io/x/onecloud/pkg/httperrors"
	"yunion.io/x/onecloud/pkg/mcclient"
	"yunion.io/x/onecloud/pkg/util/aws"
)

type SAwsProviderFactory struct {
}

func (self *SAwsProviderFactory) GetId() string {
	return aws.CLOUD_PROVIDER_AWS
}

func (self *SAwsProviderFactory) GetName() string {
	return aws.CLOUD_PROVIDER_AWS_CN
}

func (self *SAwsProviderFactory) ValidateChangeBandwidth(instanceId string, bandwidth int64) error {
	return nil
}

func (self *SAwsProviderFactory) IsPublicCloud() bool {
	return true
}

func (self *SAwsProviderFactory) IsOnPremise() bool {
	return false
}

func (self *SAwsProviderFactory) IsSupportPrepaidResources() bool {
	return true
}

func (self *SAwsProviderFactory) NeedSyncSkuFromCloud() bool {
	return false
}

func (self *SAwsProviderFactory) ValidateCreateCloudaccountData(ctx context.Context, userCred mcclient.TokenCredential, data *jsonutils.JSONDict) error {
	accessKeyID, _ := data.GetString("access_key_id")
	if len(accessKeyID) == 0 {
		return httperrors.NewMissingParameterError("access_key_id")
	}
	accessKeySecret, _ := data.GetString("access_key_secret")
	if len(accessKeySecret) == 0 {
		return httperrors.NewMissingParameterError("access_key_secret")
	}
	environment, _ := data.GetString("environment")
	if len(environment) == 0 {
		return httperrors.NewMissingParameterError("environment")
	}
	data.Set("account", jsonutils.NewString(accessKeyID))
	data.Set("secret", jsonutils.NewString(accessKeySecret))
	data.Set("access_url", jsonutils.NewString(environment))
	return nil
}

func (self *SAwsProviderFactory) ValidateUpdateCloudaccountCredential(ctx context.Context, userCred mcclient.TokenCredential, data jsonutils.JSONObject, cloudaccount string) (*cloudprovider.SCloudaccount, error) {
	accessKeyID, _ := data.GetString("access_key_id")
	if len(accessKeyID) == 0 {
		return nil, httperrors.NewMissingParameterError("access_key_id")
	}
	accessKeySecret, _ := data.GetString("access_key_secret")
	if len(accessKeySecret) == 0 {
		return nil, httperrors.NewMissingParameterError("access_key_secret")
	}
	account := &cloudprovider.SCloudaccount{
		Account: accessKeyID,
		Secret:  accessKeySecret,
	}
	return account, nil
}

func (self *SAwsProviderFactory) GetProvider(providerId, providerName, url, account, secret string) (cloudprovider.ICloudProvider, error) {
	client, err := aws.NewAwsClient(providerId, providerName, url, account, secret)
	if err != nil {
		return nil, err
	}
	return &SAwsProvider{
		SBaseProvider: cloudprovider.NewBaseProvider(self),
		client:        client,
	}, nil
}

func init() {
	factory := SAwsProviderFactory{}
	cloudprovider.RegisterFactory(&factory)
}

type SAwsProvider struct {
	cloudprovider.SBaseProvider
	client *aws.SAwsClient
}

func (self *SAwsProvider) GetSubAccounts() ([]cloudprovider.SSubAccount, error) {
	return self.client.GetSubAccounts()
}

func (self *SAwsProvider) GetIRegions() []cloudprovider.ICloudRegion {
	return self.client.GetIRegions()
}

func (self *SAwsProvider) GetSysInfo() (jsonutils.JSONObject, error) {
	regions := self.client.GetIRegions()
	info := jsonutils.NewDict()
	info.Add(jsonutils.NewInt(int64(len(regions))), "region_count")
	info.Add(jsonutils.NewString(aws.AWS_API_VERSION), "api_version")
	return info, nil
}

func (self *SAwsProvider) GetVersion() string {
	return aws.AWS_API_VERSION
}

func (self *SAwsProvider) GetIRegionById(id string) (cloudprovider.ICloudRegion, error) {
	return self.client.GetIRegionById(id)
}

func (self *SAwsProvider) GetBalance() (float64, error) {
	balance, err := self.client.QueryAccountBalance()
	if err != nil {
		return 0.0, err
	}
	return balance.AvailableAmount, nil
<<<<<<< HEAD
=======
}

func (self *SAwsProvider) GetOnPremiseIRegion() (cloudprovider.ICloudRegion, error) {
	return nil, cloudprovider.ErrNotImplemented
}

func (self *SAwsProvider) GetIProjects() ([]cloudprovider.ICloudProject, error) {
	return self.client.GetIProjects()
>>>>>>> 3f5501c8
}<|MERGE_RESOLUTION|>--- conflicted
+++ resolved
@@ -127,15 +127,8 @@
 		return 0.0, err
 	}
 	return balance.AvailableAmount, nil
-<<<<<<< HEAD
-=======
-}
-
-func (self *SAwsProvider) GetOnPremiseIRegion() (cloudprovider.ICloudRegion, error) {
-	return nil, cloudprovider.ErrNotImplemented
 }
 
 func (self *SAwsProvider) GetIProjects() ([]cloudprovider.ICloudProject, error) {
 	return self.client.GetIProjects()
->>>>>>> 3f5501c8
 }