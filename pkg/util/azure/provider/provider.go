--- conflicted
+++ resolved
@@ -133,15 +133,8 @@
 		return 0.0, err
 	}
 	return balance.AvailableAmount, nil
-<<<<<<< HEAD
-=======
-}
-
-func (self *SAzureProvider) GetOnPremiseIRegion() (cloudprovider.ICloudRegion, error) {
-	return nil, cloudprovider.ErrNotImplemented
 }
 
 func (self *SAzureProvider) GetIProjects() ([]cloudprovider.ICloudProject, error) {
 	return self.client.GetIProjects()
->>>>>>> 3f5501c8
 }