package azure

import (
	"fmt"
	"strings"
	"time"

	"yunion.io/x/jsonutils"
	"yunion.io/x/log"
	"yunion.io/x/onecloud/pkg/cloudprovider"
	"yunion.io/x/onecloud/pkg/compute/models"
)

type TInternetChargeType string

const (
	InternetChargeByTraffic = TInternetChargeType("PayByTraffic")
)

type PublicIPAddressSku struct {
	Name string
}

type IPConfigurationPropertiesFormat struct {
	PrivateIPAddress string
}

type IPConfiguration struct {
	Name string
	ID   string
}

type PublicIPAddressPropertiesFormat struct {
	PublicIPAddressVersion   string           `json:"publicIPAddressVersion,omitempty"`
	IPAddress                string           `json:"ipAddress,omitempty"`
	PublicIPAllocationMethod string           `json:"publicIPAllocationMethod,omitempty"`
	ProvisioningState        string           `json:"provisioningState,omitempty"`
	IPConfiguration          *IPConfiguration `json:"ipConfiguration,omitempty"`
}

type SEipAddress struct {
	region *SRegion

	ID         string
	Name       string
	Location   string
	Properties PublicIPAddressPropertiesFormat `json:"properties,omitempty"`
	Type       string
	Sku        *PublicIPAddressSku
}

func (region *SRegion) AllocateEIP(eipName string) (*SEipAddress, error) {
	eip := SEipAddress{
		region:   region,
		Location: region.Name,
		Name:     eipName,
		Properties: PublicIPAddressPropertiesFormat{
			PublicIPAddressVersion:   "IPv4",
			PublicIPAllocationMethod: "Static",
		},
		Type: "Microsoft.Network/publicIPAddresses",
	}
	err := region.client.Create(jsonutils.Marshal(eip), &eip)
	if err != nil {
		return nil, err
	}
	return &eip, cloudprovider.WaitStatus(&eip, models.EIP_STATUS_READY, 10*time.Second, 300*time.Second)
}

func (region *SRegion) CreateEIP(eipName string, bwMbps int, chargeType string) (cloudprovider.ICloudEIP, error) {
	return region.AllocateEIP(eipName)
}

func (region *SRegion) GetEip(eipId string) (*SEipAddress, error) {
	eip := SEipAddress{region: region}
	return &eip, region.client.Get(eipId, []string{}, &eip)
}

func (self *SEipAddress) Associate(instanceId string) error {
	return self.region.AssociateEip(self.ID, instanceId)
}

func (region *SRegion) AssociateEip(eipId string, instanceId string) error {
	instance, err := region.GetInstance(instanceId)
	if err != nil {
		return err
	}
	if len(instance.Properties.NetworkProfile.NetworkInterfaces) > 0 {
		nic, err := region.GetNetworkInterfaceDetail(instance.Properties.NetworkProfile.NetworkInterfaces[0].ID)
		if err != nil {
			return err
		}
		log.Errorf("nic: %s", jsonutils.Marshal(nic).PrettyString())
		if len(nic.Properties.IPConfigurations) > 0 {
			nic.Properties.IPConfigurations[0].Properties.PublicIPAddress = &PublicIPAddress{ID: eipId}
			return region.client.Update(jsonutils.Marshal(nic), nil)
		}
		return fmt.Errorf("network interface with no IPConfigurations")
	}
	return fmt.Errorf("Instance with no interface")
}

func (region *SRegion) GetIEipById(eipId string) (cloudprovider.ICloudEIP, error) {
	return region.GetEip(eipId)
}

func (self *SEipAddress) ChangeBandwidth(bw int) error {
	return cloudprovider.ErrNotSupported
}

func (self *SEipAddress) Delete() error {
	return self.region.DeallocateEIP(self.ID)
}

func (region *SRegion) DeallocateEIP(eipId string) error {
	return region.client.Delete(eipId)
}

func (self *SEipAddress) Dissociate() error {
	return self.region.DissociateEip(self.ID)
}

func (region *SRegion) DissociateEip(eipId string) error {
	eip, err := region.GetEip(eipId)
	if err != nil {
		return err
	}
	if eip.Properties.IPConfiguration == nil {
		log.Debugf("eip %s not associate any instance", eip.Name)
		return nil
<<<<<<< HEAD
	} else {
		if nic, err := region.GetNetworkInterfaceDetail(eip.Properties.IPConfiguration.ID); err != nil {
			return err
		} else {
			oldIPConf := nic.Properties.IPConfigurations[0]
			interfaceClinet := network.NewInterfacesClientWithBaseURI(region.client.baseUrl, region.SubscriptionID)
			interfaceClinet.Authorizer = region.client.authorizer
			InterfaceIPConfiguration := []network.InterfaceIPConfiguration{
				{
					Name: &nic.Name,
					InterfaceIPConfigurationPropertiesFormat: &network.InterfaceIPConfigurationPropertiesFormat{
						Primary:                   &oldIPConf.Properties.Primary,
						PrivateIPAddress:          &oldIPConf.Properties.PrivateIPAddress,
						PrivateIPAllocationMethod: network.Static,
						Subnet:                    &network.Subnet{ID: &oldIPConf.Properties.Subnet.ID},
					},
				},
			}
			params := network.Interface{
				Location: &region.Name,
				InterfacePropertiesFormat: &network.InterfacePropertiesFormat{
					IPConfigurations:     &InterfaceIPConfiguration,
					NetworkSecurityGroup: &network.SecurityGroup{},
				},
			}
			if len(nic.Properties.NetworkSecurityGroup.ID) > 0 {
				params.InterfacePropertiesFormat.NetworkSecurityGroup.ID = &nic.Properties.NetworkSecurityGroup.ID
			}
			_, resourceGroup, nicName := pareResourceGroupWithName(nic.ID, NIC_RESOURCE)
			if result, err := interfaceClinet.CreateOrUpdate(context.Background(), resourceGroup, nicName, params); err != nil {
				return err
			} else if err := result.WaitForCompletion(context.Background(), interfaceClinet.Client); err != nil {
				return err
			}
=======
	}
	interfaceId := eip.Properties.IPConfiguration.ID
	if strings.Index(interfaceId, "/ipConfigurations/") > 0 {
		interfaceId = strings.Split(interfaceId, "/ipConfigurations/")[0]
	}
	nic, err := region.GetNetworkInterfaceDetail(interfaceId)
	if err != nil {
		return err
	}
	for i := 0; i < len(nic.Properties.IPConfigurations); i++ {
		if nic.Properties.IPConfigurations[i].Properties.PublicIPAddress != nil && nic.Properties.IPConfigurations[i].Properties.PublicIPAddress.ID == eipId {
			nic.Properties.IPConfigurations[i].Properties.PublicIPAddress = nil
			break
>>>>>>> b32efafe
		}
	}
	return region.client.Update(jsonutils.Marshal(nic), nil)
}

func (self *SEipAddress) GetAssociationExternalId() string {
	if self.Properties.IPConfiguration != nil {
		interfaceId := self.Properties.IPConfiguration.ID
		if strings.Index(interfaceId, "/ipConfigurations/") > 0 {
			interfaceId = strings.Split(interfaceId, "/ipConfigurations/")[0]
		}
		nic, err := self.region.GetNetworkInterfaceDetail(interfaceId)
		if err != nil {
			log.Errorf("Failt to find NetworkInterface for eip %s", self.Name)
			return ""
		}
		if nic.Properties.VirtualMachine != nil {
			return nic.Properties.VirtualMachine.ID
		}
	}
	return ""
}

func (self *SEipAddress) GetAssociationType() string {
	return "server"
}

func (self *SEipAddress) GetBandwidth() int {
	return 0
}

func (self *SEipAddress) GetGlobalId() string {
	return strings.ToLower(self.ID)
}

func (self *SEipAddress) GetId() string {
	return self.ID
}

func (self *SEipAddress) GetInternetChargeType() string {
	return models.EIP_CHARGE_TYPE_BY_TRAFFIC
}

func (self *SEipAddress) GetIpAddr() string {
	return self.Properties.IPAddress
}

func (self *SEipAddress) GetManagerId() string {
	return self.region.client.providerId
}

func (self *SEipAddress) GetMetadata() *jsonutils.JSONDict {
	return nil
}

func (self *SEipAddress) GetMode() string {
	if self.IsEmulated() {
		return models.EIP_MODE_INSTANCE_PUBLICIP
	}
	if self.Properties.IPConfiguration != nil {
		nic, err := self.region.GetNetworkInterfaceDetail(self.Properties.IPConfiguration.ID)
		if err == nil && nic.Properties.VirtualMachine != nil && len(nic.Properties.VirtualMachine.ID) > 0 {
			return models.EIP_MODE_INSTANCE_PUBLICIP
		}
	}
	return models.EIP_MODE_STANDALONE_EIP
}

func (self *SEipAddress) GetName() string {
	return self.Name
}

func (self *SEipAddress) GetStatus() string {
	switch self.Properties.ProvisioningState {
	case "Succeeded", "":
		return models.EIP_STATUS_READY
	case "Updating":
		return models.EIP_STATUS_ALLOCATE
	default:
		log.Errorf("Unknown eip status: %s", self.Properties.ProvisioningState)
		return models.EIP_STATUS_UNKNOWN
	}
}

func (self *SEipAddress) IsEmulated() bool {
	if strings.ToLower(self.Properties.PublicIPAllocationMethod) == "Dynamic" || len(self.Properties.IPAddress) == 0 {
		return true
	}
	return false
}

func (self *SEipAddress) Refresh() error {
	eip, err := self.region.GetEip(self.ID)
	if err != nil {
		return err
	}
	return jsonutils.Update(self, eip)
}<|MERGE_RESOLUTION|>--- conflicted
+++ resolved
@@ -128,42 +128,6 @@
 	if eip.Properties.IPConfiguration == nil {
 		log.Debugf("eip %s not associate any instance", eip.Name)
 		return nil
-<<<<<<< HEAD
-	} else {
-		if nic, err := region.GetNetworkInterfaceDetail(eip.Properties.IPConfiguration.ID); err != nil {
-			return err
-		} else {
-			oldIPConf := nic.Properties.IPConfigurations[0]
-			interfaceClinet := network.NewInterfacesClientWithBaseURI(region.client.baseUrl, region.SubscriptionID)
-			interfaceClinet.Authorizer = region.client.authorizer
-			InterfaceIPConfiguration := []network.InterfaceIPConfiguration{
-				{
-					Name: &nic.Name,
-					InterfaceIPConfigurationPropertiesFormat: &network.InterfaceIPConfigurationPropertiesFormat{
-						Primary:                   &oldIPConf.Properties.Primary,
-						PrivateIPAddress:          &oldIPConf.Properties.PrivateIPAddress,
-						PrivateIPAllocationMethod: network.Static,
-						Subnet:                    &network.Subnet{ID: &oldIPConf.Properties.Subnet.ID},
-					},
-				},
-			}
-			params := network.Interface{
-				Location: &region.Name,
-				InterfacePropertiesFormat: &network.InterfacePropertiesFormat{
-					IPConfigurations:     &InterfaceIPConfiguration,
-					NetworkSecurityGroup: &network.SecurityGroup{},
-				},
-			}
-			if len(nic.Properties.NetworkSecurityGroup.ID) > 0 {
-				params.InterfacePropertiesFormat.NetworkSecurityGroup.ID = &nic.Properties.NetworkSecurityGroup.ID
-			}
-			_, resourceGroup, nicName := pareResourceGroupWithName(nic.ID, NIC_RESOURCE)
-			if result, err := interfaceClinet.CreateOrUpdate(context.Background(), resourceGroup, nicName, params); err != nil {
-				return err
-			} else if err := result.WaitForCompletion(context.Background(), interfaceClinet.Client); err != nil {
-				return err
-			}
-=======
 	}
 	interfaceId := eip.Properties.IPConfiguration.ID
 	if strings.Index(interfaceId, "/ipConfigurations/") > 0 {
@@ -177,7 +141,6 @@
 		if nic.Properties.IPConfigurations[i].Properties.PublicIPAddress != nil && nic.Properties.IPConfigurations[i].Properties.PublicIPAddress.ID == eipId {
 			nic.Properties.IPConfigurations[i].Properties.PublicIPAddress = nil
 			break
->>>>>>> b32efafe
 		}
 	}
 	return region.client.Update(jsonutils.Marshal(nic), nil)
