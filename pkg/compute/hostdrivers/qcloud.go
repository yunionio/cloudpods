package hostdrivers

import (
	"context"
	"yunion.io/x/onecloud/pkg/cloudcommon/db/taskman"
	"yunion.io/x/onecloud/pkg/compute/models"
	"yunion.io/x/onecloud/pkg/httperrors"
)

type SQcloudHostDriver struct {
	SManagedVirtualizationHostDriver
}

func init() {
	driver := SQcloudHostDriver{}
	models.RegisterHostDriver(&driver)
}

func (self *SQcloudHostDriver) GetHostType() string {
	return models.HOST_TYPE_QCLOUD
}

<<<<<<< HEAD
=======
func (self *SQcloudHostDriver) ValidateDiskSize(storage *models.SStorage, sizeGb int) error {
	if sizeGb%10 != 0 {
		return fmt.Errorf("The disk size must be a multiple of 10Gb")
	}
	if storage.StorageType == models.STORAGE_CLOUD_BASIC {
		if sizeGb < 10 || sizeGb > 16000 {
			return fmt.Errorf("The %s disk size must be in the range of 10 ~ 16000GB", storage.StorageType)
		}
	} else if storage.StorageType == models.STORAGE_CLOUD_PREMIUM {
		if sizeGb < 50 || sizeGb > 16000 {
			return fmt.Errorf("The %s disk size must be in the range of 50 ~ 16000GB", storage.StorageType)
		}
	} else if storage.StorageType == models.STORAGE_CLOUD_SSD {
		if sizeGb < 100 || sizeGb > 16000 {
			return fmt.Errorf("The %s disk size must be in the range of 100 ~ 16000GB", storage.StorageType)
		}
	} else {
		return fmt.Errorf("Not support create %s disk", storage.StorageType)
	}
	return nil
}

func (self *SQcloudHostDriver) CheckAndSetCacheImage(ctx context.Context, host *models.SHost, storageCache *models.SStoragecache, task taskman.ITask) error {
	params := task.GetParams()
	imageId, err := params.GetString("image_id")
	if err != nil {
		return err
	}

	osArch, _ := params.GetString("os_arch")
	osType, _ := params.GetString("os_type")
	osDist, _ := params.GetString("os_distribution")

	isForce := jsonutils.QueryBoolean(params, "is_force", false)
	userCred := task.GetUserCred()
	taskman.LocalTaskRun(task, func() (jsonutils.JSONObject, error) {
		lockman.LockRawObject(ctx, "cachedimages", fmt.Sprintf("%s-%s", storageCache.Id, imageId))
		defer lockman.ReleaseRawObject(ctx, "cachedimages", fmt.Sprintf("%s-%s", storageCache.Id, imageId))

		scimg := models.StoragecachedimageManager.Register(ctx, task.GetUserCred(), storageCache.Id, imageId)
		iStorageCache, err := storageCache.GetIStorageCache()
		if err != nil {
			return nil, err
		}

		extImgId, err := iStorageCache.UploadImage(userCred, imageId, osArch, osType, osDist, scimg.ExternalId, isForce)
		if err != nil {
			return nil, err
		}
		scimg.SetExternalId(extImgId)

		ret := jsonutils.NewDict()
		ret.Add(jsonutils.NewString(extImgId), "image_id")
		return ret, nil
	})
	return nil
}

func (self *SQcloudHostDriver) RequestAllocateDiskOnStorage(ctx context.Context, host *models.SHost, storage *models.SStorage, disk *models.SDisk, task taskman.ITask, content *jsonutils.JSONDict) error {
	iCloudStorage, err := storage.GetIStorage()
	if err != nil {
		return err
	}
	size, err := content.Int("size")
	if err != nil {
		return err
	}
	size = size >> 10
	iDisk, err := iCloudStorage.CreateIDisk(disk.GetName(), int(size), "")
	if err != nil {
		return err
	}
	_, err = disk.GetModelManager().TableSpec().Update(disk, func() error {
		disk.ExternalId = iDisk.GetGlobalId()

		if metaData := iDisk.GetMetadata(); metaData != nil {
			meta := make(map[string]string)
			if err := metaData.Unmarshal(meta); err != nil {
				log.Errorf("Get disk %s Metadata error: %v", disk.Name, err)
			} else {
				for key, value := range meta {
					if err := disk.SetMetadata(ctx, key, value, task.GetUserCred()); err != nil {
						log.Errorf("set disk %s mata %s => %s error: %v", disk.Name, key, value, err)
					}
				}
			}
		}

		return nil
	})
	if err != nil {
		log.Errorf("Update disk externalId err: %v", err)
		return err
	}
	data := jsonutils.NewDict()
	data.Add(jsonutils.NewInt(int64(iDisk.GetDiskSizeMB())), "disk_size")
	data.Add(jsonutils.NewString(iDisk.GetDiskFormat()), "disk_format")
	task.ScheduleRun(data)
	return nil
}

func (self *SQcloudHostDriver) RequestDeallocateDiskOnHost(host *models.SHost, storage *models.SStorage, disk *models.SDisk, task taskman.ITask) error {
	data := jsonutils.NewDict()
	if iCloudStorage, err := storage.GetIStorage(); err != nil {
		return err
	} else if iDisk, err := iCloudStorage.GetIDisk(disk.GetExternalId()); err != nil {
		if err == cloudprovider.ErrNotFound {
			task.ScheduleRun(data)
			return nil
		}
		return err
	} else if err := iDisk.Delete(); err != nil {
		return err
	}
	task.ScheduleRun(data)
	return nil
}

func (self *SQcloudHostDriver) RequestResizeDiskOnHostOnline(host *models.SHost, storage *models.SStorage, disk *models.SDisk, size int64, task taskman.ITask) error {
	return self.RequestResizeDiskOnHost(host, storage, disk, size, task)
}

func (self *SQcloudHostDriver) RequestResizeDiskOnHost(host *models.SHost, storage *models.SStorage, disk *models.SDisk, size int64, task taskman.ITask) error {
	iCloudStorage, err := storage.GetIStorage()
	if err != nil {
		return err
	}
	iDisk, err := iCloudStorage.GetIDisk(disk.GetExternalId())
	if err != nil {
		return err
	}
	err = iDisk.Resize(size >> 10)
	if err != nil {
		return err
	}
	task.ScheduleRun(jsonutils.Marshal(map[string]int64{"disk_size": size}))
	return nil
}

func (self *SQcloudHostDriver) RequestPrepareSaveDiskOnHost(ctx context.Context, host *models.SHost, disk *models.SDisk, imageId string, task taskman.ITask) error {
	task.ScheduleRun(nil)
	return nil
}

func (self *SQcloudHostDriver) RequestSaveUploadImageOnHost(ctx context.Context, host *models.SHost, disk *models.SDisk, imageId string, task taskman.ITask, data jsonutils.JSONObject) error {
	iDisk, err := disk.GetIDisk()
	if err != nil {
		return err
	}
	iStorage, err := disk.GetIStorage()
	if err != nil {
		return err
	}
	iStoragecache := iStorage.GetIStoragecache()
	if iStoragecache == nil {
		return httperrors.NewResourceNotFoundError("fail to find iStoragecache for storage: %s", iStorage.GetName())
	}
	taskman.LocalTaskRun(task, func() (jsonutils.JSONObject, error) {
		snapshot, err := iDisk.CreateISnapshot(fmt.Sprintf("Snapshot-%s", imageId), "PrepareSaveImage")
		if err != nil {
			return nil, err
		}
		params := task.GetParams()
		osType, _ := params.GetString("properties", "os_type")

		scimg := models.StoragecachedimageManager.Register(ctx, task.GetUserCred(), iStoragecache.GetId(), imageId)
		if scimg.Status != models.CACHED_IMAGE_STATUS_READY {
			scimg.SetStatus(task.GetUserCred(), models.CACHED_IMAGE_STATUS_CACHING, "request_prepare_save_disk_on_host")
		}
		iImage, err := iStoragecache.CreateIImage(snapshot.GetId(), fmt.Sprintf("Image-%s", imageId), osType, "")
		if err != nil {
			log.Errorf("fail to create iImage: %v", err)
			scimg.SetStatus(task.GetUserCred(), models.CACHED_IMAGE_STATUS_CACHE_FAILED, err.Error())
			return nil, err
		}
		scimg.SetExternalId(iImage.GetId())
		if _, err := os.Stat(options.Options.TempPath); os.IsNotExist(err) {
			if err = os.MkdirAll(options.Options.TempPath, 0755); err != nil {
				return nil, err
			}
		}
		result, err := iStoragecache.DownloadImage(task.GetUserCred(), imageId, iImage.GetId(), options.Options.TempPath)
		if err != nil {
			scimg.SetStatus(task.GetUserCred(), models.CACHED_IMAGE_STATUS_CACHE_FAILED, err.Error())
			return nil, err
		}
		if err := iImage.Delete(); err != nil {
			log.Errorf("Delete iImage %s failed: %v", iImage.GetId(), err)
		}
		if err := snapshot.Delete(); err != nil {
			log.Errorf("Delete snapshot %s failed: %v", snapshot.GetId(), err)
		}
		scimg.SetStatus(task.GetUserCred(), models.CACHED_IMAGE_STATUS_READY, "")
		return result, nil
	})
	return nil
}

>>>>>>> 34f0a20b
func (self *SQcloudHostDriver) RequestDeleteSnapshotWithStorage(ctx context.Context, host *models.SHost, snapshot *models.SSnapshot, task taskman.ITask) error {
	return httperrors.NewNotImplementedError("not implement")
}<|MERGE_RESOLUTION|>--- conflicted
+++ resolved
@@ -2,6 +2,8 @@
 
 import (
 	"context"
+	"fmt"
+
 	"yunion.io/x/onecloud/pkg/cloudcommon/db/taskman"
 	"yunion.io/x/onecloud/pkg/compute/models"
 	"yunion.io/x/onecloud/pkg/httperrors"
@@ -20,8 +22,6 @@
 	return models.HOST_TYPE_QCLOUD
 }
 
-<<<<<<< HEAD
-=======
 func (self *SQcloudHostDriver) ValidateDiskSize(storage *models.SStorage, sizeGb int) error {
 	if sizeGb%10 != 0 {
 		return fmt.Errorf("The disk size must be a multiple of 10Gb")
@@ -44,183 +44,6 @@
 	return nil
 }
 
-func (self *SQcloudHostDriver) CheckAndSetCacheImage(ctx context.Context, host *models.SHost, storageCache *models.SStoragecache, task taskman.ITask) error {
-	params := task.GetParams()
-	imageId, err := params.GetString("image_id")
-	if err != nil {
-		return err
-	}
-
-	osArch, _ := params.GetString("os_arch")
-	osType, _ := params.GetString("os_type")
-	osDist, _ := params.GetString("os_distribution")
-
-	isForce := jsonutils.QueryBoolean(params, "is_force", false)
-	userCred := task.GetUserCred()
-	taskman.LocalTaskRun(task, func() (jsonutils.JSONObject, error) {
-		lockman.LockRawObject(ctx, "cachedimages", fmt.Sprintf("%s-%s", storageCache.Id, imageId))
-		defer lockman.ReleaseRawObject(ctx, "cachedimages", fmt.Sprintf("%s-%s", storageCache.Id, imageId))
-
-		scimg := models.StoragecachedimageManager.Register(ctx, task.GetUserCred(), storageCache.Id, imageId)
-		iStorageCache, err := storageCache.GetIStorageCache()
-		if err != nil {
-			return nil, err
-		}
-
-		extImgId, err := iStorageCache.UploadImage(userCred, imageId, osArch, osType, osDist, scimg.ExternalId, isForce)
-		if err != nil {
-			return nil, err
-		}
-		scimg.SetExternalId(extImgId)
-
-		ret := jsonutils.NewDict()
-		ret.Add(jsonutils.NewString(extImgId), "image_id")
-		return ret, nil
-	})
-	return nil
-}
-
-func (self *SQcloudHostDriver) RequestAllocateDiskOnStorage(ctx context.Context, host *models.SHost, storage *models.SStorage, disk *models.SDisk, task taskman.ITask, content *jsonutils.JSONDict) error {
-	iCloudStorage, err := storage.GetIStorage()
-	if err != nil {
-		return err
-	}
-	size, err := content.Int("size")
-	if err != nil {
-		return err
-	}
-	size = size >> 10
-	iDisk, err := iCloudStorage.CreateIDisk(disk.GetName(), int(size), "")
-	if err != nil {
-		return err
-	}
-	_, err = disk.GetModelManager().TableSpec().Update(disk, func() error {
-		disk.ExternalId = iDisk.GetGlobalId()
-
-		if metaData := iDisk.GetMetadata(); metaData != nil {
-			meta := make(map[string]string)
-			if err := metaData.Unmarshal(meta); err != nil {
-				log.Errorf("Get disk %s Metadata error: %v", disk.Name, err)
-			} else {
-				for key, value := range meta {
-					if err := disk.SetMetadata(ctx, key, value, task.GetUserCred()); err != nil {
-						log.Errorf("set disk %s mata %s => %s error: %v", disk.Name, key, value, err)
-					}
-				}
-			}
-		}
-
-		return nil
-	})
-	if err != nil {
-		log.Errorf("Update disk externalId err: %v", err)
-		return err
-	}
-	data := jsonutils.NewDict()
-	data.Add(jsonutils.NewInt(int64(iDisk.GetDiskSizeMB())), "disk_size")
-	data.Add(jsonutils.NewString(iDisk.GetDiskFormat()), "disk_format")
-	task.ScheduleRun(data)
-	return nil
-}
-
-func (self *SQcloudHostDriver) RequestDeallocateDiskOnHost(host *models.SHost, storage *models.SStorage, disk *models.SDisk, task taskman.ITask) error {
-	data := jsonutils.NewDict()
-	if iCloudStorage, err := storage.GetIStorage(); err != nil {
-		return err
-	} else if iDisk, err := iCloudStorage.GetIDisk(disk.GetExternalId()); err != nil {
-		if err == cloudprovider.ErrNotFound {
-			task.ScheduleRun(data)
-			return nil
-		}
-		return err
-	} else if err := iDisk.Delete(); err != nil {
-		return err
-	}
-	task.ScheduleRun(data)
-	return nil
-}
-
-func (self *SQcloudHostDriver) RequestResizeDiskOnHostOnline(host *models.SHost, storage *models.SStorage, disk *models.SDisk, size int64, task taskman.ITask) error {
-	return self.RequestResizeDiskOnHost(host, storage, disk, size, task)
-}
-
-func (self *SQcloudHostDriver) RequestResizeDiskOnHost(host *models.SHost, storage *models.SStorage, disk *models.SDisk, size int64, task taskman.ITask) error {
-	iCloudStorage, err := storage.GetIStorage()
-	if err != nil {
-		return err
-	}
-	iDisk, err := iCloudStorage.GetIDisk(disk.GetExternalId())
-	if err != nil {
-		return err
-	}
-	err = iDisk.Resize(size >> 10)
-	if err != nil {
-		return err
-	}
-	task.ScheduleRun(jsonutils.Marshal(map[string]int64{"disk_size": size}))
-	return nil
-}
-
-func (self *SQcloudHostDriver) RequestPrepareSaveDiskOnHost(ctx context.Context, host *models.SHost, disk *models.SDisk, imageId string, task taskman.ITask) error {
-	task.ScheduleRun(nil)
-	return nil
-}
-
-func (self *SQcloudHostDriver) RequestSaveUploadImageOnHost(ctx context.Context, host *models.SHost, disk *models.SDisk, imageId string, task taskman.ITask, data jsonutils.JSONObject) error {
-	iDisk, err := disk.GetIDisk()
-	if err != nil {
-		return err
-	}
-	iStorage, err := disk.GetIStorage()
-	if err != nil {
-		return err
-	}
-	iStoragecache := iStorage.GetIStoragecache()
-	if iStoragecache == nil {
-		return httperrors.NewResourceNotFoundError("fail to find iStoragecache for storage: %s", iStorage.GetName())
-	}
-	taskman.LocalTaskRun(task, func() (jsonutils.JSONObject, error) {
-		snapshot, err := iDisk.CreateISnapshot(fmt.Sprintf("Snapshot-%s", imageId), "PrepareSaveImage")
-		if err != nil {
-			return nil, err
-		}
-		params := task.GetParams()
-		osType, _ := params.GetString("properties", "os_type")
-
-		scimg := models.StoragecachedimageManager.Register(ctx, task.GetUserCred(), iStoragecache.GetId(), imageId)
-		if scimg.Status != models.CACHED_IMAGE_STATUS_READY {
-			scimg.SetStatus(task.GetUserCred(), models.CACHED_IMAGE_STATUS_CACHING, "request_prepare_save_disk_on_host")
-		}
-		iImage, err := iStoragecache.CreateIImage(snapshot.GetId(), fmt.Sprintf("Image-%s", imageId), osType, "")
-		if err != nil {
-			log.Errorf("fail to create iImage: %v", err)
-			scimg.SetStatus(task.GetUserCred(), models.CACHED_IMAGE_STATUS_CACHE_FAILED, err.Error())
-			return nil, err
-		}
-		scimg.SetExternalId(iImage.GetId())
-		if _, err := os.Stat(options.Options.TempPath); os.IsNotExist(err) {
-			if err = os.MkdirAll(options.Options.TempPath, 0755); err != nil {
-				return nil, err
-			}
-		}
-		result, err := iStoragecache.DownloadImage(task.GetUserCred(), imageId, iImage.GetId(), options.Options.TempPath)
-		if err != nil {
-			scimg.SetStatus(task.GetUserCred(), models.CACHED_IMAGE_STATUS_CACHE_FAILED, err.Error())
-			return nil, err
-		}
-		if err := iImage.Delete(); err != nil {
-			log.Errorf("Delete iImage %s failed: %v", iImage.GetId(), err)
-		}
-		if err := snapshot.Delete(); err != nil {
-			log.Errorf("Delete snapshot %s failed: %v", snapshot.GetId(), err)
-		}
-		scimg.SetStatus(task.GetUserCred(), models.CACHED_IMAGE_STATUS_READY, "")
-		return result, nil
-	})
-	return nil
-}
-
->>>>>>> 34f0a20b
 func (self *SQcloudHostDriver) RequestDeleteSnapshotWithStorage(ctx context.Context, host *models.SHost, snapshot *models.SSnapshot, task taskman.ITask) error {
 	return httperrors.NewNotImplementedError("not implement")
 }