--- conflicted
+++ resolved
@@ -453,30 +453,4 @@
 		return res, nil
 	})
 	return nil
-<<<<<<< HEAD
-}*/
-
-func (self *SAliyunGuestDriver) RequestDiskSnapshot(ctx context.Context, guest *models.SGuest, task taskman.ITask, snapshotId, diskId string) error {
-	iDisk, _ := models.DiskManager.FetchById(diskId)
-	disk := iDisk.(*models.SDisk)
-	providerDisk, err := disk.GetIDisk()
-	if err != nil {
-		return err
-	}
-	iSnapshot, _ := models.SnapshotManager.FetchById(snapshotId)
-	snapshot := iSnapshot.(*models.SSnapshot)
-	taskman.LocalTaskRun(task, func() (jsonutils.JSONObject, error) {
-		cloudSnapshot, err := providerDisk.CreateISnapshot(snapshot.Name, "")
-		if err != nil {
-			return nil, err
-		}
-		res := jsonutils.NewDict()
-		res.Set("snapshot_id", jsonutils.NewString(cloudSnapshot.GetId()))
-		res.Set("manager_id", jsonutils.NewString(cloudSnapshot.GetManagerId()))
-		res.Set("cloudregion_id", jsonutils.NewString(cloudSnapshot.GetRegionId()))
-		return res, nil
-	})
-	return nil
-=======
->>>>>>> 6a54305e
 }