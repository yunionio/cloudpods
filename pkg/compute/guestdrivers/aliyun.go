--- conflicted
+++ resolved
@@ -325,38 +325,23 @@
 
 		params := task.GetParams()
 		log.Debugf("Deploy VM params %s", params.String())
-<<<<<<< HEAD
 
 		name, _ := params.GetString("name")
 		description, _ := params.GetString("description")
 		publicKey, _ := config.GetString("public_key")
 		resetPassword := jsonutils.QueryBoolean(params, "reset_password", false)
-=======
-		var name string
-		if v, e := params.GetString("name"); e != nil {
-			name = v
-		}
-		var description string
-		if v, e := params.GetString("description"); e != nil {
-			description = v
-		}
-		//resetPassword := jsonutils.QueryBoolean(params, "reset_password", false)
->>>>>>> 173c0996
 		deleteKeypair := jsonutils.QueryBoolean(params, "__delete_keypair__", false)
 		//password, _ := params.GetString("password")
 		//if resetPassword && len(password) == 0 {
 		//	password = seclib2.RandomPassword2(12)
 		//}
 
-<<<<<<< HEAD
-=======
 		/*
-		publicKey := ""
-		if k, e := config.GetString("public_key"); e == nil {
-			publicKey = k
-		}*/
-
->>>>>>> 173c0996
+			publicKey := ""
+			if k, e := config.GetString("public_key"); e == nil {
+				publicKey = k
+			}*/
+
 		taskman.LocalTaskRun(task, func() (jsonutils.JSONObject, error) {
 
 			err := iVM.DeployVM(name, passwd, publicKey, deleteKeypair, description)
@@ -367,18 +352,18 @@
 			data := fetchIVMinfo(desc, iVM, guest.Id, passwd)
 
 			/*
-			data := jsonutils.NewDict()
-
-			if len(passwd) > 0 {
-				encpasswd, err := utils.EncryptAESBase64(guest.Id, passwd)
-				if err != nil {
-					log.Errorf("encrypt password failed %s", err)
-				}
-
-
-				data.Add(jsonutils.NewString("root"), "account") // 用户名
-				data.Add(jsonutils.NewString(encpasswd), "key")  // 密码
-			}*/
+				data := jsonutils.NewDict()
+
+				if len(passwd) > 0 {
+					encpasswd, err := utils.EncryptAESBase64(guest.Id, passwd)
+					if err != nil {
+						log.Errorf("encrypt password failed %s", err)
+					}
+
+
+					data.Add(jsonutils.NewString("root"), "account") // 用户名
+					data.Add(jsonutils.NewString(encpasswd), "key")  // 密码
+				}*/
 
 			return data, nil
 		})
@@ -413,13 +398,13 @@
 					log.Errorf("fail to find VM idisks %s", err)
 					return nil, err
 				}
-				if len(idisks) < len(desc.DataDisks) + 1 {
+				if len(idisks) < len(desc.DataDisks)+1 {
 					if waited > maxWaitSecs {
 						log.Errorf("inconsistent disk number, wait timeout, must be something wrong one remote")
 						return nil, cloudprovider.ErrTimeout
 					}
 					log.Debugf("inconsistent disk number???? %d != %d", len(idisks), len(desc.DataDisks)+1)
-					time.Sleep(time.Second*5)
+					time.Sleep(time.Second * 5)
 					waited += 5
 				} else {
 					if idisks[0].GetGlobalId() != diskId {
