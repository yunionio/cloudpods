package guestdrivers

import (
	"context"
	"fmt"
	"time"

	"yunion.io/x/jsonutils"
	"yunion.io/x/log"
	"yunion.io/x/onecloud/pkg/httperrors"
	"yunion.io/x/onecloud/pkg/mcclient"
	"yunion.io/x/pkg/util/compare"
	"yunion.io/x/pkg/utils"

	"yunion.io/x/onecloud/pkg/cloudcommon/db"
	"yunion.io/x/onecloud/pkg/cloudcommon/db/taskman"
	"yunion.io/x/onecloud/pkg/cloudprovider"
	"yunion.io/x/onecloud/pkg/compute/models"
	"yunion.io/x/onecloud/pkg/util/seclib2"
)

type SAliyunGuestDriver struct {
	SManagedVirtualizedGuestDriver
}

func init() {
	driver := SAliyunGuestDriver{}
	models.RegisterGuestDriver(&driver)
}

func (self *SAliyunGuestDriver) GetHypervisor() string {
	return models.HYPERVISOR_ALIYUN
}

func (self *SAliyunGuestDriver) ChooseHostStorage(host *models.SHost, backend string) *models.SStorage {
	storages := host.GetAttachedStorages()
	for i := 0; i < len(storages); i += 1 {
		if storages[i].StorageType == backend {
			return &storages[i]
		}
	}
	for _, stype := range []string{"cloud_efficiency", "cloud_ssd", "cloud", "ephemeral_ssd"} {
		for i := 0; i < len(storages); i += 1 {
			if storages[i].StorageType == stype {
				return &storages[i]
			}
		}
	}
	return nil
}

func (self *SAliyunGuestDriver) GetDetachDiskStatus() ([]string, error) {
	return []string{models.VM_READY, models.VM_RUNNING}, nil
}

func (self *SAliyunGuestDriver) RequestDetachDisk(ctx context.Context, guest *models.SGuest, task taskman.ITask) error {
	return guest.StartSyncTask(ctx, task.GetUserCred(), false, task.GetTaskId())
}

func (self *SAliyunGuestDriver) ValidateCreateData(ctx context.Context, userCred mcclient.TokenCredential, data *jsonutils.JSONDict) (*jsonutils.JSONDict, error) {
	data, err := self.SManagedVirtualizedGuestDriver.ValidateCreateData(ctx, userCred, data)
	if err != nil {
		return nil, err
	}
	if data.Contains("net.0") && data.Contains("net.1") {
		return nil, httperrors.NewInputParameterError("cannot support more than 1 nic")
	}
	return data, nil
}

type SAliyunVMCreateConfig struct {
	Name              string
	ExternalImageId   string
	OsDistribution    string
	OsVersion         string
	Cpu               int
	Memory            int
	ExternalNetworkId string
	IpAddr            string
	Description       string
	StorageType       string
	SysDiskSize       int
	DataDisks         []int
	PublicKey         string
}

func (self *SAliyunGuestDriver) GetJsonDescAtHost(ctx context.Context, guest *models.SGuest, host *models.SHost) jsonutils.JSONObject {
	config := SAliyunVMCreateConfig{}
	config.Name = guest.Name
	config.Cpu = int(guest.VcpuCount)
	config.Memory = guest.VmemSize
	config.Description = guest.Description

	if len(guest.KeypairId) > 0 {
		config.PublicKey = guest.GetKeypairPublicKey()
	}

	nics := guest.GetNetworks()
	net := nics[0].GetNetwork()
	config.ExternalNetworkId = net.ExternalId
	config.IpAddr = nics[0].IpAddr

	disks := guest.GetDisks()
	config.DataDisks = make([]int, len(disks)-1)

	for i := 0; i < len(disks); i += 1 {
		disk := disks[i].GetDisk()
		if i == 0 {
			storage := disk.GetStorage()
			config.StorageType = storage.StorageType
			cache := storage.GetStoragecache()
			imageId := disk.GetTemplateId()
			scimg := models.StoragecachedimageManager.GetStoragecachedimage(cache.Id, imageId)
			config.ExternalImageId = scimg.ExternalId
			img := scimg.GetCachedimage()
			config.OsDistribution, _ = img.Info.GetString("properties", "os_distribution")
			config.OsVersion, _ = img.Info.GetString("properties", "os_version")

			config.SysDiskSize = disk.DiskSize / 1024 // MB => GB
		} else {
			config.DataDisks[i-1] = disk.DiskSize / 1024 // MB => GB
		}
	}
	return jsonutils.Marshal(&config)
}

type SDiskInfo struct {
	Size     int
	Uuid     string
	Metadata map[string]string
}

func (self *SAliyunGuestDriver) RequestDeployGuestOnHost(ctx context.Context, guest *models.SGuest, host *models.SHost, task taskman.ITask) error {
	config := guest.GetDeployConfigOnHost(ctx, host, task.GetParams())

	/* onfinish, err := config.GetString("on_finish")
	if err != nil {
		return err
	} */

	action, err := config.GetString("action")
	if err != nil {
		return err
	}

	ihost, err := host.GetIHost()
	if err != nil {
		return err
	}

	if action == "create" {
		desc := SAliyunVMCreateConfig{}
		err = config.Unmarshal(&desc, "desc")
		if err != nil {
			return err
		}

		taskman.LocalTaskRun(task, func() (jsonutils.JSONObject, error) {
			passwd := seclib2.RandomPassword2(12)

			iVM, err := ihost.CreateVM(desc.Name, desc.ExternalImageId, desc.SysDiskSize, desc.Cpu, desc.Memory, desc.ExternalNetworkId,
				desc.IpAddr, desc.Description, passwd, desc.StorageType, desc.DataDisks, desc.PublicKey)
			if err != nil {
				return nil, err
			}
			log.Debugf("VMcreated %s, wait status ready ...", iVM.GetGlobalId())
			err = cloudprovider.WaitStatus(iVM, models.VM_READY, time.Second*5, time.Second*1800)
			if err != nil {
				return nil, err
			}
			log.Debugf("VMcreated %s, and status is ready", iVM.GetGlobalId())

			iVM, err = ihost.GetIVMById(iVM.GetGlobalId())
			if err != nil {
				log.Errorf("cannot find vm %s", err)
				return nil, err
			}

			if len(guest.SecgrpId) > 0 {
				if err := iVM.SyncSecurityGroup(guest.SecgrpId, guest.GetSecgroupName(), guest.GetSecRules()); err != nil {
					log.Errorf("SyncSecurityGroup error: %v", err)
					return nil, err
				}
			}

			/*if onfinish == "none" {
				err = iVM.StartVM()
				if err != nil {
					return nil, err
				}
			}*/

			encpasswd, err := utils.EncryptAESBase64(guest.Id, passwd)
			if err != nil {
				log.Errorf("encrypt password failed %s", err)
			}

			data := jsonutils.NewDict()
			data.Add(jsonutils.NewString(iVM.GetOSType()), "os")
			data.Add(jsonutils.NewString("root"), "account")
			data.Add(jsonutils.NewString(encpasswd), "key")

			if len(desc.OsDistribution) > 0 {
				data.Add(jsonutils.NewString(desc.OsDistribution), "distro")
			}
			if len(desc.OsVersion) > 0 {
				data.Add(jsonutils.NewString(desc.OsVersion), "version")
			}

			idisks, err := iVM.GetIDisks()

			if err != nil {
				log.Errorf("GetiDisks error %s", err)
			} else {
				diskInfo := make([]SDiskInfo, len(idisks))
				for i := 0; i < len(idisks); i += 1 {
					dinfo := SDiskInfo{}
					dinfo.Uuid = idisks[i].GetGlobalId()
					dinfo.Size = idisks[i].GetDiskSizeMB()
					if metaData := idisks[i].GetMetadata(); metaData != nil {
						dinfo.Metadata = make(map[string]string, 0)
						if err := metaData.Unmarshal(dinfo.Metadata); err != nil {
							log.Errorf("Get disk %s metadata info error: %v", idisks[i].GetName(), err)
						}
					}
					diskInfo[i] = dinfo
				}
				data.Add(jsonutils.Marshal(&diskInfo), "disks")
			}

			data.Add(jsonutils.NewString(iVM.GetGlobalId()), "uuid")
			data.Add(iVM.GetMetadata(), "metadata")

			return data, nil
		})
	} else if action == "deploy" {
		iVM, err := ihost.GetIVMById(guest.GetExternalId())
		if err != nil || iVM == nil {
			log.Errorf("cannot find vm %s", err)
			return fmt.Errorf("cannot find vm")
		}

		params := task.GetParams()
		log.Debugf("Deploy VM params %s", params.String())

		name, _ := params.GetString("name")
		description, _ := params.GetString("description")
		publicKey, _ := config.GetString("public_key")
		resetPassword := jsonutils.QueryBoolean(params, "reset_password", false)
		deleteKeypair := jsonutils.QueryBoolean(params, "__delete_keypair__", false)
		password, _ := params.GetString("password")
		if resetPassword && len(password) == 0 {
			password = seclib2.RandomPassword2(12)
		}

<<<<<<< HEAD
=======
		publicKey := ""
		if k, e := config.GetString("public_key"); e == nil {
			publicKey = k
		}
>>>>>>> fa50e680
		taskman.LocalTaskRun(task, func() (jsonutils.JSONObject, error) {
			encpasswd, err := utils.EncryptAESBase64(guest.Id, password)
			if err != nil {
				log.Errorf("encrypt password failed %s", err)
			}

			data := jsonutils.NewDict()
			data.Add(jsonutils.NewString("root"), "account") // 用户名
			data.Add(jsonutils.NewString(encpasswd), "key")  // 密码
			e := iVM.DeployVM(name, password, publicKey, resetPassword, deleteKeypair, description)
			return data, e
		})
	} else {
		return fmt.Errorf("Action %s not supported", action)
	}

	return nil
}

func (self *SAliyunGuestDriver) OnGuestDeployTaskDataReceived(ctx context.Context, guest *models.SGuest, task taskman.ITask, data jsonutils.JSONObject) error {

	if data.Contains("disks") {
		diskInfo := make([]SDiskInfo, 0)
		err := data.Unmarshal(&diskInfo, "disks")
		if err != nil {
			return err
		}
		disks := guest.GetDisks()
		if len(disks) != len(diskInfo) {
			msg := fmt.Sprintf("inconsistent disk number: have %d want %d", len(disks), len(diskInfo))
			log.Errorf(msg)
			return fmt.Errorf(msg)
		}
		for i := 0; i < len(diskInfo); i += 1 {
			disk := disks[i].GetDisk()
			_, err = disk.GetModelManager().TableSpec().Update(disk, func() error {
				disk.DiskSize = diskInfo[i].Size
				disk.ExternalId = diskInfo[i].Uuid
				disk.Status = models.DISK_READY
				if len(diskInfo[i].Metadata) > 0 {
					for key, value := range diskInfo[i].Metadata {
						if err := disk.SetMetadata(ctx, key, value, task.GetUserCred()); err != nil {
							log.Errorf("set disk %s mata %s => %s error: %v", disk.Name, key, value, err)
						}
					}
				}
				return nil
			})
			if err != nil {
				msg := fmt.Sprintf("save disk info failed %s", err)
				log.Errorf(msg)
				break
			} else {
				db.OpsLog.LogEvent(disk, db.ACT_ALLOCATE, disk.GetShortDesc(), task.GetUserCred())
			}
		}
	}
	uuid, _ := data.GetString("uuid")
	if len(uuid) > 0 {
		guest.SetExternalId(uuid)
	}

	if metaData, _ := data.Get("metadata"); metaData != nil {
		meta := make(map[string]string, 0)
		if err := metaData.Unmarshal(meta); err != nil {
			log.Errorf("Get guest %s metadata error: %v", guest.Name, err)
		} else {
			for key, value := range meta {
				if err := guest.SetMetadata(ctx, key, value, task.GetUserCred()); err != nil {
					log.Errorf("set guest %s mata %s => %s error: %v", guest.Name, key, value, err)
				}
			}
		}
	}

	guest.SaveDeployInfo(ctx, task.GetUserCred(), data)
	return nil
}

func (self *SAliyunGuestDriver) RequestSyncConfigOnHost(ctx context.Context, guest *models.SGuest, host *models.SHost, task taskman.ITask) error {
	taskman.LocalTaskRun(task, func() (jsonutils.JSONObject, error) {
		if ihost, err := host.GetIHost(); err != nil {
			return nil, err
		} else if iVM, err := ihost.GetIVMById(guest.ExternalId); err != nil {
			return nil, err
		} else {
			if fw_only, _ := task.GetParams().Bool("fw_only"); fw_only {
				if err := iVM.SyncSecurityGroup(guest.SecgrpId, guest.GetSecgroupName(), guest.GetSecRules()); err != nil {
					return nil, err
				}
			} else {
				if iDisks, err := iVM.GetIDisks(); err != nil {
					return nil, err
				} else {
					disks := make([]models.SDisk, 0)
					for _, guestdisk := range guest.GetDisks() {
						disk := guestdisk.GetDisk()
						disks = append(disks, *disk)
					}

					added := make([]models.SDisk, 0)
					commondb := make([]models.SDisk, 0)
					commonext := make([]cloudprovider.ICloudDisk, 0)
					removed := make([]cloudprovider.ICloudDisk, 0)

					if err := compare.CompareSets(disks, iDisks, &added, &commondb, &commonext, &removed); err != nil {
						return nil, err
					}
					for _, disk := range removed {
						if err := iVM.DetachDisk(disk.GetId()); err != nil {
							return nil, err
						}
					}
					for _, disk := range added {
						if err := iVM.AttachDisk(disk.ExternalId); err != nil {
							return nil, err
						}
					}
				}
			}
		}
		return nil, nil
	})
	return nil
}

type SAliyunVMChangeConfig struct {
	InstanceId string
	Cpu        int
	Memory     int
}

func (self *SAliyunGuestDriver) DoGuestCreateDisksTask(ctx context.Context, guest *models.SGuest, task taskman.ITask) error {
	subtask, err := taskman.TaskManager.NewTask(ctx, "AliyunGuestCreateDiskTask", guest, task.GetUserCred(), task.GetParams(), task.GetTaskId(), "", nil)
	if err != nil {
		return err
	}
	subtask.ScheduleRun(nil)
	return nil
}

func (self *SAliyunGuestDriver) AllowReconfigGuest() bool {
	return true
}

func (self *SAliyunGuestDriver) RequestChangeVmConfig(ctx context.Context, guest *models.SGuest, task taskman.ITask, vcpuCount, vmemSize int64) error {
	config := SAliyunVMChangeConfig{}
	config.InstanceId = guest.GetExternalId()
	config.Cpu = int(vcpuCount)
	config.Memory = int(vmemSize)
	ihost, err := guest.GetHost().GetIHost()
	if err != nil {
		return err
	}

	iVM, err := ihost.GetIVMById(config.InstanceId)
	if err != nil {
		return err
	}

	if int(guest.VcpuCount) != config.Cpu || guest.VmemSize != config.Memory {
		err = iVM.ChangeConfig(config.InstanceId, config.Cpu, config.Memory)
		if err != nil {
			return err
		}
	}

	log.Debugf("VMchangeConfig %s, wait status ready ...", iVM.GetGlobalId())
	err = cloudprovider.WaitStatus(iVM, models.VM_READY, time.Second*5, time.Second*300)
	if err != nil {
		return err
	}
	log.Debugf("VMchangeConfig %s, and status is ready", iVM.GetGlobalId())
	return nil
}

func (self *SAliyunGuestDriver) RequestStartOnHost(ctx context.Context, guest *models.SGuest, host *models.SHost, userCred mcclient.TokenCredential, task taskman.ITask) (jsonutils.JSONObject, error) {
	ihost, e := host.GetIHost()
	if e != nil {
		return nil, e
	}

	ivm, e := ihost.GetIVMById(guest.GetExternalId())
	if e != nil {
		return nil, e
	}

	result := jsonutils.NewDict()
	if ivm.GetStatus() != models.VM_RUNNING {
		if err := ivm.StartVM(); err != nil {
			return nil, e
		} else {
			task.ScheduleRun(result)
		}
	} else {
		result.Add(jsonutils.NewBool(true), "is_running")
	}

	return result, e
}

func (self *SAliyunGuestDriver) RequestRebuildRootDisk(ctx context.Context, guest *models.SGuest, task taskman.ITask) error {
	ihost, e := guest.GetHost().GetIHost()
	if e != nil {
		return e
	}

	externalId := guest.GetExternalId()
	if len(externalId) <= 0 {
		return fmt.Errorf("external id not found")
	}

	disks := guest.GetDisks()
	if len(disks) <= 0 {
		return fmt.Errorf("guest has no disk")
	}

	imageId := guest.CategorizeDisks().Root.TemplateId
	cacheId := disks[0].GetDisk().GetStorage().GetStoragecache().Id
	externalImageId := models.StoragecachedimageManager.GetStoragecachedimage(cacheId, imageId).ExternalId
	if len(externalImageId) <= 0 {
		return fmt.Errorf("external image (%s) id is not found", imageId)
	}

	iVM, err := ihost.GetIVMById(externalId)
	if err != nil {
		return err
	}

	err = iVM.RebuildRoot(externalImageId)
	if err != nil {
		return err
	}

	log.Debugf("VMrebuildRoot %s, wait status ready ...", iVM.GetGlobalId())
	err = cloudprovider.WaitStatus(iVM, models.VM_READY, time.Second*5, time.Second*1800)
	if err != nil {
		return err
	}
	log.Debugf("VMrebuildRoot %s, and status is ready", iVM.GetGlobalId())

	task.ScheduleRun(nil)
	return nil
}<|MERGE_RESOLUTION|>--- conflicted
+++ resolved
@@ -253,13 +253,6 @@
 			password = seclib2.RandomPassword2(12)
 		}
 
-<<<<<<< HEAD
-=======
-		publicKey := ""
-		if k, e := config.GetString("public_key"); e == nil {
-			publicKey = k
-		}
->>>>>>> fa50e680
 		taskman.LocalTaskRun(task, func() (jsonutils.JSONObject, error) {
 			encpasswd, err := utils.EncryptAESBase64(guest.Id, password)
 			if err != nil {
