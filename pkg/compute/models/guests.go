package models

import (
	"bytes"
	"context"
	"database/sql"
	"fmt"
	"net/http"
	"strconv"
	"strings"
	"time"

	"yunion.io/x/jsonutils"
	"yunion.io/x/log"
	"yunion.io/x/pkg/tristate"
	"yunion.io/x/pkg/util/compare"
	"yunion.io/x/pkg/util/fileutils"
	"yunion.io/x/pkg/util/netutils"
	"yunion.io/x/pkg/util/osprofile"
	"yunion.io/x/pkg/util/regutils"
	"yunion.io/x/pkg/util/secrules"
	"yunion.io/x/pkg/util/sysutils"
	"yunion.io/x/pkg/util/timeutils"
	"yunion.io/x/pkg/utils"
	"yunion.io/x/sqlchemy"

	"yunion.io/x/onecloud/pkg/cloudcommon/db"
	"yunion.io/x/onecloud/pkg/cloudcommon/db/lockman"
	"yunion.io/x/onecloud/pkg/cloudcommon/db/quotas"
	"yunion.io/x/onecloud/pkg/cloudcommon/db/taskman"
	"yunion.io/x/onecloud/pkg/cloudcommon/notifyclient"
	"yunion.io/x/onecloud/pkg/cloudprovider"
	"yunion.io/x/onecloud/pkg/compute/options"
	"yunion.io/x/onecloud/pkg/httperrors"
	"yunion.io/x/onecloud/pkg/mcclient"
	"yunion.io/x/onecloud/pkg/mcclient/auth"
	"yunion.io/x/onecloud/pkg/util/httputils"
	"yunion.io/x/onecloud/pkg/util/logclient"
	"yunion.io/x/onecloud/pkg/util/seclib2"
)

const (
	VM_INIT            = "init"
	VM_UNKNOWN         = "unknown"
	VM_SCHEDULE        = "schedule"
	VM_SCHEDULE_FAILED = "sched_fail"
	VM_CREATE_NETWORK  = "network"
	VM_NETWORK_FAILED  = "net_fail"
	VM_DEVICE_FAILED   = "dev_fail"
	VM_CREATE_FAILED   = "create_fail"
	VM_CREATE_DISK     = "disk"
	VM_DISK_FAILED     = "disk_fail"
	VM_START_DEPLOY    = "start_deploy"
	VM_DEPLOYING       = "deploying"
	VM_DEPLOY_FAILED   = "deploy_fail"
	VM_READY           = "ready"
	VM_START_START     = "start_start"
	VM_STARTING        = "starting"
	VM_START_FAILED    = "start_fail" // # = ready
	VM_RUNNING         = "running"
	VM_START_STOP      = "start_stop"
	VM_STOPPING        = "stopping"
	VM_STOP_FAILED     = "stop_fail" // # = running

	VM_START_SUSPEND  = "start_suspend"
	VM_SUSPENDING     = "suspending"
	VM_SUSPEND        = "suspend"
	VM_SUSPEND_FAILED = "suspend_failed"

	VM_START_DELETE = "start_delete"
	VM_DELETE_FAIL  = "delete_fail"
	VM_DELETING     = "deleting"

	VM_START_MIGRATE  = "start_migrate"
	VM_MIGRATING      = "migrating"
	VM_MIGRATE_FAILED = "migrate_failed"

	VM_CHANGE_FLAVOR      = "change_flavor"
	VM_CHANGE_FLAVOR_FAIL = "change_flavor_fail"
	VM_REBUILD_ROOT       = "rebuild_root"
	VM_REBUILD_ROOT_FAIL  = "rebld_root_fail"

	VM_START_SNAPSHOT  = "snapshot_start"
	VM_SNAPSHOT        = "snapshot"
	VM_SNAPSHOT_STREAM = "block_stream"
	VM_SNAPSHOT_SUCC   = "snapshot_succ"
	VM_SNAPSHOT_FAILED = "snapshot_failed"

	VM_SYNCING_STATUS = "syncing"
	VM_SYNC_CONFIG    = "sync_config"
	VM_SYNC_FAIL      = "sync_fail"

	VM_RESIZE_DISK      = "resize_disk"
	VM_START_SAVE_DISK  = "start_save_disk"
	VM_SAVE_DISK        = "save_disk"
	VM_SAVE_DISK_FAILED = "save_disk_failed"

	VM_RESTORING_SNAPSHOT = "restoring_snapshot"
	VM_RESTORE_DISK       = "restore_disk"
	VM_RESTORE_STATE      = "restore_state"
	VM_RESTORE_FAILED     = "restore_failed"

	VM_ASSOCIATE_EIP  = "associate_eip"
	VM_DISSOCIATE_EIP = "dissociate_eip"

	VM_REMOVE_STATEFILE = "remove_state"

	VM_ADMIN = "admin"

	SHUTDOWN_STOP      = "stop"
	SHUTDOWN_TERMINATE = "terminate"

	HYPERVISOR_KVM       = "kvm"
	HYPERVISOR_CONTAINER = "container"
	HYPERVISOR_BAREMETAL = "baremetal"
	HYPERVISOR_ESXI      = "esxi"
	HYPERVISOR_HYPERV    = "hyperv"
	HYPERVISOR_ALIYUN    = "aliyun"

	//	HYPERVISOR_DEFAULT = HYPERVISOR_KVM
	HYPERVISOR_DEFAULT = HYPERVISOR_ALIYUN
)

var VM_RUNNING_STATUS = []string{VM_START_START, VM_STARTING, VM_RUNNING, VM_SNAPSHOT_STREAM}
var VM_CREATING_STATUS = []string{VM_CREATE_NETWORK, VM_CREATE_DISK, VM_START_DEPLOY, VM_DEPLOYING}

var HYPERVISORS = []string{HYPERVISOR_KVM, HYPERVISOR_BAREMETAL, HYPERVISOR_ESXI, HYPERVISOR_CONTAINER, HYPERVISOR_ALIYUN}

// var HYPERVISORS = []string{HYPERVISOR_ALIYUN}

var HYPERVISOR_HOSTTYPE = map[string]string{
	HYPERVISOR_KVM:       HOST_TYPE_HYPERVISOR,
	HYPERVISOR_BAREMETAL: HOST_TYPE_BAREMETAL,
	HYPERVISOR_ESXI:      HOST_TYPE_ESXI,
	HYPERVISOR_CONTAINER: HOST_TYPE_KUBELET,
	HYPERVISOR_ALIYUN:    HOST_TYPE_ALIYUN,
}

var HOSTTYPE_HYPERVISOR = map[string]string{
	HOST_TYPE_HYPERVISOR: HYPERVISOR_KVM,
	HOST_TYPE_BAREMETAL:  HYPERVISOR_BAREMETAL,
	HOST_TYPE_ESXI:       HYPERVISOR_ESXI,
	HOST_TYPE_KUBELET:    HYPERVISOR_CONTAINER,
	HOST_TYPE_ALIYUN:     HYPERVISOR_ALIYUN,
}

type SGuestManager struct {
	db.SVirtualResourceBaseManager
}

var GuestManager *SGuestManager

func init() {
	GuestManager = &SGuestManager{SVirtualResourceBaseManager: db.NewVirtualResourceBaseManager(SGuest{}, "guests_tbl", "server", "servers")}
	GuestManager.SetAlias("guest", "guests")
}

type SGuest struct {
	db.SVirtualResourceBase

	SBillingResourceBase

	VcpuCount int8 `nullable:"false" default:"1" list:"user" create:"optional"` // Column(TINYINT, nullable=False, default=1)
	VmemSize  int  `nullable:"false" list:"user" create:"required"`             // Column(Integer, nullable=False)

	BootOrder string `width:"8" charset:"ascii" nullable:"true" default:"cdn" list:"user" update:"user" create:"optional"` // Column(VARCHAR(8, charset='ascii'), nullable=True, default='cdn')

	DisableDelete    tristate.TriState `nullable:"false" default:"true" list:"user" update:"user" create:"optional"`           // Column(Boolean, nullable=False, default=True)
	ShutdownBehavior string            `width:"16" charset:"ascii" default:"stop" list:"user" update:"user" create:"optional"` // Column(VARCHAR(16, charset='ascii'), default=SHUTDOWN_STOP)

	KeypairId string `width:"36" charset:"ascii" nullable:"true" list:"user" create:"optional"` // Column(VARCHAR(36, charset='ascii'), nullable=True)

	HostId string `width:"36" charset:"ascii" nullable:"true" list:"admin" get:"admin"` // Column(VARCHAR(36, charset='ascii'), nullable=True)

	Vga     string `width:"36" charset:"ascii" nullable:"true" list:"user" update:"user" create:"optional"` // Column(VARCHAR(36, charset='ascii'), nullable=True)
	Vdi     string `width:"36" charset:"ascii" nullable:"true" list:"user" update:"user" create:"optional"` // Column(VARCHAR(36, charset='ascii'), nullable=True)
	Machine string `width:"36" charset:"ascii" nullable:"true" list:"user" update:"user" create:"optional"` // Column(VARCHAR(36, charset='ascii'), nullable=True)
	Bios    string `width:"36" charset:"ascii" nullable:"true" list:"user" update:"user" create:"optional"` // Column(VARCHAR(36, charset='ascii'), nullable=True)
	OsType  string `width:"36" charset:"ascii" nullable:"true" list:"user" update:"user" create:"optional"` // Column(VARCHAR(36, charset='ascii'), nullable=True)

	FlavorId string `width:"36" charset:"ascii" nullable:"true" list:"user" create:"optional"` // Column(VARCHAR(36, charset='ascii'), nullable=True)

	SecgrpId      string `width:"36" charset:"ascii" nullable:"true" get:"user" create:"optional"` // Column(VARCHAR(36, charset='ascii'), nullable=True)
	AdminSecgrpId string `width:"36" charset:"ascii" nullable:"true" get:"admin"`                  // Column(VARCHAR(36, charset='ascii'), nullable=True)

	Hypervisor string `width:"16" charset:"ascii" nullable:"false" default:"kvm" list:"user" create:"required"` // Column(VARCHAR(16, charset='ascii'), nullable=False, default=HYPERVISOR_DEFAULT)
}

func (manager *SGuestManager) AllowListItems(ctx context.Context, userCred mcclient.TokenCredential, query jsonutils.JSONObject) bool {
	if query.Contains("host") || query.Contains("wire") || query.Contains("zone") {
		if !userCred.IsSystemAdmin() {
			return false
		}
	}
	return manager.SVirtualResourceBaseManager.AllowListItems(ctx, userCred, query)
}

func (manager *SGuestManager) ListItemFilter(ctx context.Context, q *sqlchemy.SQuery, userCred mcclient.TokenCredential, query jsonutils.JSONObject) (*sqlchemy.SQuery, error) {
	q, err := manager.SVirtualResourceBaseManager.ListItemFilter(ctx, q, userCred, query)
	if err != nil {
		return nil, err
	}
	queryDict, ok := query.(*jsonutils.JSONDict)
	if !ok {
		return nil, fmt.Errorf("invalid querystring format")
	}
	isBMstr, _ := queryDict.GetString("baremetal")
	if len(isBMstr) > 0 && utils.ToBool(isBMstr) {
		queryDict.Add(jsonutils.NewString(HYPERVISOR_BAREMETAL), "hypervisor")
		queryDict.Remove("baremetal")
	}
	hypervisor, _ := queryDict.GetString("hypervisor")
	if len(hypervisor) > 0 {
		q = q.Equals("hypervisor", hypervisor)
	}

	hostFilter, _ := queryDict.GetString("host")
	if len(hostFilter) > 0 {
		host, _ := HostManager.FetchByIdOrName("", hostFilter)
		if host == nil {
			return nil, httperrors.NewResourceNotFoundError("host %s not found", hostFilter)
		}
		q = q.Equals("host_id", host.GetId())
	}

	secgrpFilter, _ := queryDict.GetString("secgroup")
	if len(secgrpFilter) > 0 {
		secgrp, _ := SecurityGroupManager.FetchByIdOrName("", secgrpFilter)
		if secgrp == nil {
			return nil, httperrors.NewResourceNotFoundError("secgroup %s not found", secgrpFilter)
		}
		q = q.Equals("secgrp_id", secgrp.GetId())
	}

	zoneFilter, _ := queryDict.GetString("zone")
	if len(zoneFilter) > 0 {
		zone, _ := ZoneManager.FetchByIdOrName("", zoneFilter)
		if zone == nil {
			return nil, httperrors.NewResourceNotFoundError("zone %s not found", zoneFilter)
		}
		hostTable := HostManager.Query().SubQuery()
		zoneTable := ZoneManager.Query().SubQuery()
		sq := hostTable.Query(hostTable.Field("id")).Join(zoneTable,
			sqlchemy.Equals(zoneTable.Field("id"), hostTable.Field("zone_id"))).Filter(sqlchemy.Equals(zoneTable.Field("id"), zone.GetId())).SubQuery()
		q = q.In("host_id", sq)
	}

	wireFilter, _ := queryDict.GetString("wire")
	if len(wireFilter) > 0 {
		wire, _ := WireManager.FetchByIdOrName("", wireFilter)
		if wire == nil {
			return nil, httperrors.NewResourceNotFoundError("wire %s not found", wireFilter)
		}
		hostTable := HostManager.Query().SubQuery()
		hostWire := HostwireManager.Query().SubQuery()
		sq := hostTable.Query(hostTable.Field("id")).Join(hostWire, sqlchemy.Equals(hostWire.Field("host_id"), hostTable.Field("id"))).Filter(sqlchemy.Equals(hostWire.Field("wire_id"), wire.GetId())).SubQuery()
		q = q.In("host_id", sq)
	}

	networkFilter, _ := queryDict.GetString("network")
	if len(networkFilter) > 0 {
		netI, _ := NetworkManager.FetchByIdOrName(userCred.GetProjectId(), networkFilter)
		if netI == nil {
			return nil, httperrors.NewResourceNotFoundError("network %s not found", networkFilter)
		}
		net := netI.(*SNetwork)
		hostTable := HostManager.Query().SubQuery()
		hostWire := HostwireManager.Query().SubQuery()
		sq := hostTable.Query(hostTable.Field("id")).Join(hostWire,
			sqlchemy.Equals(hostWire.Field("host_id"), hostTable.Field("id"))).Filter(sqlchemy.Equals(hostWire.Field("wire_id"), net.WireId)).SubQuery()
		q = q.In("host_id", sq)
	}

	diskFilter, _ := queryDict.GetString("disk")
	if len(diskFilter) > 0 {
		diskI, _ := DiskManager.FetchByIdOrName(userCred.GetProjectId(), diskFilter)
		if diskI == nil {
			return nil, httperrors.NewResourceNotFoundError("disk %s not found", diskFilter)
		}
		disk := diskI.(*SDisk)
		guestdisks := GuestdiskManager.Query().SubQuery()
		count := guestdisks.Query().Filter(sqlchemy.AND(
			sqlchemy.Equals(guestdisks.Field("disk_id"), disk.Id),
			sqlchemy.IsFalse(guestdisks.Field("deleted")))).Count()
		if count > 0 {
			sgq := guestdisks.Query(guestdisks.Field("guest_id")).
				Filter(sqlchemy.AND(
					sqlchemy.Equals(guestdisks.Field("disk_id"), disk.Id),
					sqlchemy.IsFalse(guestdisks.Field("deleted"))))
			q = q.Filter(sqlchemy.In(q.Field("id"), sgq))
		} else {
			hosts := HostManager.Query().SubQuery()
			hoststorages := HoststorageManager.Query().SubQuery()
			storages := StorageManager.Query().SubQuery()
			sq := hosts.Query(hosts.Field("id")).
				Join(hoststorages, sqlchemy.AND(
					sqlchemy.Equals(hoststorages.Field("host_id"), hosts.Field("id")),
					sqlchemy.IsFalse(hoststorages.Field("deleted")))).
				Join(storages, sqlchemy.AND(
					sqlchemy.Equals(storages.Field("id"), hoststorages.Field("storage_id")),
					sqlchemy.IsFalse(storages.Field("deleted")))).
				Filter(sqlchemy.Equals(storages.Field("id"), disk.StorageId)).SubQuery()
			q = q.In("host_id", sq)
		}
	}

	managerFilter, _ := queryDict.GetString("manager")
	if len(managerFilter) > 0 {
		managerI, _ := CloudproviderManager.FetchByIdOrName(userCred.GetProjectId(), managerFilter)
		if managerI == nil {
			return nil, httperrors.NewResourceNotFoundError("cloud provider %s not found", managerFilter)
		}
		hosts := HostManager.Query().SubQuery()
		sq := hosts.Query(hosts.Field("id")).Equals("manager_id", managerI.GetId()).SubQuery()
		q = q.In("host_id", sq)
	}

	regionFilter, _ := queryDict.GetString("region")
	if len(regionFilter) > 0 {
		regionObj, err := CloudregionManager.FetchByIdOrName(userCred.GetProjectId(), regionFilter)
		if err != nil {
			if err == sql.ErrNoRows {
				return nil, httperrors.NewResourceNotFoundError("cloud region %s not found", regionFilter)
			} else {
				return nil, httperrors.NewGeneralError(err)
			}
		}
		hosts := HostManager.Query().SubQuery()
		zones := ZoneManager.Query().SubQuery()
		sq := hosts.Query(hosts.Field("id"))
		sq = sq.Join(zones, sqlchemy.Equals(hosts.Field("zone_id"), zones.Field("id")))
		sq = sq.Filter(sqlchemy.Equals(zones.Field("cloudregion_id"), regionObj.GetId()))
		q = q.In("host_id", sq)
	}

	withEip, _ := queryDict.GetString("with_eip")
	withoutEip, _ := queryDict.GetString("without_eip")
	if len(withEip) > 0 || len(withoutEip) > 0 {
		eips := ElasticipManager.Query().SubQuery()
		sq := eips.Query(eips.Field("associate_id")).Equals("associate_type", EIP_ASSOCIATE_TYPE_SERVER)
		sq = sq.IsNotNull("associate_id").IsNotEmpty("associate_id")

		if utils.ToBool(withEip) {
			q = q.In("id", sq)
		} else if utils.ToBool(withoutEip) {
			q = q.NotIn("id", sq)
		}
	}

	gpu, _ := queryDict.GetString("gpu")
	if len(gpu) != 0 {
		isodev := IsolatedDeviceManager.Query().SubQuery()
		sgq := isodev.Query(isodev.Field("guest_id")).
			Filter(sqlchemy.AND(
				sqlchemy.IsNotNull(isodev.Field("guest_id")),
				sqlchemy.Startswith(isodev.Field("dev_type"), "GPU")))
		showGpu := utils.ToBool(gpu)
		cond := sqlchemy.NotIn
		if showGpu {
			cond = sqlchemy.In
		}
		q = q.Filter(cond(q.Field("id"), sgq))
	}
	return q, nil
}

func (manager *SGuestManager) ExtraSearchConditions(ctx context.Context, q *sqlchemy.SQuery, like string) []sqlchemy.ICondition {
	var sq *sqlchemy.SSubQuery
	if regutils.MatchIP4Addr(like) {
		sq = GuestnetworkManager.Query("guest_id").Equals("ip_addr", like).SubQuery()
	} else if regutils.MatchMacAddr(like) {
		sq = GuestnetworkManager.Query("guest_id").Equals("mac_addr", like).SubQuery()
	}
	if sq != nil {
		return []sqlchemy.ICondition{sqlchemy.In(q.Field("id"), sq)}
	}
	return nil
}

func (guest *SGuest) GetHypervisor() string {
	if len(guest.Hypervisor) == 0 {
		return HYPERVISOR_DEFAULT
	} else {
		return guest.Hypervisor
	}
}

func (guest *SGuest) GetHostType() string {
	return HYPERVISOR_HOSTTYPE[guest.Hypervisor]
}

func (guest *SGuest) GetDriver() IGuestDriver {
	hypervisor := guest.GetHypervisor()
	if !utils.IsInStringArray(hypervisor, HYPERVISORS) {
		log.Fatalf("Unsupported hypervisor %s", hypervisor)
	}
	return GetDriver(hypervisor)
}

func (guest *SGuest) ValidateDeleteCondition(ctx context.Context) error {
	if guest.DisableDelete.IsTrue() {
		return fmt.Errorf("Virtual server is locked, cannot delete")
	}
	return guest.SVirtualResourceBase.ValidateDeleteCondition(ctx)
}

func (guest *SGuest) GetDisksQuery() *sqlchemy.SQuery {
	return GuestdiskManager.Query().Equals("guest_id", guest.Id)
}

func (guest *SGuest) DiskCount() int {
	return guest.GetDisksQuery().Count()
}

func (guest *SGuest) GetDisks() []SGuestdisk {
	disks := make([]SGuestdisk, 0)
	q := guest.GetDisksQuery().Asc("index")
	err := db.FetchModelObjects(GuestdiskManager, q, &disks)
	if err != nil {
		log.Errorf("Getdisks error: %s", err)
	}
	return disks
}

func (guest *SGuest) GetGuestDisk(diskId string) *SGuestdisk {
	guestdisk, err := db.NewModelObject(GuestdiskManager)
	if err != nil {
		log.Errorf("new guestdisk model failed: %s", err)
		return nil
	}
	q := guest.GetDisksQuery()
	err = q.Equals("disk_id", diskId).First(guestdisk)
	if err != nil {
		log.Errorf("GetGuestDisk error: %s", err)
		return nil
	}
	return guestdisk.(*SGuestdisk)
}

func (guest *SGuest) GetNetworksQuery() *sqlchemy.SQuery {
	return GuestnetworkManager.Query().Equals("guest_id", guest.Id)
}

func (guest *SGuest) NetworkCount() int {
	return guest.GetNetworksQuery().Count()
}

func (guest *SGuest) GetNetworks() []SGuestnetwork {
	guestnics := make([]SGuestnetwork, 0)
	q := guest.GetNetworksQuery().Asc("index")
	err := db.FetchModelObjects(GuestnetworkManager, q, &guestnics)
	if err != nil {
		log.Errorf("GetNetworks error: %s", err)
	}
	return guestnics
}

func (guest *SGuest) IsNetworkAllocated() bool {
	guestnics := guest.GetNetworks()
	for _, gn := range guestnics {
		if !gn.IsAllocated() {
			return false
		}
	}
	return true
}

func (guest *SGuest) CustomizeCreate(ctx context.Context, userCred mcclient.TokenCredential, ownerProjId string, query jsonutils.JSONObject, data jsonutils.JSONObject) error {
	guest.HostId = ""
	return guest.SVirtualResourceBase.CustomizeCreate(ctx, userCred, ownerProjId, query, data)
}

func (guest *SGuest) GetHost() *SHost {
	if len(guest.HostId) > 0 && regutils.MatchUUID(guest.HostId) {
		host, _ := HostManager.FetchById(guest.HostId)
		return host.(*SHost)
	}
	return nil
}

func (guest *SGuest) SetHostId(hostId string) error {
	_, err := guest.GetModelManager().TableSpec().Update(guest, func() error {
		guest.HostId = hostId
		return nil
	})
	return err
}

func validateMemCpuData(data jsonutils.JSONObject) (int, int, error) {
	vmemSize := 0
	vcpuCount := 0
	var err error

	hypervisor, _ := data.GetString("hypervisor")
	if len(hypervisor) == 0 {
		hypervisor = HYPERVISOR_DEFAULT
	}
	driver := GetDriver(hypervisor)

	vmemStr, _ := data.GetString("vmem_size")
	if len(vmemStr) > 0 {
		if !regutils.MatchSize(vmemStr) {
			return 0, 0, httperrors.NewInputParameterError("Memory size must be number[+unit], like 256M, 1G or 256")
		}
		vmemSize, err = fileutils.GetSizeMb(vmemStr, 'M', 1024)
		if err != nil {
			return 0, 0, err
		}
		maxVmemGb := driver.GetMaxVMemSizeGB()
		if vmemSize < 8 || vmemSize > maxVmemGb*1024 {
			return 0, 0, httperrors.NewInputParameterError("Memory size must be 8MB ~ %d GB", maxVmemGb)
		}
	}
	vcpuStr, _ := data.GetString("vcpu_count")
	if len(vcpuStr) > 0 {
		if !regutils.MatchInteger(vcpuStr) {
			return 0, 0, httperrors.NewInputParameterError("CPU core count must be integer")
		}
		vcpuCount, _ = strconv.Atoi(vcpuStr)
		maxVcpuCount := driver.GetMaxVCpuCount()
		if vcpuCount < 1 || vcpuCount > maxVcpuCount {
			return 0, 0, httperrors.NewInputParameterError("CPU core count must be 1 ~ %d", maxVcpuCount)
		}
	}
	return vmemSize, vcpuCount, nil
}

func (self *SGuest) ValidateUpdateData(ctx context.Context, userCred mcclient.TokenCredential, query jsonutils.JSONObject, data *jsonutils.JSONDict) (*jsonutils.JSONDict, error) {
	vmemSize, vcpuCount, err := validateMemCpuData(data)
	if err != nil {
		return nil, err
	}

	if vmemSize > 0 || vcpuCount > 0 {
		if !utils.IsInStringArray(self.Status, []string{VM_READY}) && self.GetHypervisor() != HYPERVISOR_CONTAINER {
			return nil, httperrors.NewInvalidStatusError("Cannot modify Memory and CPU in status %s", self.Status)
		}
		if self.GetHypervisor() == HYPERVISOR_BAREMETAL {
			return nil, httperrors.NewInputParameterError("Cannot modify memory for baremetal")
		}
	}

	if vmemSize > 0 {
		data.Add(jsonutils.NewInt(int64(vmemSize)), "vmem_size")
	}
	if vcpuCount > 0 {
		data.Add(jsonutils.NewInt(int64(vcpuCount)), "vcpu_count")
	}

	err = self.checkUpdateQuota(ctx, userCred, vcpuCount, vmemSize)
	if err != nil {
		return nil, err
	}

	if data.Contains("name") {
		if name, _ := data.GetString("name"); len(name) < 2 {
			return nil, httperrors.NewInputParameterError("name is to short")
		}
	}
	return self.SVirtualResourceBase.ValidateUpdateData(ctx, userCred, query, data)
}

func (manager *SGuestManager) ValidateCreateData(ctx context.Context, userCred mcclient.TokenCredential, ownerProjId string, query jsonutils.JSONObject, data *jsonutils.JSONDict) (*jsonutils.JSONDict, error) {
	vmemSize, vcpuCount, err := validateMemCpuData(data)
	if err != nil {
		return nil, err
	}
	if vmemSize == 0 {
		return nil, httperrors.NewInputParameterError("Missing memory size")
	}
	if vcpuCount == 0 {
		vcpuCount = 1
	}
	data.Add(jsonutils.NewInt(int64(vmemSize)), "vmem_size")
	data.Add(jsonutils.NewInt(int64(vcpuCount)), "vcpu_count")

	resetPassword := jsonutils.QueryBoolean(data, "reset_password", true)
	passwd, _ := data.GetString("password")
	if resetPassword && len(passwd) > 0 {
		if !seclib2.MeetComplxity(passwd) {
			return nil, httperrors.NewWeakPasswordError()
		}
	}

	disk0Json, _ := data.Get("disk.0")
	if disk0Json == nil {
		return nil, httperrors.NewInputParameterError("No disk information provided")
	}
	diskConfig, err := parseDiskInfo(ctx, userCred, disk0Json)
	if err != nil {
		return nil, httperrors.NewInputParameterError("Invalid root image: %s", err)
	}

	if len(diskConfig.Backend) == 0 {
		diskConfig.Backend = STORAGE_LOCAL
	}
	rootStorageType := diskConfig.Backend

	data.Add(jsonutils.Marshal(diskConfig), "disk.0")

	imgProperties := diskConfig.ImageProperties
	if imgProperties == nil || len(imgProperties) == 0 {
		imgProperties = map[string]string{"os_type": "Linux"}
	}

	hypervisor, _ := data.GetString("hypervisor")
	osType, _ := data.GetString("os_type")

	osProf, err := osprofile.GetOSProfileFromImageProperties(imgProperties, hypervisor)
	if err != nil {
		return nil, httperrors.NewInputParameterError("Invalid root image: %s", err)
	}

	if len(osProf.Hypervisor) > 0 && len(hypervisor) == 0 {
		hypervisor = osProf.Hypervisor
		data.Add(jsonutils.NewString(osProf.Hypervisor), "hypervisor")
	}
	if len(osProf.OSType) > 0 && len(osType) == 0 {
		osType = osProf.OSType
		data.Add(jsonutils.NewString(osProf.OSType), "os_type")
	}
	data.Add(jsonutils.Marshal(osProf), "__os_profile__")

	if jsonutils.QueryBoolean(data, "baremetal", false) {
		hypervisor = HYPERVISOR_BAREMETAL
	}

	// base validate_create_data
	if data.Contains("prefer_baremetal") || data.Contains("prefer_host") {
		if !userCred.IsSystemAdmin() {
			return nil, httperrors.NewNotSufficientPrivilegeError("Only system admin can specify preferred host")
		}
		bmName, _ := data.GetString("prefer_host")
		if len(bmName) == 0 {
			bmName, _ = data.GetString("prefer_baremetal")
		}
		bmObj, err := HostManager.FetchByIdOrName("", bmName)
		if err != nil {
			if err == sql.ErrNoRows {
				return nil, httperrors.NewResourceNotFoundError("Host %s not found", bmName)
			} else {
				return nil, httperrors.NewGeneralError(err)
			}
		}
		baremetal := bmObj.(*SHost)
		if !baremetal.Enabled {
			return nil, httperrors.NewInvalidStatusError("Baremetal %s not enabled", bmName)
		}

		if len(hypervisor) > 0 && hypervisor != HOSTTYPE_HYPERVISOR[baremetal.HostType] {
			return nil, httperrors.NewInputParameterError("cannot run hypervisor %s on specified host with type %s", hypervisor, baremetal.HostType)
		}

		if len(hypervisor) == 0 {
			hypervisor = HOSTTYPE_HYPERVISOR[baremetal.HostType]
		}

		if len(hypervisor) == 0 {
			hypervisor = HYPERVISOR_DEFAULT
		}

		data, err = GetDriver(hypervisor).ValidateCreateHostData(ctx, userCred, bmName, baremetal, data)
		if err != nil {
			return nil, err
		}
	} else {
		schedtags := make(map[string]string)
		if data.Contains("aggregate_strategy") {
			err = data.Unmarshal(&schedtags, "aggregate_strategy")
			if err != nil {
				return nil, httperrors.NewInputParameterError("invalid aggregate_strategy")
			}
		}
		for idx := 0; data.Contains(fmt.Sprintf("srvtag.%d", idx)); idx += 1 {
			aggStr, _ := data.GetString(fmt.Sprintf("srvtag.%d", idx))
			if len(aggStr) > 0 {
				parts := strings.Split(aggStr, ":")
				if len(parts) >= 2 && len(parts) > 0 && len(parts[1]) > 0 {
					schedtags[parts[0]] = parts[1]
				}
			}
		}
		if len(schedtags) > 0 {
			schedtags, err = SchedtagManager.ValidateSchedtags(userCred, schedtags)
			if err != nil {
				return nil, httperrors.NewInputParameterError("invalid aggregate_strategy: %s", err)
			}
			data.Add(jsonutils.Marshal(schedtags), "aggregate_strategy")
		}

		if data.Contains("prefer_wire") {
			wireStr, _ := data.GetString("prefer_wire")
			wireObj, err := WireManager.FetchById(wireStr)
			if err != nil {
				if err == sql.ErrNoRows {
					return nil, httperrors.NewResourceNotFoundError("Wire %s not found", wireStr)
				} else {
					return nil, httperrors.NewGeneralError(err)
				}
			}
			wire := wireObj.(*SWire)
			data.Add(jsonutils.NewString(wire.Id), "prefer_wire_id")
			zone := wire.GetZone()
			data.Add(jsonutils.NewString(zone.Id), "prefer_zone_id")
		} else if data.Contains("prefer_zone") {
			zoneStr, _ := data.GetString("prefer_zone")
			zoneObj, err := ZoneManager.FetchById(zoneStr)
			if err != nil {
				if err == sql.ErrNoRows {
					return nil, httperrors.NewResourceNotFoundError("Zone %s not found", zoneStr)
				} else {
					return nil, httperrors.NewGeneralError(err)
				}
			}
			zone := zoneObj.(*SZone)
			data.Add(jsonutils.NewString(zone.Id), "prefer_zone_id")
		}
	}

	// default hypervisor
	if len(hypervisor) == 0 {
		hypervisor = HYPERVISOR_KVM
	}

	if !utils.IsInStringArray(hypervisor, HYPERVISORS) {
		return nil, httperrors.NewInputParameterError("Hypervisor %s not supported", hypervisor)
	}

	data.Add(jsonutils.NewString(hypervisor), "hypervisor")
	// start from data disk
	for idx := 1; data.Contains(fmt.Sprintf("disk.%d", idx)); idx += 1 {
		diskJson, err := data.Get(fmt.Sprintf("disk.%d", idx))
		if err != nil {
			return nil, httperrors.NewInputParameterError("invalid disk description %s", err)
		}
		diskConfig, err := parseDiskInfo(ctx, userCred, diskJson)
		if err != nil {
			return nil, httperrors.NewInputParameterError("parse disk description error %s", err)
		}
		if len(diskConfig.Backend) == 0 {
			diskConfig.Backend = rootStorageType
		}
		if len(diskConfig.Driver) == 0 {
			diskConfig.Driver = osProf.DiskDriver
		}
		data.Add(jsonutils.Marshal(diskConfig), fmt.Sprintf("disk.%d", idx))
	}

	for idx := 0; data.Contains(fmt.Sprintf("net.%d", idx)); idx += 1 {
		netJson, err := data.Get(fmt.Sprintf("net.%d", idx))
		if err != nil {
			return nil, httperrors.NewInputParameterError("invalid network description %s", err)
		}
		netConfig, err := parseNetworkInfo(userCred, netJson)
		if err != nil {
			return nil, httperrors.NewInputParameterError("parse network description error %s", err)
		}
		err = isValidNetworkInfo(userCred, netConfig)
		if err != nil {
			return nil, err
		}
		if len(netConfig.Driver) == 0 {
			netConfig.Driver = osProf.NetDriver
		}
		data.Add(jsonutils.Marshal(netConfig), fmt.Sprintf("net.%d", idx))
	}

	for idx := 0; data.Contains(fmt.Sprintf("isolated_device.%d", idx)); idx += 1 {
		devJson, err := data.Get(fmt.Sprintf("isolated_device.%d", idx))
		if err != nil {
			return nil, httperrors.NewInputParameterError("invalid isolated device description %s", err)
		}
		devConfig, err := IsolatedDeviceManager.parseDeviceInfo(userCred, devJson)
		if err != nil {
			return nil, httperrors.NewInputParameterError("parse isolated device description error %s", err)
		}
		err = IsolatedDeviceManager.isValidDeviceinfo(devConfig)
		if err != nil {
			return nil, err
		}
		data.Add(jsonutils.Marshal(devConfig), fmt.Sprintf("isolated_device.%d", idx))
	}

	if data.Contains("cdrom") {
		cdromStr, err := data.GetString("cdrom")
		if err != nil {
			return nil, httperrors.NewInputParameterError("invalid cdrom device description %s", err)
		}
		cdromId, err := parseIsoInfo(ctx, userCred, cdromStr)
		if err != nil {
			return nil, httperrors.NewInputParameterError("parse cdrom device info error %s", err)
		}
		data.Add(jsonutils.NewString(cdromId), "cdrom")
	}

	keypairId, _ := data.GetString("keypair")
	if len(keypairId) == 0 {
		keypairId, _ = data.GetString("keypair_id")
	}
	if len(keypairId) > 0 {
		keypairObj, err := KeypairManager.FetchByIdOrName(userCred.GetUserId(), keypairId)
		if err != nil {
			return nil, httperrors.NewResourceNotFoundError("Keypair %s not found", keypairId)
		}
		data.Add(jsonutils.NewString(keypairObj.GetId()), "keypair_id")
	} else {
		data.Add(jsonutils.NewString("None"), "keypair_id")
	}

	if data.Contains("secgroup") {
		secGrpId, _ := data.GetString("secgroup")
		secGrpObj, err := SecurityGroupManager.FetchByIdOrName(userCred.GetProjectId(), secGrpId)
		if err != nil {
			return nil, httperrors.NewResourceNotFoundError("Secgroup %s not found", secGrpId)
		}
		data.Add(jsonutils.NewString(secGrpObj.GetId()), "secgrp_id")
	} else {
		data.Add(jsonutils.NewString("default"), "secgrp_id")
	}

	/*
		TODO
		group
		for idx := 0; data.Contains(fmt.Sprintf("srvtag.%d", idx)); idx += 1 {

		}*/

	data, err = GetDriver(hypervisor).ValidateCreateData(ctx, userCred, data)

	data, err = manager.SVirtualResourceBaseManager.ValidateCreateData(ctx, userCred, ownerProjId, query, data)
	if err != nil {
		return nil, err
	}

	if !jsonutils.QueryBoolean(data, "is_system", false) {
		err = manager.checkCreateQuota(ctx, userCred, ownerProjId, data)
		if err != nil {
			return nil, err
		}
	}

	data.Add(jsonutils.NewString(ownerProjId), "owner_tenant_id")
	return data, nil
}

func (manager *SGuestManager) checkCreateQuota(ctx context.Context, userCred mcclient.TokenCredential, ownerProjId string, data *jsonutils.JSONDict) error {
	req := getGuestResourceRequirements(ctx, userCred, data, 1)
	err := QuotaManager.CheckSetPendingQuota(ctx, userCred, ownerProjId, &req)
	if err != nil {
		return httperrors.NewOutOfQuotaError(err.Error())
	} else {
		return nil
	}
}

func (self *SGuest) checkUpdateQuota(ctx context.Context, userCred mcclient.TokenCredential, vcpuCount int, vmemSize int) error {
	req := SQuota{}

	if vcpuCount > 0 && vcpuCount > int(self.VcpuCount) {
		req.Cpu = vcpuCount - int(self.VcpuCount)
	}

	if vmemSize > 0 && vmemSize > self.VmemSize {
		req.Memory = vmemSize - self.VmemSize
	}

	_, err := QuotaManager.CheckQuota(ctx, userCred, self.ProjectId, &req)

	return err
}

func getGuestResourceRequirements(ctx context.Context, userCred mcclient.TokenCredential, data jsonutils.JSONObject, count int) SQuota {
	vcpuCount, _ := data.Int("vcpu_count")
	if vcpuCount == 0 {
		vcpuCount = 1
	}

	vmemSize, _ := data.Int("vmem_size")

	diskSize := 0

	for idx := 0; data.Contains(fmt.Sprintf("disk.%d", idx)); idx += 1 {
		dataJson, _ := data.Get(fmt.Sprintf("disk.%d", idx))
		diskConfig, _ := parseDiskInfo(ctx, userCred, dataJson)
		diskSize += diskConfig.Size
	}

	devCount := 0
	for idx := 0; data.Contains(fmt.Sprintf("isolated_device.%d", idx)); idx += 1 {
		devCount += 1
	}

	eNicCnt := 0
	iNicCnt := 0
	eBw := 0
	iBw := 0
	for idx := 0; data.Contains(fmt.Sprintf("net.%d", idx)); idx += 1 {
		netJson, _ := data.Get(fmt.Sprintf("net.%d", idx))
		netConfig, _ := parseNetworkInfo(userCred, netJson)
		if isExitNetworkInfo(netConfig) {
			eNicCnt += 1
			eBw += netConfig.BwLimit
		} else {
			iNicCnt += 1
			iBw += netConfig.BwLimit
		}
	}
	return SQuota{
		Cpu:            int(vcpuCount) * count,
		Memory:         int(vmemSize) * count,
		Storage:        diskSize * count,
		Port:           iNicCnt * count,
		Eport:          eNicCnt * count,
		Bw:             iBw * count,
		Ebw:            eBw * count,
		IsolatedDevice: devCount * count,
	}
}

func (guest *SGuest) PostCreate(ctx context.Context, userCred mcclient.TokenCredential, ownerProjId string, query jsonutils.JSONObject, data jsonutils.JSONObject) {
	guest.SVirtualResourceBase.PostCreate(ctx, userCred, ownerProjId, query, data)
	tags := []string{"cpu_bound", "io_bound", "io_hardlimit"}
	appTags := make([]string, 0)
	for _, tag := range tags {
		if data.Contains(tag) {
			appTags = append(appTags, tag)
		}
	}
	guest.setApptags(ctx, appTags, userCred)
	osProfileJson, _ := data.Get("__os_profile__")
	if osProfileJson != nil {
		guest.setOSProfile(ctx, userCred, osProfileJson)
	}
}

func (guest *SGuest) setApptags(ctx context.Context, appTags []string, userCred mcclient.TokenCredential) {
	err := guest.SetMetadata(ctx, "app_tags", strings.Join(appTags, ","), userCred)
	if err != nil {
		log.Errorln(err)
	}
}

func (manager *SGuestManager) OnCreateComplete(ctx context.Context, items []db.IModel, userCred mcclient.TokenCredential, query jsonutils.JSONObject, data jsonutils.JSONObject) {
	pendingUsage := getGuestResourceRequirements(ctx, userCred, data, len(items))

	taskItems := make([]db.IStandaloneModel, len(items))
	for i, t := range items {
		taskItems[i] = t.(db.IStandaloneModel)
	}
	params := data.(*jsonutils.JSONDict)
	task, err := taskman.TaskManager.NewParallelTask(ctx, "GuestBatchCreateTask", taskItems, userCred, params, "", "", &pendingUsage)
	if err != nil {
		log.Errorf("GuestBatchCreateTask newTask error %s", err)
	} else {
		task.ScheduleRun(nil)
	}
}

func (guest *SGuest) GetGroups() []SGroupguest {
	guestgroups := make([]SGroupguest, 0)
	q := GroupguestManager.Query().Equals("guest_id", guest.Id)
	err := db.FetchModelObjects(GroupguestManager, q, &guestgroups)
	if err != nil {
		log.Errorf("GetGroups fail %s", err)
		return nil
	}
	return guestgroups
}

func (self *SGuest) getBandwidth(isExit bool) int {
	bw := 0
	networks := self.GetNetworks()
	if networks != nil && len(networks) > 0 {
		for i := 0; i < len(networks); i += 1 {
			if networks[i].IsExit() == isExit {
				bw += networks[i].getBandwidth()
			}
		}
	}
	return bw
}

func (self *SGuest) getExtBandwidth() int {
	return self.getBandwidth(true)
}

func (self *SGuest) GetCustomizeColumns(ctx context.Context, userCred mcclient.TokenCredential, query jsonutils.JSONObject) *jsonutils.JSONDict {
	extra := self.SVirtualResourceBase.GetCustomizeColumns(ctx, userCred, query)

	if userCred.IsSystemAdmin() {
		host := self.GetHost()
		if host != nil {
			extra.Add(jsonutils.NewString(host.Name), "host")
		}
	}
	extra.Add(jsonutils.NewString(strings.Join(self.getRealIPs(), ",")), "ips")
	eip, _ := self.GetEip()
	if eip != nil {
		extra.Add(jsonutils.NewString(eip.IpAddr), "eip")
		extra.Add(jsonutils.NewString(eip.Mode), "eip_mode")
	}
	extra.Add(jsonutils.NewInt(int64(self.getDiskSize())), "disk")
	// flavor??
	// extra.Add(jsonutils.NewString(self.getFlavorName()), "flavor")
	extra.Add(jsonutils.NewString(self.getKeypairName()), "keypair")
	extra.Add(jsonutils.NewInt(int64(self.getExtBandwidth())), "ext_bw")

	extra.Add(jsonutils.NewString(self.GetSecgroupName()), "secgroup")

	if self.PendingDeleted {
		pendingDeletedAt := self.PendingDeletedAt.Add(time.Second * time.Duration(options.Options.PendingDeleteExpireSeconds))
		extra.Add(jsonutils.NewString(timeutils.FullIsoTime(pendingDeletedAt)), "auto_delete_at")
	}

	isGpu := jsonutils.JSONFalse
	if self.isGpu() {
		isGpu = jsonutils.JSONTrue
	}
	extra.Add(isGpu, "is_gpu")

	return self.moreExtraInfo(extra)
}

func (self *SGuest) moreExtraInfo(extra *jsonutils.JSONDict) *jsonutils.JSONDict {
	zone := self.getZone()
	if zone != nil {
		extra.Add(jsonutils.NewString(zone.GetId()), "zone_id")
		extra.Add(jsonutils.NewString(zone.GetName()), "zone")
		if len(zone.ExternalId) > 0 {
			extra.Add(jsonutils.NewString(zone.ExternalId), "zone_external_id")
		}

		region := zone.GetRegion()
		if region != nil {
			extra.Add(jsonutils.NewString(region.Id), "region_id")
			extra.Add(jsonutils.NewString(region.Name), "region")

			if len(region.ExternalId) > 0 {
				extra.Add(jsonutils.NewString(region.ExternalId), "region_external_id")
			}
		}

		host := self.GetHost()
		if host != nil {
			provider := host.GetCloudprovider()
			if provider != nil {
				extra.Add(jsonutils.NewString(host.ManagerId), "manager_id")
				extra.Add(jsonutils.NewString(provider.GetName()), "manager")
			}
		}
	}
	return extra
}

func (self *SGuest) GetExtraDetails(ctx context.Context, userCred mcclient.TokenCredential, query jsonutils.JSONObject) *jsonutils.JSONDict {
	extra := self.SVirtualResourceBase.GetExtraDetails(ctx, userCred, query)
	extra.Add(jsonutils.NewString(self.getNetworksDetails()), "networks")
	extra.Add(jsonutils.NewString(self.getDisksDetails()), "disks")
	extra.Add(self.getDisksInfoDetails(), "disks_info")
	extra.Add(jsonutils.NewInt(int64(self.getDiskSize())), "disk")
	cdrom := self.getCdrom()
	if cdrom != nil {
		extra.Add(jsonutils.NewString(cdrom.GetDetails()), "cdrom")
	}
	// extra.Add(jsonutils.NewString(self.getFlavorName()), "flavor")
	extra.Add(jsonutils.NewString(self.getKeypairName()), "keypair")
	extra.Add(jsonutils.NewString(self.GetSecgroupName()), "secgroup")
	extra.Add(jsonutils.NewString(strings.Join(self.getIPs(), ",")), "ips")
	extra.Add(jsonutils.NewString(self.getSecurityRules()), "security_rules")
	extra.Add(jsonutils.NewString(self.getIsolatedDeviceDetails()), "isolated_devices")
	osName := self.GetOS()
	if len(osName) > 0 {
		extra.Add(jsonutils.NewString(osName), "os_name")
	}
	if userCred.IsSystemAdmin() {
		host := self.GetHost()
		if host != nil {
			extra.Add(jsonutils.NewString(host.GetName()), "host")
		}
		extra.Add(jsonutils.NewString(self.getAdminSecurityRules()), "admin_security_rules")
	}
<<<<<<< HEAD
	eip, _ := self.GetEip()
	if eip != nil {
		extra.Add(jsonutils.NewString(eip.IpAddr), "eip")
		extra.Add(jsonutils.NewString(eip.Mode), "eip_mode")
	}
=======

	isGpu := jsonutils.JSONFalse
	if self.isGpu() {
		isGpu = jsonutils.JSONTrue
	}
	extra.Add(isGpu, "is_gpu")

>>>>>>> 75e3f998
	return self.moreExtraInfo(extra)
}

func (self *SGuest) getNetworksDetails() string {
	var buf bytes.Buffer
	for _, nic := range self.GetNetworks() {
		buf.WriteString(nic.GetDetailedString())
		buf.WriteString("\n")
	}
	return buf.String()
}

func (self *SGuest) getDisksDetails() string {
	var buf bytes.Buffer
	for _, disk := range self.GetDisks() {
		buf.WriteString(disk.GetDetailedString())
		buf.WriteString("\n")
	}
	return buf.String()
}

func (self *SGuest) getDisksInfoDetails() *jsonutils.JSONArray {
	details := jsonutils.NewArray()
	for _, disk := range self.GetDisks() {
		details.Add(disk.GetDetailedJson())
	}
	return details
}

func (self *SGuest) getIsolatedDeviceDetails() string {
	var buf bytes.Buffer
	for _, dev := range self.GetIsolatedDevices() {
		buf.WriteString(dev.getDetailedString())
		buf.WriteString("\n")
	}
	return buf.String()
}

func (self *SGuest) getDiskSize() int {
	size := 0
	for _, disk := range self.GetDisks() {
		size += disk.GetDisk().DiskSize
	}
	return size
}

func (self *SGuest) getCdrom() *SGuestcdrom {
	cdrom := SGuestcdrom{}
	cdrom.SetModelManager(GuestcdromManager)

	err := GuestcdromManager.Query().Equals("id", self.Id).First(&cdrom)
	if err != nil {
		if err == sql.ErrNoRows {
			cdrom.Id = self.Id
			err = GuestcdromManager.TableSpec().Insert(&cdrom)
			if err != nil {
				log.Errorf("insert cdrom fail %s", err)
				return nil
			}
			return &cdrom
		} else {
			log.Errorf("getCdrom query fail %s", err)
			return nil
		}
	} else {
		return &cdrom
	}
}

func (self *SGuest) getKeypair() *SKeypair {
	if len(self.KeypairId) > 0 {
		keypair, _ := KeypairManager.FetchById(self.KeypairId)
		if keypair != nil {
			return keypair.(*SKeypair)
		}
	}
	return nil
}

func (self *SGuest) getKeypairName() string {
	keypair := self.getKeypair()
	if keypair != nil {
		return keypair.Name
	}
	return ""
}

func (self *SGuest) getNotifyIps() []string {
	ips := self.getRealIPs()
	vips := self.getVirtualIPs()
	if vips != nil {
		ips = append(ips, vips...)
	}
	return ips
}

func (self *SGuest) getRealIPs() []string {
	ips := make([]string, 0)
	for _, nic := range self.GetNetworks() {
		if !nic.Virtual {
			ips = append(ips, nic.IpAddr)
		}
	}
	return ips
}

func (self *SGuest) IsExitOnly() bool {
	for _, ip := range self.getRealIPs() {
		addr, _ := netutils.NewIPV4Addr(ip)
		if !netutils.IsExitAddress(addr) {
			return false
		}
	}
	return true
}

func (self *SGuest) getVirtualIPs() []string {
	ips := make([]string, 0)
	for _, guestgroup := range self.GetGroups() {
		group := guestgroup.GetGroup()
		for _, groupnetwork := range group.GetNetworks() {
			ips = append(ips, groupnetwork.IpAddr)
		}
	}
	return ips
}

func (self *SGuest) getIPs() []string {
	ips := self.getRealIPs()
	vips := self.getVirtualIPs()
	ips = append(ips, vips...)
	/*eip, _ := self.GetEip()
	if eip != nil {
		ips = append(ips, eip.IpAddr)
	}*/
	return ips
}

func (self *SGuest) getZone() *SZone {
	host := self.GetHost()
	if host != nil {
		return host.GetZone()
	}
	return nil
}

func (self *SGuest) getRegion() *SCloudregion {
	zone := self.getZone()
	if zone != nil {
		return zone.GetRegion()
	}
	return nil
}

func (self *SGuest) GetOS() string {
	if len(self.OsType) > 0 {
		return self.OsType
	}
	return self.GetMetadata("os_name", nil)
}

func (self *SGuest) IsLinux() bool {
	os := self.GetOS()
	if strings.HasPrefix(strings.ToLower(os), "lin") {
		return true
	} else {
		return false
	}
}

func (self *SGuest) IsWindows() bool {
	os := self.GetOS()
	if strings.HasPrefix(strings.ToLower(os), "win") {
		return true
	} else {
		return false
	}
}

func (self *SGuest) getSecgroup() *SSecurityGroup {
	return SecurityGroupManager.FetchSecgroupById(self.SecgrpId)
}

func (self *SGuest) getAdminSecgroup() *SSecurityGroup {
	return SecurityGroupManager.FetchSecgroupById(self.AdminSecgrpId)
}

func (self *SGuest) GetSecgroupName() string {
	secgrp := self.getSecgroup()
	if secgrp != nil {
		return secgrp.GetName()
	}
	return ""
}

func (self *SGuest) getAdminSecgroupName() string {
	secgrp := self.getAdminSecgroup()
	if secgrp != nil {
		return secgrp.GetName()
	}
	return ""
}

func (self *SGuest) GetSecRules() []secrules.SecurityRule {
	return self.getSecRules()
}

func (self *SGuest) getSecRules() []secrules.SecurityRule {
	if secgrp := self.getSecgroup(); secgrp != nil {
		return secgrp.getSecRules("")
	}
	if rule, err := secrules.ParseSecurityRule(options.Options.DefaultSecurityRules); err == nil {
		return []secrules.SecurityRule{*rule}
	} else {
		log.Errorf("Default SecurityRules error: %v", err)
	}
	return []secrules.SecurityRule{}
}

func (self *SGuest) getSecurityRules() string {
	secgrp := self.getSecgroup()
	if secgrp != nil {
		return secgrp.getSecurityRuleString("")
	} else {
		return options.Options.DefaultSecurityRules
	}
}

func (self *SGuest) getAdminSecurityRules() string {
	secgrp := self.getAdminSecgroup()
	if secgrp != nil {
		return secgrp.getSecurityRuleString("")
	} else {
		return options.Options.DefaultAdminSecurityRules
	}
}

func (self *SGuest) isGpu() bool {
	return len(self.GetIsolatedDevices()) != 0
}

func (self *SGuest) GetIsolatedDevices() []SIsolatedDevice {
	return IsolatedDeviceManager.findAttachedDevicesOfGuest(self)
}

func (self *SGuest) syncWithCloudVM(ctx context.Context, userCred mcclient.TokenCredential, host *SHost, extVM cloudprovider.ICloudVM) error {
	metaData := extVM.GetMetadata()
	diff, err := GuestManager.TableSpec().Update(self, func() error {
		extVM.Refresh()
		self.Name = extVM.GetName()
		self.Status = extVM.GetStatus()
		self.VcpuCount = extVM.GetVcpuCount()
		self.VmemSize = extVM.GetVmemSizeMB()
		self.BootOrder = extVM.GetBootOrder()
		self.Vga = extVM.GetVga()
		self.Vdi = extVM.GetVdi()
		self.OsType = extVM.GetOSType()
		self.Bios = extVM.GetBios()
		self.Machine = extVM.GetMachine()
		self.HostId = host.Id
		self.ProjectId = userCred.GetProjectId()
		self.Hypervisor = extVM.GetHypervisor()

		self.IsEmulated = extVM.IsEmulated()

		self.BillingType = extVM.GetBillingType()
		self.ExpiredAt = extVM.GetExpiredAt()

		if metaData != nil && metaData.Contains("secgroupId") {
			if secgroupId, err := metaData.GetString("secgroupId"); err == nil && len(secgroupId) > 0 {
				if secgrp, err := SecurityGroupManager.FetchByExternalId(secgroupId); err == nil && secgrp != nil {
					self.SecgrpId = secgrp.GetId()
				} else {
					log.Errorf("Failed find secgroup %s for guest %s error: %v", secgroupId, self.Name, err)
				}
			}
		}

		return nil
	})
	if err != nil {
		log.Errorf("%s", err)
		return err
	}
	if diff != nil {
		diffStr := sqlchemy.UpdateDiffString(diff)
		if len(diffStr) > 0 {
			db.OpsLog.LogEvent(self, db.ACT_UPDATE, diffStr, userCred)
		}
	}
	if metaData != nil {
		meta := make(map[string]string, 0)
		if err := metaData.Unmarshal(meta); err != nil {
			log.Errorf("Get VM Metadata error: %v", err)
		} else {
			for key, value := range meta {
				if err := self.SetMetadata(ctx, key, value, userCred); err != nil {
					log.Errorf("set guest %s mata %s => %s error: %v", self.Name, key, value, err)
				}
			}
		}
	}
	return nil
}

func (manager *SGuestManager) newCloudVM(ctx context.Context, userCred mcclient.TokenCredential, host *SHost, extVM cloudprovider.ICloudVM) (*SGuest, error) {

	guest := SGuest{}
	guest.SetModelManager(manager)

	guest.Status = extVM.GetStatus()
	guest.ExternalId = extVM.GetGlobalId()
	guest.Name = extVM.GetName()
	guest.VcpuCount = extVM.GetVcpuCount()
	guest.VmemSize = extVM.GetVmemSizeMB()
	guest.BootOrder = extVM.GetBootOrder()
	guest.Vga = extVM.GetVga()
	guest.Vdi = extVM.GetVdi()
	guest.OsType = extVM.GetOSType()
	guest.Bios = extVM.GetBios()
	guest.Machine = extVM.GetMachine()
	guest.Hypervisor = extVM.GetHypervisor()

	guest.IsEmulated = extVM.IsEmulated()

	guest.BillingType = extVM.GetBillingType()
	guest.ExpiredAt = extVM.GetExpiredAt()

	guest.HostId = host.Id
	guest.ProjectId = userCred.GetProjectId()

	metaData := extVM.GetMetadata()

	if metaData != nil && metaData.Contains("secgroupId") {
		if secgroupId, err := metaData.GetString("secgroupId"); err == nil && len(secgroupId) > 0 {
			if secgrp, err := SecurityGroupManager.FetchByExternalId(secgroupId); err == nil && secgrp != nil {
				guest.SecgrpId = secgrp.GetId()
			} else {
				log.Errorf("Failed find secgroup %s for guest %s error: %v", secgroupId, guest.Name, err)
			}
		}
	}

	err := manager.TableSpec().Insert(&guest)
	if err != nil {
		log.Errorf("Insert fail %s", err)
	}

	if metaData != nil {
		meta := make(map[string]string, 0)
		if err := metaData.Unmarshal(meta); err != nil {
			log.Errorf("Get VM Metadata error: %v", err)
		} else {
			for key, value := range meta {
				if err := guest.SetMetadata(ctx, key, value, userCred); err != nil {
					log.Errorf("set guest %s mata %s => %s error: %v", guest.Name, key, value, err)
				}
			}
		}
	}

	db.OpsLog.LogEvent(&guest, db.ACT_SYNC_CLOUD_SERVER, guest.GetShortDesc(), userCred)
	return &guest, nil
}

func (manager *SGuestManager) TotalCount(
	projectId string, rangeObj db.IStandaloneModel,
	status []string, hypervisors []string,
	includeSystem bool, pendingDelete bool, hostType string,
) SGuestCountStat {
	return totalGuestResourceCount(projectId, rangeObj, status, hypervisors, includeSystem, pendingDelete, hostType)
}

func (self *SGuest) detachNetwork(ctx context.Context, userCred mcclient.TokenCredential, network *SNetwork, reserve bool, deploy bool) error {
	// Portmaps.delete_guest_network_portmaps(self, user_cred,
	//                                                    network_id=net.id)
	err := GuestnetworkManager.DeleteGuestNics(ctx, self, userCred, network, reserve)
	if err != nil {
		return err
	}
	host := self.GetHost()
	if host != nil {
		host.ClearSchedDescCache() // ignore error
	}
	if deploy {
		self.StartGuestDeployTask(ctx, userCred, nil, "deploy", "")
	}
	return nil
}

func (self *SGuest) isAttach2Network(net *SNetwork) bool {
	q := GuestnetworkManager.Query()
	q = q.Equals("guest_id", self.Id).Equals("network_id", net.Id)
	return q.Count() > 0
}

func (self *SGuest) getMaxNicIndex() int8 {
	nics := self.GetNetworks()
	return int8(len(nics))
}

func (self *SGuest) setOSProfile(ctx context.Context, userCred mcclient.TokenCredential, profile jsonutils.JSONObject) error {
	return self.SetMetadata(ctx, "__os_profile__", profile, userCred)
}

func (self *SGuest) getOSProfile() osprofile.SOSProfile {
	osName := self.GetOS()
	osProf := osprofile.GetOSProfile(osName, self.Hypervisor)
	val := self.GetMetadata("__os_profile__", nil)
	if len(val) > 0 {
		jsonVal, _ := jsonutils.ParseString(val)
		if jsonVal != nil {
			jsonVal.Unmarshal(&osProf)
		}
	}
	return osProf
}

func (self *SGuest) Attach2Network(ctx context.Context, userCred mcclient.TokenCredential, network *SNetwork, pendingUsage quotas.IQuota,
	address string, mac string, driver string, bwLimit int, virtual bool, index int8, reserved bool, allocDir IPAddlocationDirection, requireDesignatedIP bool) error {
	if self.isAttach2Network(network) {
		return fmt.Errorf("Guest has been attached to network %s", network.Name)
	}
	if index < 0 {
		index = self.getMaxNicIndex()
	}
	if len(driver) == 0 {
		osProf := self.getOSProfile()
		driver = osProf.NetDriver
	}
	lockman.LockClass(ctx, QuotaManager, self.ProjectId)
	defer lockman.ReleaseClass(ctx, QuotaManager, self.ProjectId)

	guestnic, err := GuestnetworkManager.newGuestNetwork(ctx, userCred, self, network,
		index, address, mac, driver, bwLimit, virtual, reserved,
		allocDir, requireDesignatedIP)
	if err != nil {
		return err
	}
	network.updateDnsRecord(guestnic, true)
	network.updateGuestNetmap(guestnic)
	bwLimit = guestnic.getBandwidth()
	if pendingUsage != nil {
		cancelUsage := SQuota{}
		if network.IsExitNetwork() {
			cancelUsage.Eport = 1
			cancelUsage.Ebw = bwLimit
		} else {
			cancelUsage.Port = 1
			cancelUsage.Bw = bwLimit
		}
		err = QuotaManager.CancelPendingUsage(ctx, userCred, self.ProjectId, pendingUsage, &cancelUsage)
		if err != nil {
			return err
		}
	}
	notes := jsonutils.NewDict()
	notes.Add(jsonutils.NewString(address), "ip_addr")
	db.OpsLog.LogAttachEvent(self, network, userCred, notes)
	return nil
}

type sRemoveGuestnic struct {
	nic     *SGuestnetwork
	reserve bool
}

type sAddGuestnic struct {
	nic     cloudprovider.ICloudNic
	net     *SNetwork
	reserve bool
}

func getCloudNicNetwork(vnic cloudprovider.ICloudNic, host *SHost) (*SNetwork, error) {
	vnet := vnic.GetINetwork()
	if vnet == nil {
		ip := vnic.GetIP()
		if len(ip) == 0 {
			return nil, fmt.Errorf("Cannot find inetwork for vnics %s %s", vnic.GetMAC(), vnic.GetIP())
		} else {
			// find network by IP
			return host.getNetworkOfIPOnHost(vnic.GetIP())
		}
	}
	localNetObj, err := NetworkManager.FetchByExternalId(vnet.GetGlobalId())
	if err != nil {
		return nil, fmt.Errorf("Cannot find network of external_id %s", vnet.GetGlobalId())
	}
	localNet := localNetObj.(*SNetwork)
	return localNet, nil
}

func (self *SGuest) SyncVMNics(ctx context.Context, userCred mcclient.TokenCredential, host *SHost, vnics []cloudprovider.ICloudNic) compare.SyncResult {
	result := compare.SyncResult{}

	guestnics := self.GetNetworks()
	removed := make([]sRemoveGuestnic, 0)
	adds := make([]sAddGuestnic, 0)

	for i := 0; i < len(guestnics) || i < len(vnics); i += 1 {
		if i < len(guestnics) && i < len(vnics) {
			localNet, err := getCloudNicNetwork(vnics[i], host)
			if err != nil {
				log.Errorf("%s", err)
				result.Error(err)
				return result
			}
			if guestnics[i].NetworkId == localNet.Id {
				if guestnics[i].MacAddr == vnics[i].GetMAC() {
					if guestnics[i].IpAddr == vnics[i].GetIP() { // nothing changes
						// do nothing
					} else if len(vnics[i].GetIP()) > 0 {
						// ip changed
						removed = append(removed, sRemoveGuestnic{nic: &guestnics[i]})
						adds = append(adds, sAddGuestnic{nic: vnics[i], net: localNet})
					} else {
						// do nothing
						// vm maybe turned off, ignore the case
					}
				} else {
					reserve := false
					if len(guestnics[i].IpAddr) > 0 && guestnics[i].IpAddr == vnics[i].GetIP() {
						// mac changed
						reserve = true
					}
					removed = append(removed, sRemoveGuestnic{nic: &guestnics[i], reserve: reserve})
					adds = append(adds, sAddGuestnic{nic: vnics[i], net: localNet, reserve: reserve})
				}
			} else {
				removed = append(removed, sRemoveGuestnic{nic: &guestnics[i]})
				adds = append(adds, sAddGuestnic{nic: vnics[i], net: localNet})
			}
		} else if i < len(guestnics) {
			removed = append(removed, sRemoveGuestnic{nic: &guestnics[i]})
		} else if i < len(vnics) {
			localNet, err := getCloudNicNetwork(vnics[i], host)
			if err != nil {
				log.Errorf("%s", err) // ignore this case
			} else {
				adds = append(adds, sAddGuestnic{nic: vnics[i], net: localNet})
			}
		}
	}

	for _, remove := range removed {
		err := self.detachNetwork(ctx, userCred, remove.nic.GetNetwork(), remove.reserve, false)
		if err != nil {
			result.DeleteError(err)
		} else {
			result.Delete()
		}
	}

	for _, add := range adds {
		if len(add.nic.GetIP()) == 0 {
			continue // cannot determine which network it attached to
		}
		if add.net == nil {
			continue // cannot determine which network it attached to
		}
		// check if the IP has been occupied, if yes, release the IP
		gn, err := GuestnetworkManager.getGuestNicByIP(add.nic.GetIP())
		if err != nil {
			result.AddError(err)
			continue
		}
		if gn != nil {
			err = gn.Detach(ctx, userCred)
			if err != nil {
				result.AddError(err)
				continue
			}
		}
		err = self.Attach2Network(ctx, userCred, add.net, nil, add.nic.GetIP(),
			add.nic.GetMAC(), add.nic.GetDriver(), 0, false, -1, add.reserve, IPAllocationDefault, true)
		if err != nil {
			result.AddError(err)
		} else {
			result.Add()
		}
	}

	return result
}

func (self *SGuest) isAttach2Disk(disk *SDisk) bool {
	q := GuestdiskManager.Query().Equals("disk_id", disk.Id).Equals("guest_id", self.Id)
	return q.Count() > 0
}

func (self *SGuest) getMaxDiskIndex() int8 {
	guestdisks := self.GetDisks()
	return int8(len(guestdisks))
}

func (self *SGuest) AttachDisk(disk *SDisk, userCred mcclient.TokenCredential, driver string, cache string, mountpoint string) error {
	return self.attach2Disk(disk, userCred, driver, cache, mountpoint)
}

func (self *SGuest) attach2Disk(disk *SDisk, userCred mcclient.TokenCredential, driver string, cache string, mountpoint string) error {
	if self.isAttach2Disk(disk) {
		return fmt.Errorf("Guest has been attached to disk")
	}
	index := self.getMaxDiskIndex()
	if len(driver) == 0 {
		osProf := self.getOSProfile()
		driver = osProf.DiskDriver
	}
	guestdisk := SGuestdisk{}
	guestdisk.SetModelManager(GuestdiskManager)

	guestdisk.DiskId = disk.Id
	guestdisk.GuestId = self.Id
	guestdisk.Index = index
	err := guestdisk.DoSave(driver, cache, mountpoint)
	if err == nil {
		db.OpsLog.LogAttachEvent(self, disk, userCred, nil)
	}
	return err
}

func (self *SGuest) AllowPerformSaveImage(ctx context.Context, userCred mcclient.TokenCredential, query jsonutils.JSONObject, data jsonutils.JSONObject) bool {
	log.Infof("permission: %s", self.IsOwner(userCred))
	return self.IsOwner(userCred)
}

func (self *SGuest) PerformSaveImage(ctx context.Context, userCred mcclient.TokenCredential, query jsonutils.JSONObject, data jsonutils.JSONObject) (jsonutils.JSONObject, error) {
	if !utils.IsInStringArray(self.Status, []string{VM_READY}) {
		return nil, httperrors.NewInputParameterError("Cannot save image in status %s", self.Status)
	} else if !data.Contains("name") {
		return nil, httperrors.NewInputParameterError("Image name is required")
	} else if disks := self.CategorizeDisks(); disks.Root == nil {
		return nil, httperrors.NewInputParameterError("No root image")
	} else {
		kwargs := data.(*jsonutils.JSONDict)
		restart := self.Status == VM_RUNNING
		properties := jsonutils.NewDict()
		if notes, err := data.GetString("notes"); err != nil && len(notes) > 0 {
			properties.Add(jsonutils.NewString(notes), "notes")
		}
		properties.Add(jsonutils.NewString(self.OsType), "os_type")
		kwargs.Add(properties, "properties")
		kwargs.Add(jsonutils.NewBool(restart), "restart")

		lockman.LockObject(ctx, disks.Root)
		defer lockman.ReleaseObject(ctx, disks.Root)

		if imageId, err := disks.Root.PrepareSaveImage(ctx, userCred, kwargs); err != nil {
			return nil, err
		} else {
			kwargs.Add(jsonutils.NewString(imageId), "image_id")
		}
		return nil, self.StartGuestSaveImage(ctx, userCred, kwargs, "")
	}
}

func (self *SGuest) StartGuestSaveImage(ctx context.Context, userCred mcclient.TokenCredential, data *jsonutils.JSONDict, parentTaskId string) error {
	return self.GetDriver().StartGuestSaveImage(ctx, userCred, self, data, parentTaskId)
}

func (self *SGuest) AllowPerformSync(ctx context.Context, userCred mcclient.TokenCredential, query jsonutils.JSONObject, data jsonutils.JSONObject) bool {
	return self.IsOwner(userCred)
}

func (self *SGuest) PerformSync(ctx context.Context, userCred mcclient.TokenCredential, query jsonutils.JSONObject, data jsonutils.JSONObject) (jsonutils.JSONObject, error) {
	if err := self.StartSyncTask(ctx, userCred, false, ""); err != nil {
		return nil, err
	}
	return nil, nil
}

func (self *SGuest) AllowPerformDeploy(ctx context.Context, userCred mcclient.TokenCredential, query jsonutils.JSONObject, data jsonutils.JSONObject) bool {
	return self.IsOwner(userCred)
}

func (self *SGuest) PerformDeploy(ctx context.Context, userCred mcclient.TokenCredential, query jsonutils.JSONObject, data jsonutils.JSONObject) (jsonutils.JSONObject, error) {
	kwargs, ok := data.(*jsonutils.JSONDict)
	if !ok {
		return nil, fmt.Errorf("Parse query body error")
	}

	// 变更密码/密钥时需要Restart才能生效。更新普通字段不需要Restart
	doRestart := false
	if kwargs.Contains("__delete_keypair__") || kwargs.Contains("keypair") {
		doRestart = true
		var kpId string
		if !jsonutils.QueryBoolean(kwargs, "__delete_keypair__", false) {
			keypair, _ := kwargs.GetString("keypair")
			iKp, err := KeypairManager.FetchByIdOrName(userCred.GetProjectId(), keypair)
			if err != nil {
				return nil, err
			}
			if iKp == nil {
				return nil, fmt.Errorf("Fetch keypair error")
			}
			kp := iKp.(*SKeypair)
			kpId = kp.Id
		}
		if self.KeypairId != kpId {
			self.GetModelManager().TableSpec().Update(self, func() error {
				self.KeypairId = kpId
				return nil
			})
			kwargs.Set("reset_password", jsonutils.JSONTrue)
		}
	}

	if utils.IsInStringArray(self.Status, []string{VM_RUNNING, VM_READY, VM_ADMIN}) {
		if doRestart && self.Status == VM_RUNNING {
			kwargs.Set("restart", jsonutils.JSONTrue)
		}
		err := self.StartGuestDeployTask(ctx, userCred, kwargs, "deploy", "")
		if err != nil {
			return nil, err
		}
		return nil, nil
	}
	return nil, httperrors.NewServerStatusError("Cannot deploy in status %s", self.Status)
}

func (self *SGuest) AllowPerformAttachdisk(ctx context.Context, userCred mcclient.TokenCredential, query jsonutils.JSONObject, data jsonutils.JSONObject) bool {
	return self.IsOwner(userCred)
}

func (self *SGuest) ValidateAttachDisk(ctx context.Context, disk *SDisk) error {
	storage := disk.GetStorage()
	if provider := storage.GetCloudprovider(); provider != nil {
		host := self.GetHost()
		if provider.Id != host.ManagerId {
			return httperrors.NewInputParameterError("Disk %s and guest not belong to the same account", disk.Name)
		} else if storage.ZoneId != host.ZoneId {
			return httperrors.NewInputParameterError("Disk %s and guest not belong to the same zone", disk.Name)
		}
		return nil
	}

	if disk.isAttached() {
		return httperrors.NewInputParameterError("Disk %s has been attached", disk.Name)
	} else if len(disk.GetPathAtHost(self.GetHost())) == 0 {
		return httperrors.NewInputParameterError("Disk %s not belong the guest's host", disk.Name)
	} else if disk.Status != DISK_READY {
		return httperrors.NewInputParameterError("Disk in %s not able to attach", disk.Status)
	} else if !utils.IsInStringArray(self.Status, []string{VM_RUNNING, VM_READY}) {
		return httperrors.NewInputParameterError("Server in %s not able to attach disk", self.Status)
	}
	return nil
}

func (self *SGuest) PerformAttachdisk(ctx context.Context, userCred mcclient.TokenCredential, query jsonutils.JSONObject, data jsonutils.JSONObject) (jsonutils.JSONObject, error) {
	if diskId, err := data.GetString("disk_id"); err != nil {
		return nil, err
	} else {
		if disk, err := DiskManager.FetchByIdOrName(userCred.GetProjectId(), diskId); err != nil {
			return nil, err
		} else if disk == nil {
			return nil, httperrors.NewResourceNotFoundError("Disk %s not found", diskId)
		} else if err := self.ValidateAttachDisk(ctx, disk.(*SDisk)); err != nil {
			return nil, err
		} else {
			driver, _ := data.GetString("driver")
			cache, _ := data.GetString("cache")
			mountpoint, _ := data.GetString("mountpoint")
			if err := self.attach2Disk(disk.(*SDisk), userCred, driver, cache, mountpoint); err != nil {
				return nil, err
			} else {
				self.StartSyncTask(ctx, userCred, false, "")
			}
		}
	}
	return nil, nil
}

func (self *SGuest) StartSyncTask(ctx context.Context, userCred mcclient.TokenCredential, fw_only bool, parentTaskId string) error {
	if !utils.IsInStringArray(self.Status, []string{VM_READY, VM_RUNNING}) {
		return httperrors.NewResourceBusyError("Cannot sync in status %s", self.Status)
	}
	data := jsonutils.NewDict()
	if fw_only {
		data.Add(jsonutils.JSONTrue, "fw_only")
	} else if err := self.SetStatus(userCred, VM_SYNC_CONFIG, ""); err != nil {
		log.Errorf(err.Error())
		return err
	}
	if task, err := taskman.TaskManager.NewTask(ctx, "GuestSyncConfTask", self, userCred, data, parentTaskId, "", nil); err != nil {
		log.Errorf(err.Error())
		return err
	} else {
		task.ScheduleRun(nil)
	}
	return nil
}

type sSyncDiskPair struct {
	disk  *SDisk
	vdisk cloudprovider.ICloudDisk
}

func (self *SGuest) SyncVMDisks(ctx context.Context, userCred mcclient.TokenCredential, host *SHost, vdisks []cloudprovider.ICloudDisk) compare.SyncResult {
	result := compare.SyncResult{}

	newdisks := make([]sSyncDiskPair, 0)
	for i := 0; i < len(vdisks); i += 1 {
		if len(vdisks[i].GetGlobalId()) == 0 {
			continue
		}
		disk, err := DiskManager.syncCloudDisk(ctx, userCred, vdisks[i])
		if err != nil {
			result.Error(err)
			return result
		}
		newdisks = append(newdisks, sSyncDiskPair{disk: disk, vdisk: vdisks[i]})
	}

	needRemoves := make([]SGuestdisk, 0)

	guestdisks := self.GetDisks()
	for i := 0; i < len(guestdisks); i += 1 {
		find := false
		for j := 0; j < len(newdisks); j += 1 {
			if newdisks[j].disk.Id == guestdisks[i].DiskId {
				find = true
				break
			}
		}
		if !find {
			needRemoves = append(needRemoves, guestdisks[i])
		}
	}

	needAdds := make([]sSyncDiskPair, 0)

	for i := 0; i < len(newdisks); i += 1 {
		find := false
		for j := 0; j < len(guestdisks); j += 1 {
			if newdisks[i].disk.Id == guestdisks[j].DiskId {
				find = true
				break
			}
		}
		if !find {
			needAdds = append(needAdds, newdisks[i])
		}
	}

	for i := 0; i < len(needRemoves); i += 1 {
		err := needRemoves[i].Detach(ctx, userCred)
		if err != nil {
			result.DeleteError(err)
		} else {
			result.Delete()
		}
	}
	for i := 0; i < len(needAdds); i += 1 {
		vdisk := needAdds[i].vdisk
		err := self.attach2Disk(needAdds[i].disk, userCred, vdisk.GetDriver(), vdisk.GetCacheMode(), vdisk.GetMountpoint())
		if err != nil {
			result.AddError(err)
		} else {
			result.Add()
		}
	}
	return result
}

func filterGuestByRange(q *sqlchemy.SQuery, rangeObj db.IStandaloneModel, hostType string) *sqlchemy.SQuery {
	hosts := HostManager.Query().SubQuery()
	q = q.Join(hosts, sqlchemy.AND(
		sqlchemy.Equals(hosts.Field("id"), q.Field("host_id")),
		sqlchemy.IsFalse(hosts.Field("deleted")),
		sqlchemy.IsTrue(hosts.Field("enabled")),
		sqlchemy.Equals(hosts.Field("host_status"), HOST_ONLINE)))
	hostTypes := []string{}
	if len(hostType) != 0 {
		hostTypes = append(hostTypes, hostType)
	}
	q = AttachUsageQuery(q, hosts, hosts.Field("id"), hostTypes, rangeObj)
	return q
}

type SGuestCountStat struct {
	TotalGuestCount    int
	TotalCpuCount      int
	TotalMemSize       int
	TotalDiskSize      int
	TotalIsolatedCount int
}

func totalGuestResourceCount(
	projectId string,
	rangeObj db.IStandaloneModel,
	status []string,
	hypervisors []string,
	includeSystem bool,
	pendingDelete bool,
	hostType string,
) SGuestCountStat {

	guestdisks := GuestdiskManager.Query().SubQuery()
	disks := DiskManager.Query().SubQuery()

	diskQuery := guestdisks.Query(guestdisks.Field("guest_id"), sqlchemy.SUM("guest_disk_size", disks.Field("disk_size")))
	diskQuery = diskQuery.Join(disks, sqlchemy.AND(sqlchemy.Equals(guestdisks.Field("disk_id"), disks.Field("id")),
		sqlchemy.IsFalse(disks.Field("deleted"))))
	diskQuery = diskQuery.GroupBy(guestdisks.Field("guest_id"))

	diskSubQuery := diskQuery.SubQuery()

	isolated := IsolatedDeviceManager.Query().SubQuery()

	isoDevQuery := isolated.Query(isolated.Field("guest_id"), sqlchemy.COUNT("device_sum"))
	isoDevQuery = isoDevQuery.Filter(sqlchemy.IsNotNull(isolated.Field("guest_id")))
	isoDevQuery = isoDevQuery.GroupBy(isolated.Field("guest_id"))

	isoDevSubQuery := isoDevQuery.SubQuery()

	guests := GuestManager.Query().SubQuery()

	q := guests.Query(sqlchemy.COUNT("total_guest_count"),
		sqlchemy.SUM("total_cpu_count", guests.Field("vcpu_count")),
		sqlchemy.SUM("total_mem_size", guests.Field("vmem_size")),
		sqlchemy.SUM("total_disk_size", diskSubQuery.Field("guest_disk_size")),
		sqlchemy.SUM("total_isolated_count", isoDevSubQuery.Field("device_sum")))

	q = q.LeftJoin(diskSubQuery, sqlchemy.Equals(diskSubQuery.Field("guest_id"), guests.Field("id")))

	q = q.LeftJoin(isoDevSubQuery, sqlchemy.Equals(isoDevSubQuery.Field("guest_id"), guests.Field("id")))

	q = filterGuestByRange(q, rangeObj, hostType)

	if len(projectId) > 0 {
		q = q.Filter(sqlchemy.Equals(guests.Field("tenant_id"), projectId))
	}
	if len(status) > 0 {
		q = q.Filter(sqlchemy.In(guests.Field("status"), status))
	}
	if len(hypervisors) > 0 {
		q = q.Filter(sqlchemy.In(guests.Field("hypervisor"), hypervisors))
	}
	if !includeSystem {
		q = q.Filter(sqlchemy.OR(sqlchemy.IsNull(guests.Field("is_system")), sqlchemy.IsFalse(guests.Field("is_system"))))
	}
	if pendingDelete {
		q = q.Filter(sqlchemy.IsTrue(guests.Field("pending_deleted")))
	} else {
		q = q.Filter(sqlchemy.OR(sqlchemy.IsNull(guests.Field("pending_deleted")), sqlchemy.IsFalse(guests.Field("pending_deleted"))))
	}
	stat := SGuestCountStat{}
	row := q.Row()
	err := q.Row2Struct(row, &stat)
	if err != nil {
		log.Errorf("%s", err)
	}
	return stat
}

func (self *SGuest) getDefaultNetworkConfig() *SNetworkConfig {
	netConf := SNetworkConfig{}
	netConf.BwLimit = options.Options.DefaultBandwidth
	osProf := self.getOSProfile()
	netConf.Driver = osProf.NetDriver
	return &netConf
}

func (self *SGuest) CreateNetworksOnHost(ctx context.Context, userCred mcclient.TokenCredential, host *SHost, data *jsonutils.JSONDict, pendingUsage quotas.IQuota) error {
	idx := 0
	for idx = 0; data.Contains(fmt.Sprintf("net.%d", idx)); idx += 1 {
		netJson, err := data.Get(fmt.Sprintf("net.%d", idx))
		if err != nil {
			return err
		}
		netConfig, err := parseNetworkInfo(userCred, netJson)
		if err != nil {
			return err
		}
		err = self.attach2NetworkDesc(ctx, userCred, host, netConfig, pendingUsage)
		if err != nil {
			return err
		}
	}
	if idx == 0 {
		netConfig := self.getDefaultNetworkConfig()
		return self.attach2RandomNetwork(ctx, userCred, host, netConfig, pendingUsage)
	}
	return nil
}

func (self *SGuest) attach2NetworkDesc(ctx context.Context, userCred mcclient.TokenCredential, host *SHost, netConfig *SNetworkConfig, pendingUsage quotas.IQuota) error {
	var err1, err2 error
	if len(netConfig.Network) > 0 {
		err1 = self.attach2NamedNetworkDesc(ctx, userCred, host, netConfig, pendingUsage)
		if err1 == nil {
			return nil
		}
	}
	err2 = self.attach2RandomNetwork(ctx, userCred, host, netConfig, pendingUsage)
	if err2 == nil {
		return nil
	}
	if err1 != nil {
		return fmt.Errorf("%s/%s", err1, err2)
	} else {
		return err2
	}
}

func (self *SGuest) attach2NamedNetworkDesc(ctx context.Context, userCred mcclient.TokenCredential, host *SHost, netConfig *SNetworkConfig, pendingUsage quotas.IQuota) error {
	driver := self.GetDriver()
	net, mac, idx, allocDir := driver.GetNamedNetworkConfiguration(self, userCred, host, netConfig)
	if net != nil {
		err := self.Attach2Network(ctx, userCred, net, pendingUsage, netConfig.Address, mac, netConfig.Driver, netConfig.BwLimit, netConfig.Vip, idx, netConfig.Reserved, allocDir, false)
		if err != nil {
			return err
		} else {
			return nil
		}
	} else {
		return fmt.Errorf("Network %s not available", netConfig.Network)
	}
}

func (self *SGuest) attach2RandomNetwork(ctx context.Context, userCred mcclient.TokenCredential, host *SHost, netConfig *SNetworkConfig, pendingUsage quotas.IQuota) error {
	driver := self.GetDriver()
	return driver.Attach2RandomNetwork(self, ctx, userCred, host, netConfig, pendingUsage)
}

func (self *SGuest) CreateDisksOnHost(ctx context.Context, userCred mcclient.TokenCredential, host *SHost, data *jsonutils.JSONDict, pendingUsage quotas.IQuota) error {
	for idx := 0; data.Contains(fmt.Sprintf("disk.%d", idx)); idx += 1 {
		diskJson, err := data.Get(fmt.Sprintf("disk.%d", idx))
		if err != nil {
			return err
		}
		diskConfig, err := parseDiskInfo(ctx, userCred, diskJson)
		if err != nil {
			return err
		}
		disk, err := self.createDiskOnHost(ctx, userCred, host, diskConfig, pendingUsage)
		if err != nil {
			return err
		}
		data.Add(jsonutils.NewString(disk.Id), fmt.Sprintf("disk.%d.id", idx))
	}
	return nil
}

func (self *SGuest) createDiskOnStorage(ctx context.Context, userCred mcclient.TokenCredential, storage *SStorage, diskConfig *SDiskConfig, pendingUsage quotas.IQuota) (*SDisk, error) {
	lockman.LockObject(ctx, storage)
	defer lockman.ReleaseObject(ctx, storage)

	lockman.LockClass(ctx, QuotaManager, self.ProjectId)
	defer lockman.ReleaseClass(ctx, QuotaManager, self.ProjectId)

	diskName := fmt.Sprintf("vdisk_%s_%d", self.Name, time.Now().UnixNano())
	disk, err := storage.createDisk(diskName, diskConfig, userCred, self.ProjectId, true, self.IsSystem)

	if err != nil {
		return nil, err
	}

	cancelUsage := SQuota{}
	cancelUsage.Storage = disk.DiskSize
	err = QuotaManager.CancelPendingUsage(ctx, userCred, self.ProjectId, pendingUsage, &cancelUsage)

	return disk, nil
}

func (self *SGuest) createDiskOnHost(ctx context.Context, userCred mcclient.TokenCredential, host *SHost, diskConfig *SDiskConfig, pendingUsage quotas.IQuota) (*SDisk, error) {
	storage := self.GetDriver().ChooseHostStorage(host, diskConfig.Backend)
	if storage == nil {
		return nil, fmt.Errorf("No storage to create disk")
	}
	disk, err := self.createDiskOnStorage(ctx, userCred, storage, diskConfig, pendingUsage)
	if err != nil {
		return nil, err
	}
	err = self.attach2Disk(disk, userCred, diskConfig.Driver, diskConfig.Cache, diskConfig.Mountpoint)
	return disk, err
}

func (self *SGuest) CreateIsolatedDeviceOnHost(ctx context.Context, userCred mcclient.TokenCredential, host *SHost, data *jsonutils.JSONDict, pendingUsage quotas.IQuota) error {
	for idx := 0; data.Contains(fmt.Sprintf("isolated_device.%d", idx)); idx += 1 {
		devJson, err := data.Get(fmt.Sprintf("isolated_device.%d", idx))
		if err != nil {
			return err
		}
		devConfig, err := IsolatedDeviceManager.parseDeviceInfo(userCred, devJson)
		if err != nil {
			return err
		}
		err = self.createIsolatedDeviceOnHost(ctx, userCred, host, devConfig, pendingUsage)
		if err != nil {
			return err
		}
	}
	return nil
}

func (self *SGuest) createIsolatedDeviceOnHost(ctx context.Context, userCred mcclient.TokenCredential, host *SHost, devConfig *SIsolatedDeviceConfig, pendingUsage quotas.IQuota) error {
	lockman.LockClass(ctx, QuotaManager, self.ProjectId)
	defer lockman.ReleaseClass(ctx, QuotaManager, self.ProjectId)

	err := IsolatedDeviceManager.attachHostDeviceToGuestByDesc(self, host, devConfig, userCred)
	if err != nil {
		return err
	}

	cancelUsage := SQuota{IsolatedDevice: 1}
	err = QuotaManager.CancelPendingUsage(ctx, userCred, self.ProjectId, pendingUsage, &cancelUsage)
	return err
}

func (self *SGuest) attachIsolatedDevice(userCred mcclient.TokenCredential, dev *SIsolatedDevice) error {
	if len(dev.GuestId) > 0 {
		return fmt.Errorf("Isolated device already attached to another guest: %s", dev.GuestId)
	}
	if dev.HostId != self.HostId {
		return fmt.Errorf("Isolated device and guest are not located in the same host")
	}
	_, err := IsolatedDeviceManager.TableSpec().Update(dev, func() error {
		dev.GuestId = self.Id
		return nil
	})
	if err != nil {
		return err
	}
	db.OpsLog.LogEvent(self, db.ACT_GUEST_ATTACH_ISOLATED_DEVICE, dev.GetShortDesc(), userCred)
	return nil
}

func (self *SGuest) JoinGroups(userCred mcclient.TokenCredential, params *jsonutils.JSONDict) {
	// TODO
}

func (self *SGuest) StartGuestCreateTask(ctx context.Context, userCred mcclient.TokenCredential, params *jsonutils.JSONDict, pendingUsage quotas.IQuota, parentTaskId string) error {
	return self.GetDriver().StartGuestCreateTask(self, ctx, userCred, params, pendingUsage, parentTaskId)
}

type SGuestDiskCategory struct {
	Root *SDisk
	Swap []*SDisk
	Data []*SDisk
}

func (self *SGuest) CategorizeDisks() SGuestDiskCategory {
	diskCat := SGuestDiskCategory{}
	guestdisks := self.GetDisks()
	if guestdisks == nil {
		log.Errorf("no disk for this server!!!")
		return diskCat
	}
	for _, gd := range guestdisks {
		if diskCat.Root == nil {
			diskCat.Root = gd.GetDisk()
		} else {
			disk := gd.GetDisk()
			if disk.FsFormat == "swap" {
				diskCat.Swap = append(diskCat.Swap, disk)
			} else {
				diskCat.Data = append(diskCat.Data, disk)
			}
		}
	}
	return diskCat
}

type SGuestNicCategory struct {
	InternalNics []SGuestnetwork
	ExternalNics []SGuestnetwork
}

func (self *SGuest) CategorizeNics() SGuestNicCategory {
	netCat := SGuestNicCategory{}

	guestnics := self.GetNetworks()
	if guestnics == nil {
		log.Errorf("no nics for this server!!!")
		return netCat
	}

	for _, gn := range guestnics {
		if gn.IsExit() {
			netCat.ExternalNics = append(netCat.ExternalNics, gn)
		} else {
			netCat.InternalNics = append(netCat.InternalNics, gn)
		}
	}
	return netCat
}

func (self *SGuest) StartGuestDeployTask(ctx context.Context, userCred mcclient.TokenCredential, kwargs *jsonutils.JSONDict, action string, parentTaskId string) error {
	self.SetStatus(userCred, VM_START_DEPLOY, "")
	if kwargs == nil {
		kwargs = jsonutils.NewDict()
	}
	kwargs.Add(jsonutils.NewString(action), "deploy_action")
	task, err := taskman.TaskManager.NewTask(ctx, "GuestDeployTask", self, userCred, kwargs, parentTaskId, "", nil)
	if err != nil {
		return err
	}
	task.ScheduleRun(nil)
	return nil
}

func (self *SGuest) NotifyServerEvent(event string, priority string, loginInfo bool) error {
	meta, err := self.GetAllMetadata(nil)
	if err != nil {
		return err
	}
	kwargs := jsonutils.NewDict()
	kwargs.Add(jsonutils.NewString(self.Name), "name")
	if loginInfo {
		kwargs.Add(jsonutils.NewStringArray(self.getNotifyIps()), "ips")
		osName := meta["os_name"]
		if osName == "Windows" {
			kwargs.Add(jsonutils.JSONTrue, "windows")
		}
		loginAccount := meta["login_account"]
		if len(loginAccount) > 0 {
			kwargs.Add(jsonutils.NewString(loginAccount), "account")
		}
		keypair := self.getKeypairName()
		if len(keypair) > 0 {
			kwargs.Add(jsonutils.NewString(keypair), "keypair")
		} else {
			loginKey := meta["login_key"]
			if len(loginKey) > 0 {
				passwd, err := utils.DescryptAESBase64(self.Id, loginKey)
				if err == nil {
					kwargs.Add(jsonutils.NewString(passwd), "password")
				}
			}
		}
	}
	return notifyclient.Notify(self.ProjectId, event, priority, kwargs)
}

func (self *SGuest) NotifyAdminServerEvent(ctx context.Context, event string, priority string) error {
	kwargs := jsonutils.NewDict()
	kwargs.Add(jsonutils.NewString(self.Name), "name")
	tc, _ := self.GetTenantCache(ctx)
	if tc != nil {
		kwargs.Add(jsonutils.NewString(tc.Name), "tenant")
	} else {
		kwargs.Add(jsonutils.NewString(self.ProjectId), "tenant")
	}
	return notifyclient.Notify(options.Options.NotifyAdminUser, event, priority, kwargs)
}

func (self *SGuest) StartGuestStopTask(ctx context.Context, userCred mcclient.TokenCredential, isForce bool, parentTaskId string) error {
	if len(parentTaskId) == 0 {
		self.SetStatus(userCred, VM_START_STOP, "")
	}
	params := jsonutils.NewDict()
	if isForce {
		params.Add(jsonutils.JSONTrue, "is_force")
	}
	if len(parentTaskId) > 0 {
		params.Add(jsonutils.JSONTrue, "subtask")
	}
	return self.GetDriver().StartGuestStopTask(self, ctx, userCred, params, parentTaskId)
}

func (self *SGuest) insertIso(imageId string) bool {
	cdrom := self.getCdrom()
	return cdrom.insertIso(imageId)
}

func (self *SGuest) InsertIsoSucc(imageId string, path string, size int, name string) bool {
	cdrom := self.getCdrom()
	return cdrom.insertIsoSucc(imageId, path, size, name)
}

func (self *SGuest) GetDetailsIso(userCred mcclient.TokenCredential) jsonutils.JSONObject {
	cdrom := self.getCdrom()
	desc := jsonutils.NewDict()
	if len(cdrom.ImageId) > 0 {
		desc.Set("image_id", jsonutils.NewString(cdrom.ImageId))
		desc.Set("status", jsonutils.NewString("inserting"))
	}
	if len(cdrom.Path) > 0 {
		desc.Set("name", jsonutils.NewString(cdrom.Name))
		desc.Set("size", jsonutils.NewInt(int64(cdrom.Size)))
		desc.Set("status", jsonutils.NewString("ready"))
	}
	return desc
}

func (self *SGuest) StartInsertIsoTask(ctx context.Context, imageId string, hostId string, userCred mcclient.TokenCredential, parentTaskId string) error {
	self.insertIso(imageId)

	data := jsonutils.NewDict()
	data.Add(jsonutils.NewString(imageId), "image_id")
	data.Add(jsonutils.NewString(hostId), "host_id")

	task, err := taskman.TaskManager.NewTask(ctx, "GuestInsertIsoTask", self, userCred, data, parentTaskId, "", nil)
	if err != nil {
		return err
	}
	task.ScheduleRun(nil)
	return nil
}

func (self *SGuest) StartGueststartTask(ctx context.Context, userCred mcclient.TokenCredential, data *jsonutils.JSONDict, parentTaskId string) error {
	self.SetStatus(userCred, VM_START_START, "")
	task, err := taskman.TaskManager.NewTask(ctx, "GuestStartTask", self, userCred, data, parentTaskId, "", nil)
	if err != nil {
		return err
	}
	task.ScheduleRun(nil)
	return nil
}

func (self *SGuest) StartGuestCreateDiskTask(ctx context.Context, userCred mcclient.TokenCredential, data *jsonutils.JSONDict, parentTaskId string) error {
	task, err := taskman.TaskManager.NewTask(ctx, "GuestCreateDiskTask", self, userCred, data, parentTaskId, "", nil)
	if err != nil {
		return err
	}
	task.ScheduleRun(nil)
	return nil
}

func (self *SGuest) StartSyncstatus(ctx context.Context, userCred mcclient.TokenCredential, parentTaskId string) error {
	return self.GetDriver().StartGuestSyncstatusTask(self, ctx, userCred, parentTaskId)
}

func (self *SGuest) StartAutoDeleteGuestTask(ctx context.Context, userCred mcclient.TokenCredential, parentTaskId string) error {
	db.OpsLog.LogEvent(self, db.ACT_DELETE, "auto-delete after stop", userCred)
	return self.StartDeleteGuestTask(ctx, userCred, parentTaskId, false, false)
}

func (self *SGuest) StartDeleteGuestTask(ctx context.Context, userCred mcclient.TokenCredential, parentTaskId string, isPurge bool, overridePendingDelete bool) error {
	params := jsonutils.NewDict()
	params.Add(jsonutils.NewString(self.Status), "guest_status")
	if isPurge {
		params.Add(jsonutils.JSONTrue, "purge")
	}
	if overridePendingDelete {
		params.Add(jsonutils.JSONTrue, "override_pending_delete")
	}
	self.SetStatus(userCred, VM_START_DELETE, "")
	return self.GetDriver().StartDeleteGuestTask(ctx, userCred, self, params, parentTaskId)
}

func (self *SGuest) AllowPerformAssignSecgroup(ctx context.Context, userCred mcclient.TokenCredential, query jsonutils.JSONObject, data jsonutils.JSONObject) bool {
	return self.IsOwner(userCred)
}

func (self *SGuest) AllowPerformRevokeSecgroup(ctx context.Context, userCred mcclient.TokenCredential, query jsonutils.JSONObject, data jsonutils.JSONObject) bool {
	return self.IsOwner(userCred)
}

func (self *SGuest) PerformRevokeSecgroup(ctx context.Context, userCred mcclient.TokenCredential, query jsonutils.JSONObject, data jsonutils.JSONObject) (jsonutils.JSONObject, error) {
	if !utils.IsInStringArray(self.Status, []string{VM_READY, VM_RUNNING, VM_SUSPEND}) {
		return nil, httperrors.NewInputParameterError("Cannot revoke security rules in status %s", self.Status)
	} else {
		if _, err := self.GetModelManager().TableSpec().Update(self, func() error {
			self.SecgrpId = "default"
			return nil
		}); err != nil {
			return nil, err
		}
		if err := self.StartSyncTask(ctx, userCred, true, ""); err != nil {
			return nil, err
		}
	}
	return nil, nil
}

func (self *SGuest) PerformAssignSecgroup(ctx context.Context, userCred mcclient.TokenCredential, query jsonutils.JSONObject, data jsonutils.JSONObject) (jsonutils.JSONObject, error) {
	if !utils.IsInStringArray(self.Status, []string{VM_READY, VM_RUNNING, VM_SUSPEND}) {
		return nil, httperrors.NewInputParameterError("Cannot assign security rules in status %s", self.Status)
	} else {
		if secgrp, err := data.GetString("secgrp"); err != nil {
			return nil, err
		} else if sg, err := SecurityGroupManager.FetchByIdOrName(userCred.GetProjectId(), secgrp); err != nil {
			return nil, httperrors.NewNotFoundError("SecurityGroup %s not found", secgrp)
		} else {
			if _, err := self.GetModelManager().TableSpec().Update(self, func() error {
				self.SecgrpId = sg.GetId()
				return nil
			}); err != nil {
				return nil, err
			}
			if err := self.StartSyncTask(ctx, userCred, true, ""); err != nil {
				return nil, err
			}
		}
	}
	return nil, nil
}

func (self *SGuest) AllowPerformPurge(ctx context.Context, userCred mcclient.TokenCredential, query jsonutils.JSONObject, data jsonutils.JSONObject) bool {
	return self.IsAdmin(userCred)
}

func (self *SGuest) PerformPurge(ctx context.Context, userCred mcclient.TokenCredential, query jsonutils.JSONObject, data jsonutils.JSONObject) (jsonutils.JSONObject, error) {
	err := self.ValidateDeleteCondition(ctx)
	if err != nil {
		return nil, err
	}
	host := self.GetHost()
	if host != nil && host.Enabled {
		return nil, httperrors.NewInvalidStatusError("Cannot purge server on enabled host")
	}
	err = self.StartDeleteGuestTask(ctx, userCred, "", true, false)
	return nil, err
}

func (self *SGuest) setKeypairId(userCred mcclient.TokenCredential, keypairId string) error {
	diff, err := self.GetModelManager().TableSpec().Update(self, func() error {
		self.KeypairId = keypairId
		return nil
	})
	if err != nil {
		db.OpsLog.LogEvent(self, db.ACT_UPDATE, diff, userCred)
	}
	return err
}

func (self *SGuest) AllowPerformRebuildRoot(ctx context.Context, userCred mcclient.TokenCredential, query jsonutils.JSONObject, data jsonutils.JSONObject) bool {
	return self.IsOwner(userCred)
}

func (self *SGuest) PerformRebuildRoot(ctx context.Context, userCred mcclient.TokenCredential, query jsonutils.JSONObject, data jsonutils.JSONObject) (jsonutils.JSONObject, error) {
	imageId, _ := data.GetString("image_id")
	if !utils.IsInStringArray(self.Status, []string{VM_READY, VM_RUNNING, VM_ADMIN}) {
		return nil, httperrors.NewInvalidStatusError("Cannot reset root in status %s", self.Status)
	}

	if !data.Contains("image_id") {
		gdc := self.CategorizeDisks()
		imageId = gdc.Root.GetTemplateId()
		if len(imageId) == 0 {
			return nil, httperrors.NewBadRequestError("No template for root disk")
		}
		img, err := CachedimageManager.getImageInfo(ctx, userCred, imageId, false)
		if err != nil {
			return nil, httperrors.NewBadRequestError("Template %s not accessible: %s", imageId, err.Error())
		}
		osType, _ := img.Properties["os_type"]
		osName := self.GetMetadata("os_name", userCred)
		if len(osName) == 0 && len(osType) == 0 && strings.ToLower(osType) != strings.ToLower(osName) {
			return nil, httperrors.NewBadRequestError("Cannot switch OS between %s-%s", osName, osType)
		}
	}

	autoStart := jsonutils.QueryBoolean(data, "auto_start", false)
	var needStop = false
	if self.Status == VM_RUNNING {
		needStop = true
	}
	resetPasswd := jsonutils.QueryBoolean(data, "reset_password", true)
	passwd, _ := data.GetString("password")
	if len(passwd) > 0 {
		if !seclib2.MeetComplxity(passwd) {
			return nil, httperrors.NewWeakPasswordError()
		}
	}

	keypairStr := jsonutils.GetAnyString(data, []string{"keypair", "keypair_id"})
	if len(keypairStr) > 0 {
		keypairObj, err := KeypairManager.FetchByIdOrName(userCred.GetUserId(), keypairStr)
		if err != nil {
			if err == sql.ErrNoRows {
				return nil, httperrors.NewResourceNotFoundError("keypair %s not found", keypairStr)
			} else {
				return nil, httperrors.NewGeneralError(err)
			}
		}
		if self.KeypairId != keypairObj.GetId() {
			err = self.setKeypairId(userCred, keypairObj.GetId())
			if err != nil {
				return nil, httperrors.NewGeneralError(err)
			}
		}
	}

	err := self.StartRebuildRootTask(ctx, userCred, imageId, needStop, autoStart, passwd, resetPasswd)
	return nil, err

}

func (self *SGuest) StartRebuildRootTask(ctx context.Context, userCred mcclient.TokenCredential, imageId string, needStop, autoStart bool, passwd string, resetPasswd bool) error {
	data := jsonutils.NewDict()
	data.Set("image_id", jsonutils.NewString(imageId))
	if needStop {
		data.Set("need_stop", jsonutils.JSONTrue)
	}
	if autoStart {
		data.Set("auto_start", jsonutils.JSONTrue)
	}
	if resetPasswd {
		data.Set("reset_password", jsonutils.JSONTrue)
	} else {
		data.Set("reset_password", jsonutils.JSONFalse)
	}
	if len(passwd) > 0 {
		data.Set("password", jsonutils.NewString(passwd))
	}
	if self.GetHypervisor() == HYPERVISOR_BAREMETAL {
		task, err := taskman.TaskManager.NewTask(ctx, "BaremetalServerRebuildRootTask", self, userCred, data, "", "", nil)
		if err != nil {
			return err
		}
		task.ScheduleRun(nil)
	} else {
		task, err := taskman.TaskManager.NewTask(ctx, "GuestRebuildRootTask", self, userCred, data, "", "", nil)
		if err != nil {
			return err
		}
		task.ScheduleRun(nil)
	}
	return nil
}

func (self *SGuest) DetachDisk(ctx context.Context, disk *SDisk, userCred mcclient.TokenCredential) {
	guestdisk := self.GetGuestDisk(disk.Id)
	if guestdisk != nil {
		guestdisk.Detach(ctx, userCred)
	}
}

func (self *SGuest) AllowPerformCreatedisk(ctx context.Context, userCred mcclient.TokenCredential, query jsonutils.JSONObject, data jsonutils.JSONObject) bool {
	return self.IsOwner(userCred)
}

func (self *SGuest) PerformCreatedisk(ctx context.Context, userCred mcclient.TokenCredential, query jsonutils.JSONObject, data jsonutils.JSONObject) (jsonutils.JSONObject, error) {
	var diskIdx, diskSize = 0, 0
	disksConf := jsonutils.NewDict()
	diskSizes := make(map[string]int, 0)
	diskSeq := fmt.Sprintf("disk.%d", diskIdx)
	for data.Contains(diskSeq) {
		diskDef, _ := data.Get(diskSeq)
		diskInfo, err := parseDiskInfo(ctx, userCred, diskDef)
		if err != nil {
			logclient.AddActionLog(self, logclient.ACT_CREATE, err.Error(), userCred, false)
			return nil, httperrors.NewBadRequestError(err.Error())
		}
		if len(diskInfo.Backend) == 0 {
			diskInfo.Backend = self.getDefaultStorageType()
		}
		disksConf.Set(diskSeq, jsonutils.Marshal(diskInfo))
		if _, ok := diskSizes[diskInfo.Backend]; !ok {
			diskSizes[diskInfo.Backend] = diskInfo.Size
		} else {
			diskSizes[diskInfo.Backend] += diskInfo.Size
		}
		diskSize += diskInfo.Size
		diskIdx += 1
		diskSeq = fmt.Sprintf("disk.%d", diskIdx)
	}
	if diskIdx == 0 {
		logclient.AddActionLog(self, logclient.ACT_CREATE, "No Disk Info Provided", userCred, false)
		return nil, httperrors.NewBadRequestError("No Disk Info Provided")
	}
	host := self.GetHost()
	if host == nil {
		logclient.AddActionLog(self, logclient.ACT_CREATE, "No valid host", userCred, false)
		return nil, httperrors.NewBadRequestError("No valid host")
	}
	for backend, size := range diskSizes {
		storage := host.GetLeastUsedStorage(backend)
		if storage == nil {
			logclient.AddActionLog(self, logclient.ACT_CREATE, "No valid storage on current host", userCred, false)
			return nil, httperrors.NewBadRequestError("No valid storage on current host")
		}
		if storage.GetCapacity() < size {
			logclient.AddActionLog(self, logclient.ACT_CREATE, "Not eough storage space on current host", userCred, false)
			return nil, httperrors.NewBadRequestError("Not eough storage space on current host")
		}
	}
	pendingUsage := &SQuota{
		Storage: diskSize,
	}
	err := QuotaManager.CheckSetPendingQuota(ctx, userCred, self.ProjectId, pendingUsage)
	if err != nil {
		logclient.AddActionLog(self, logclient.ACT_CREATE, err.Error(), userCred, false)
		return nil, httperrors.NewBadRequestError(err.Error())
	}

	lockman.LockObject(ctx, host)
	defer lockman.ReleaseObject(ctx, host)

	err = self.CreateDisksOnHost(ctx, userCred, host, disksConf, pendingUsage)
	if err != nil {
		QuotaManager.CancelPendingUsage(ctx, userCred, self.ProjectId, nil, pendingUsage)
		logclient.AddActionLog(self, logclient.ACT_CREATE, err.Error(), userCred, false)
		return nil, httperrors.NewBadRequestError(err.Error())
	}
	err = self.StartGuestCreateDiskTask(ctx, userCred, disksConf, "")
	return nil, err
}

func (self *SGuest) AllowPerformDetachdisk(ctx context.Context, userCred mcclient.TokenCredential, query jsonutils.JSONObject, data jsonutils.JSONObject) bool {
	return self.IsOwner(userCred)
}

func (self *SGuest) PerformDetachdisk(ctx context.Context, userCred mcclient.TokenCredential, query jsonutils.JSONObject, data jsonutils.JSONObject) (jsonutils.JSONObject, error) {
	diskId, err := data.GetString("disk_id")
	if err != nil {
		return nil, err
	}
	keepDisk := jsonutils.QueryBoolean(data, "keep_disk", false)
	iDisk, err := DiskManager.FetchByIdOrName(userCred.GetProjectId(), diskId)
	if err != nil {
		return nil, err
	}
	disk := iDisk.(*SDisk)
	if disk != nil {
		if self.isAttach2Disk(disk) {
			if disk.DiskType == DISK_TYPE_SYS {
				return nil, httperrors.NewUnsupportOperationError("Cannot detach sys disk")
			}
			detachDiskStatus, err := self.GetDriver().GetDetachDiskStatus()
			if err != nil {
				return nil, err
			}
			if keepDisk && !self.GetDriver().CanKeepDetachDisk() {
				return nil, httperrors.NewInputParameterError("Cannot keep detached disk")
			}
			if utils.IsInStringArray(self.Status, detachDiskStatus) {
				if disk.Status == DISK_INIT {
					disk.SetStatus(userCred, DISK_DETACHING, "")
				}
				taskData := jsonutils.NewDict()
				taskData.Add(jsonutils.NewString(disk.Id), "disk_id")
				taskData.Add(jsonutils.NewBool(keepDisk), "keep_disk")
				self.GetDriver().StartGuestDetachdiskTask(ctx, userCred, self, taskData, "")
				return nil, nil
			} else {
				return nil, httperrors.NewInvalidStatusError("Server in %s not able to detach disk", self.Status)
			}
		} else {
			return nil, httperrors.NewInvalidStatusError("Disk %s not attached", diskId)
		}
	}
	return nil, httperrors.NewResourceNotFoundError("Disk %s not found", diskId)
}

func (self *SGuest) AllowPerformDetachIsolatedDevice(ctx context.Context, userCred mcclient.TokenCredential, query jsonutils.JSONObject, data jsonutils.JSONObject) bool {
	return userCred.IsSystemAdmin()
}

func (self *SGuest) PerformDetachIsolatedDevice(ctx context.Context, userCred mcclient.TokenCredential, query jsonutils.JSONObject, data jsonutils.JSONObject) (jsonutils.JSONObject, error) {
	if self.Hypervisor != HYPERVISOR_KVM {
		return nil, httperrors.NewNotAcceptableError("Not allow for hypervisor %s", self.Hypervisor)
	}
	if self.Status != VM_READY {
		msg := "Only allowed to attach isolated device when guest is ready"
		logclient.AddActionLog(self, logclient.ACT_GUEST_DETACH_ISOLATED_DEVICE, msg, userCred, false)
		return nil, httperrors.NewInvalidStatusError(msg)
	}
	device, err := data.GetString("device")
	if err != nil {
		msg := "Missing isolated device"
		logclient.AddActionLog(self, logclient.ACT_GUEST_DETACH_ISOLATED_DEVICE, msg, userCred, false)
		return nil, httperrors.NewBadRequestError(msg)
	}
	iDev, err := IsolatedDeviceManager.FetchByIdOrName(userCred.GetProjectId(), device)
	if err != nil {
		msg := fmt.Sprintf("Isolated device %s not found", device)
		logclient.AddActionLog(self, logclient.ACT_GUEST_DETACH_ISOLATED_DEVICE, msg, userCred, false)
		return nil, httperrors.NewBadRequestError(msg)
	}
	dev := iDev.(*SIsolatedDevice)
	host := self.GetHost()
	lockman.LockObject(ctx, host)
	defer lockman.ReleaseObject(ctx, host)
	err = self.detachIsolateDevice(userCred, dev)
	return nil, err
}

func (self *SGuest) detachIsolateDevice(userCred mcclient.TokenCredential, dev *SIsolatedDevice) error {
	if dev.GuestId != self.Id {
		msg := "Isolated device is not attached to this guest"
		logclient.AddActionLog(self, logclient.ACT_GUEST_DETACH_ISOLATED_DEVICE, msg, userCred, false)
		return httperrors.NewBadRequestError(msg)
	}
	_, err := self.GetModelManager().TableSpec().Update(dev, func() error {
		dev.GuestId = ""
		return nil
	})
	if err != nil {
		return err
	}
	db.OpsLog.LogEvent(self, db.ACT_GUEST_DETACH_ISOLATED_DEVICE, dev.GetShortDesc(), userCred)
	return nil
}

func (self *SGuest) AllowPerformAttachIsolatedDevice(ctx context.Context, userCred mcclient.TokenCredential, query jsonutils.JSONObject, data jsonutils.JSONObject) bool {
	return userCred.IsSystemAdmin()
}

func (self *SGuest) PerformAttachIsolatedDevice(ctx context.Context, userCred mcclient.TokenCredential, query jsonutils.JSONObject, data jsonutils.JSONObject) (jsonutils.JSONObject, error) {
	if self.Hypervisor != HYPERVISOR_KVM {
		return nil, httperrors.NewNotAcceptableError("Not allow for hypervisor %s", self.Hypervisor)
	}
	if self.Status != VM_READY {
		msg := "Only allowed to attach isolated device when guest is ready"
		logclient.AddActionLog(self, logclient.ACT_GUEST_ATTACH_ISOLATED_DEVICE, msg, userCred, false)
		return nil, httperrors.NewInvalidStatusError(msg)
	}
	device, err := data.GetString("device")
	if err != nil {
		msg := "Missing isolated device"
		logclient.AddActionLog(self, logclient.ACT_GUEST_ATTACH_ISOLATED_DEVICE, msg, userCred, false)
		return nil, httperrors.NewBadRequestError(msg)
	}
	iDev, err := IsolatedDeviceManager.FetchByIdOrName(userCred.GetProjectId(), device)
	if err != nil {
		msg := fmt.Sprintf("Isolated device %s not found", device)
		logclient.AddActionLog(self, logclient.ACT_GUEST_ATTACH_ISOLATED_DEVICE, msg, userCred, false)
		return nil, httperrors.NewBadRequestError(msg)
	}
	dev := iDev.(*SIsolatedDevice)
	host := self.GetHost()
	lockman.LockObject(ctx, host)
	defer lockman.ReleaseObject(ctx, host)
	err = self.attachIsolatedDevice(userCred, dev)
	var msg string
	if err != nil {
		msg = err.Error()
	}
	logclient.AddActionLog(self, logclient.ACT_GUEST_ATTACH_ISOLATED_DEVICE, msg, userCred, err == nil)
	return nil, err
}

func (self *SGuest) AllowPerformDetachnetwork(ctx context.Context, userCred mcclient.TokenCredential, query jsonutils.JSONObject, data jsonutils.JSONObject) bool {
	return self.IsOwner(userCred)
}

func (self *SGuest) PerformDetachnetwork(ctx context.Context, userCred mcclient.TokenCredential, query jsonutils.JSONObject, data jsonutils.JSONObject) (jsonutils.JSONObject, error) {
	if self.Status != VM_READY {
		return nil, httperrors.NewInvalidStatusError("Cannot detach network in status %s", self.Status)
	}
	reserve := jsonutils.QueryBoolean(data, "reserve", false)
	netId, err := data.GetString("net_id")
	if err != nil {
		return nil, httperrors.NewBadRequestError(err.Error())
	}
	iNetwork, err := NetworkManager.FetchById(netId)
	if err != nil {
		return nil, httperrors.NewNotFoundError("Network %s not found", netId)
	}
	network := iNetwork.(*SNetwork)
	err = self.detachNetwork(ctx, userCred, network, reserve, true)
	return nil, err
}

func (self *SGuest) AllowPerformAttachnetwork(ctx context.Context, userCred mcclient.TokenCredential, query jsonutils.JSONObject, data jsonutils.JSONObject) bool {
	return self.IsOwner(userCred)
}

func (self *SGuest) PerformAttachnetwork(ctx context.Context, userCred mcclient.TokenCredential, query jsonutils.JSONObject, data jsonutils.JSONObject) (jsonutils.JSONObject, error) {
	if self.Status == VM_READY {
		// owner_cred = self.get_owner_user_cred() >.<
		netDesc, err := data.Get("net_desc")
		if err != nil {
			return nil, httperrors.NewBadRequestError(err.Error())
		}
		conf, err := parseNetworkInfo(userCred, netDesc)
		if err != nil {
			return nil, err
		}
		err = isValidNetworkInfo(userCred, conf)
		if err != nil {
			return nil, httperrors.NewBadRequestError(err.Error())
		}
		var inicCnt, enicCnt, ibw, ebw int
		if isExitNetworkInfo(conf) {
			enicCnt = 1
			ebw = conf.BwLimit
		} else {
			inicCnt = 1
			ibw = conf.BwLimit
		}
		pendingUsage := &SQuota{
			Port:  inicCnt,
			Eport: enicCnt,
			Bw:    ibw,
			Ebw:   ebw,
		}
		projectId := self.GetOwnerProjectId()
		err = QuotaManager.CheckSetPendingQuota(ctx, userCred, projectId, pendingUsage)
		if err != nil {
			return nil, httperrors.NewOutOfQuotaError(err.Error())
		}
		host := self.GetHost()
		err = self.attach2NetworkDesc(ctx, userCred, host, conf, pendingUsage)
		if err != nil {
			QuotaManager.CancelPendingUsage(ctx, userCred, projectId, nil, pendingUsage)
			return nil, httperrors.NewBadRequestError(err.Error())
		}
		host.ClearSchedDescCache()
		err = self.StartGuestDeployTask(ctx, userCred, nil, "deploy", "")
		return nil, err
	}
	return nil, httperrors.NewBadRequestError("Cannot attach network in status %s", self.Status)
}

func (self *SGuest) AllowPerformChangeBandwidth(ctx context.Context, userCred mcclient.TokenCredential, query jsonutils.JSONObject, data jsonutils.JSONObject) bool {
	return self.IsOwner(userCred) || userCred.IsSystemAdmin()
}

func (self *SGuest) PerformChangeBandwidth(ctx context.Context, userCred mcclient.TokenCredential, query jsonutils.JSONObject, data jsonutils.JSONObject) (jsonutils.JSONObject, error) {
	if utils.IsInStringArray(self.Status, []string{VM_READY, VM_RUNNING}) {
		guestnics := self.GetNetworks()
		index, err := data.Int("index")
		if err != nil || index > int64(len(guestnics)) {
			return nil, httperrors.NewBadRequestError("Index Not fount or out of NIC index")
		}
		bandwidth, err := data.Int("bandwidth")
		if err != nil || bandwidth < 0 {
			return nil, httperrors.NewBadRequestError("Bandwidth must be non-negative")
		}
		guestnic := &guestnics[index]
		if guestnic.BwLimit != int(bandwidth) {
			GuestnetworkManager.TableSpec().Update(guestnic, func() error {
				guestnic.BwLimit = int(bandwidth)
				return nil
			})
			err := self.StartSyncTask(ctx, userCred, false, "")
			return nil, err
		}
		return nil, nil
	}
	return nil, httperrors.NewBadRequestError("Cannot change bandwidth in status %s", self.Status)
}

func (self *SGuest) AllowPerformChangeConfig(ctx context.Context, userCred mcclient.TokenCredential, query jsonutils.JSONObject, data jsonutils.JSONObject) bool {
	return self.IsOwner(userCred) || self.IsAdmin(userCred)
}

func (self *SGuest) PerformChangeConfig(ctx context.Context, userCred mcclient.TokenCredential, query jsonutils.JSONObject, data jsonutils.JSONObject) (jsonutils.JSONObject, error) {
	if !utils.IsInStringArray(self.Status, []string{VM_READY}) {
		return nil, httperrors.NewInvalidStatusError("Cannot change config in %s", self.Status)
	}
	if !self.GetDriver().AllowReconfigGuest() {
		return nil, httperrors.NewInvalidStatusError("Not allow to change config")
	}
	host := self.GetHost()
	if host == nil {
		return nil, httperrors.NewInvalidStatusError("No valid host")
	}
	var addCpu, addMem int
	confs := jsonutils.NewDict()
	vcpuCount, err := data.GetString("vcpu_count")
	if err == nil {
		nVcpu, err := strconv.ParseInt(vcpuCount, 10, 0)
		if err != nil {
			return nil, httperrors.NewBadRequestError("Params vcpu_count parse error")
		}
		err = confs.Add(jsonutils.NewInt(nVcpu), "vcpu_count")
		if err != nil {
			return nil, httperrors.NewBadRequestError("Params vcpu_count parse error")
		}
		addCpu = int(nVcpu - int64(self.VcpuCount))
	}
	vmemSize, err := data.GetString("vmem_size")
	if err == nil {
		if !regutils.MatchSize(vmemSize) {
			return nil, httperrors.NewBadRequestError("Memory size must be number[+unit], like 256M, 1G or 256")
		}
		nVmem, err := fileutils.GetSizeMb(vmemSize, 'M', 1024)
		if err != nil {
			httperrors.NewBadRequestError("Params vmem_size parse error")
		}
		err = confs.Add(jsonutils.NewInt(int64(nVmem)), "vmem_size")
		if err != nil {
			return nil, httperrors.NewBadRequestError("Params vmem_size parse error")
		}
		addMem = nVmem - self.VmemSize
	}
	disks := self.GetDisks()
	var addDisk int
	var diskIdx = 1
	var newDiskIdx = 0
	var diskSizes = make(map[string]int, 0)
	var newDisks = jsonutils.NewDict()
	var resizeDisks = jsonutils.NewArray()
	for {
		diskNum := fmt.Sprintf("disk.%d", diskIdx)
		diskDesc, err := data.Get(diskNum)
		if err != nil {
			break
		}
		diskConf, err := parseDiskInfo(ctx, userCred, diskDesc)
		if err != nil {
			return nil, httperrors.NewBadRequestError("Parse disk info error: %s", err)
		}
		if len(diskConf.Backend) == 0 {
			diskConf.Backend = self.getDefaultStorageType()
		}
		if diskConf.Size > 0 {
			if diskIdx >= len(disks) {
				newDisks.Add(jsonutils.Marshal(diskConf), fmt.Sprintf("disk.%d", newDiskIdx))
				newDiskIdx += 1
				addDisk += diskConf.Size
				storage := host.GetLeastUsedStorage(diskConf.Backend)
				if storage == nil {
					return nil, httperrors.NewResourceNotReadyError("host not connect storage %s", diskConf.Backend)
				}
				_, ok := diskSizes[storage.Id]
				if !ok {
					diskSizes[storage.Id] = 0
				}
				diskSizes[storage.Id] = diskSizes[storage.Id] + diskConf.Size
			} else {
				disk := disks[diskIdx].GetDisk()
				oldSize := disk.DiskSize
				if diskConf.Size < oldSize {
					return nil, httperrors.NewInputParameterError("Cannot reduce disk size")
				} else if diskConf.Size > oldSize {
					arr := jsonutils.NewArray(jsonutils.NewString(disks[diskIdx].DiskId), jsonutils.NewInt(int64(diskConf.Size)))
					resizeDisks.Add(arr)
					addDisk += diskConf.Size - oldSize
					storage := disks[diskIdx].GetDisk().GetStorage()
					_, ok := diskSizes[storage.Id]
					if !ok {
						diskSizes[storage.Id] = 0
					}
					diskSizes[storage.Id] = diskSizes[storage.Id] + diskConf.Size - oldSize
				}
			}
		}
		diskIdx += 1
	}

	provider, e := self.GetHost().GetDriver()
	/*if e != nil {
		log.Errorf("Get Provider Error: %s", e)
		return nil, httperrors.NewInsufficientResourceError("Provider Not Found")
	}*/

	if e != nil || !provider.IsPublicCloud() {
		for storageId, needSize := range diskSizes {
			iStorage, err := StorageManager.FetchById(storageId)
			if err != nil {
				return nil, httperrors.NewBadRequestError("Fetch storage error: %s", err)
			}
			storage := iStorage.(*SStorage)
			if storage.GetFreeCapacity() < needSize {
				return nil, httperrors.NewInsufficientResourceError("Not enough free space")
			}
		}
	} else {
		log.Debugf("Skip storage free capacity validating for public cloud: %s", provider.GetName())
	}

	if newDisks.Length() > 0 {
		confs.Add(newDisks, "create")
	}
	if resizeDisks.Length() > 0 {
		confs.Add(resizeDisks, "resize")
	}
	if jsonutils.QueryBoolean(data, "auto_start", false) {
		confs.Add(jsonutils.NewBool(true), "auto_start")
	}

	log.Debugf("%s", confs.String())

	pendingUsage := &SQuota{}
	if addCpu > 0 {
		pendingUsage.Cpu = addCpu
	}
	if addMem > 0 {
		pendingUsage.Memory = addMem
	}
	if addDisk > 0 {
		pendingUsage.Storage = addDisk
	}
	if !pendingUsage.IsEmpty() {
		err := QuotaManager.CheckSetPendingQuota(ctx, userCred, userCred.GetProjectId(), pendingUsage)
		if err != nil {
			return nil, httperrors.NewBadRequestError("Check set pending quota error %s", err)
		}
	}
	if newDisks.Length() > 0 {
		err := self.CreateDisksOnHost(ctx, userCred, host, newDisks, pendingUsage)
		if err != nil {
			QuotaManager.CancelPendingUsage(ctx, userCred, self.ProjectId, nil, pendingUsage)
			return nil, httperrors.NewBadRequestError("Create disk on host error: %s", err)
		}
	}
	self.StartChangeConfigTask(ctx, userCred, confs, "", pendingUsage)
	return nil, nil
}

func (self *SGuest) StartChangeConfigTask(ctx context.Context, userCred mcclient.TokenCredential,
	data *jsonutils.JSONDict, parentTaskId string, pendingUsage quotas.IQuota) error {
	self.SetStatus(userCred, VM_CHANGE_FLAVOR, "")
	task, err := taskman.TaskManager.NewTask(ctx, "GuestChangeConfigTask", self, userCred, data, parentTaskId, "", pendingUsage)
	if err != nil {
		return err
	}
	task.ScheduleRun(nil)
	return nil
}

func (self *SGuest) DoPendingDelete(ctx context.Context, userCred mcclient.TokenCredential) {
	for _, guestdisk := range self.GetDisks() {
		disk := guestdisk.GetDisk()
		storage := disk.GetStorage()
		if utils.IsInStringArray(storage.StorageType, sysutils.LOCAL_STORAGE_TYPES) || disk.DiskType == DISK_TYPE_SYS || disk.DiskType == DISK_TYPE_SWAP || self.Hypervisor == HYPERVISOR_ALIYUN {
			disk.DoPendingDelete(ctx, userCred)
		} else {
			self.DetachDisk(ctx, disk, userCred)
		}
	}
	self.SVirtualResourceBase.DoPendingDelete(ctx, userCred)
}

func (model *SGuest) AllowPerformCancelDelete(ctx context.Context, userCred mcclient.TokenCredential, query jsonutils.JSONObject, data jsonutils.JSONObject) bool {
	return userCred.IsSystemAdmin()
}

func (self *SGuest) PerformCancelDelete(ctx context.Context, userCred mcclient.TokenCredential, query jsonutils.JSONObject, data jsonutils.JSONObject) (jsonutils.JSONObject, error) {
	if self.PendingDeleted {
		err := self.DoCancelPendingDelete(ctx, userCred)
		return nil, err
	}
	return nil, nil
}

func (self *SGuest) DoCancelPendingDelete(ctx context.Context, userCred mcclient.TokenCredential) error {
	for _, guestdisk := range self.GetDisks() {
		disk := guestdisk.GetDisk()
		disk.DoCancelPendingDelete(ctx, userCred)
	}
	return self.SVirtualResourceBase.DoCancelPendingDelete(ctx, userCred)
}

func (self *SGuest) StartUndeployGuestTask(ctx context.Context, userCred mcclient.TokenCredential, parentTaskId string, targetHostId string) error {
	data := jsonutils.NewDict()
	if len(targetHostId) > 0 {
		data.Add(jsonutils.NewString(targetHostId), "target_host_id")
	}
	task, err := taskman.TaskManager.NewTask(ctx, "GuestUndeployTask", self, userCred, data, parentTaskId, "", nil)
	if err != nil {
		return err
	}
	task.ScheduleRun(nil)
	return nil
}

func (self *SGuest) LeaveAllGroups(userCred mcclient.TokenCredential) {
	groupGuests := make([]SGroupguest, 0)
	q := GroupguestManager.Query()
	err := q.Filter(sqlchemy.Equals(q.Field("guest_id"), self.Id)).All(&groupGuests)
	if err != nil {
		log.Errorln(err.Error())
		return
	}
	for _, gg := range groupGuests {
		gg.Delete(context.Background(), userCred)
		var group SGroup
		gq := GroupManager.Query()
		err := gq.Filter(sqlchemy.Equals(gq.Field("id"), gg.SrvtagId)).First(&group)
		if err != nil {
			log.Errorln(err.Error())
			return
		}
		db.OpsLog.LogDetachEvent(self, &group, userCred, nil)
	}
}

func (self *SGuest) DetachAllNetworks(ctx context.Context, userCred mcclient.TokenCredential) error {
	// from clouds.models.portmaps import Portmaps
	// Portmaps.delete_guest_network_portmaps(self, user_cred)
	return GuestnetworkManager.DeleteGuestNics(ctx, self, userCred, nil, false)
}

func (self *SGuest) EjectIso(userCred mcclient.TokenCredential) bool {
	cdrom := self.getCdrom()
	if len(cdrom.ImageId) > 0 {
		imageId := cdrom.ImageId
		if cdrom.ejectIso() {
			db.OpsLog.LogEvent(self, db.ACT_ISO_DETACH, imageId, userCred)
			return true
		}
	}
	return false
}

func (self *SGuest) Delete(ctx context.Context, userCred mcclient.TokenCredential) error {
	// self.SVirtualResourceBase.Delete(ctx, userCred)
	// override
	log.Infof("guest delete do nothing")
	return nil
}

func (self *SGuest) RealDelete(ctx context.Context, userCred mcclient.TokenCredential) error {
	return self.SVirtualResourceBase.Delete(ctx, userCred)
}

func (self *SGuest) AllowDeleteItem(ctx context.Context, userCred mcclient.TokenCredential, query jsonutils.JSONObject, data jsonutils.JSONObject) bool {
	overridePendingDelete := false
	purge := false
	if data != nil {
		overridePendingDelete = jsonutils.QueryBoolean(data, "override_pending_delete", false)
		purge = jsonutils.QueryBoolean(data, "purge", false)
	}
	if (overridePendingDelete || purge) && !userCred.IsSystemAdmin() {
		return false
	}
	return self.IsOwner(userCred)
}

func (self *SGuest) CustomizeDelete(ctx context.Context, userCred mcclient.TokenCredential, query jsonutils.JSONObject, data jsonutils.JSONObject) error {
	overridePendingDelete := false
	purge := false
	if query != nil {
		overridePendingDelete = jsonutils.QueryBoolean(query, "override_pending_delete", false)
		purge = jsonutils.QueryBoolean(query, "purge", false)
	}
	return self.StartDeleteGuestTask(ctx, userCred, "", purge, overridePendingDelete)
}

func (self *SGuest) DeleteAllDisksInDB(ctx context.Context, userCred mcclient.TokenCredential) error {
	for _, guestdisk := range self.GetDisks() {
		disk := guestdisk.GetDisk()
		err := guestdisk.Detach(ctx, userCred)
		if err != nil {
			return err
		}
		db.OpsLog.LogEvent(disk, db.ACT_DELETE, nil, userCred)
		db.OpsLog.LogEvent(disk, db.ACT_DELOCATE, nil, userCred)
		err = disk.RealDelete(ctx, userCred)
		if err != nil {
			return err
		}
	}
	return nil
}

func (self *SGuest) AllowPerformSyncstatus(ctx context.Context, userCred mcclient.TokenCredential, query jsonutils.JSONObject, data jsonutils.JSONObject) bool {
	return self.IsOwner(userCred)
}

func (self *SGuest) PerformSyncstatus(ctx context.Context, userCred mcclient.TokenCredential, query jsonutils.JSONObject, data jsonutils.JSONObject) (jsonutils.JSONObject, error) {
	self.SetStatus(userCred, VM_SYNCING_STATUS, "perform_syncstatus")
	err := self.StartSyncstatus(ctx, userCred, "")
	return nil, err
}

func (self *SGuest) isNotRunningStatus(status string) bool {
	if status == VM_READY || status == VM_SUSPEND {
		return true
	}
	return false
}

func (self *SGuest) PerformStatus(ctx context.Context, userCred mcclient.TokenCredential, query jsonutils.JSONObject, data jsonutils.JSONObject) (jsonutils.JSONObject, error) {
	preStatus := self.Status
	_, err := self.SVirtualResourceBase.PerformStatus(ctx, userCred, query, data)
	if err != nil {
		return nil, err
	}
	if preStatus != self.Status && !self.isNotRunningStatus(preStatus) && self.isNotRunningStatus(self.Status) {
		db.OpsLog.LogEvent(self, db.ACT_STOP, "", userCred)
		if self.Status == VM_READY && !self.DisableDelete.Bool() && self.ShutdownBehavior == SHUTDOWN_TERMINATE {
			err = self.StartAutoDeleteGuestTask(ctx, userCred, "")
			return nil, err
		}
	}
	return nil, nil
}

type SDeployConfig struct {
	Path    string
	Action  string
	Content string
}

func (self *SGuest) GetDeployConfigOnHost(ctx context.Context, host *SHost, params *jsonutils.JSONDict) *jsonutils.JSONDict {
	config := jsonutils.NewDict()

	desc := self.GetDriver().GetJsonDescAtHost(ctx, self, host)
	config.Add(desc, "desc")

	deploys := make([]SDeployConfig, 0)
	for idx := 0; params.Contains(fmt.Sprintf("deploy.%d.path", idx)); idx += 1 {
		path, _ := params.GetString(fmt.Sprintf("deploy.%d.path", idx))
		action, _ := params.GetString(fmt.Sprintf("deploy.%d.action", idx))
		content, _ := params.GetString(fmt.Sprintf("deploy.%d.content", idx))
		deploys = append(deploys, SDeployConfig{Path: path, Action: action, Content: content})
	}

	if len(deploys) > 0 {
		config.Add(jsonutils.Marshal(deploys), "deploys")
	}

	deployAction, _ := params.GetString("deploy_action")
	if len(deployAction) == 0 {
		deployAction = "deploy"
	}

	// resetPasswd := true
	// if deployAction == "deploy" {
	resetPasswd := jsonutils.QueryBoolean(params, "reset_password", true)
	//}

	if resetPasswd {
		config.Add(jsonutils.JSONTrue, "reset_password")
		passwd, _ := params.GetString("password")
		if len(passwd) > 0 {
			config.Add(jsonutils.NewString(passwd), "password")
		}
		keypair := self.getKeypair()
		if keypair != nil {
			config.Add(jsonutils.NewString(keypair.PublicKey), "public_key")
		}
	} else {
		config.Add(jsonutils.JSONFalse, "reset_password")
	}

	config.Add(jsonutils.NewString(deployAction), "action")

	onFinish := "shutdown"
	if jsonutils.QueryBoolean(params, "auto_start", false) || jsonutils.QueryBoolean(params, "restart", false) {
		onFinish = "none"
	} else if utils.IsInStringArray(self.Status, []string{VM_ADMIN}) {
		onFinish = "none"
	}

	config.Add(jsonutils.NewString(onFinish), "on_finish")

	return config
}

func (self *SGuest) getVga() string {
	if utils.IsInStringArray(self.Vga, []string{"cirrus", "vmware", "qxl"}) {
		return self.Vga
	}
	return "std"
}

func (self *SGuest) GetVdi() string {
	if utils.IsInStringArray(self.Vdi, []string{"vnc", "spice"}) {
		return self.Vdi
	}
	return "vnc"
}

func (self *SGuest) getMachine() string {
	if utils.IsInStringArray(self.Machine, []string{"pc", "q35"}) {
		return self.Machine
	}
	return "pc"
}

func (self *SGuest) getBios() string {
	if utils.IsInStringArray(self.Bios, []string{"BIOS", "UEFI"}) {
		return self.Bios
	}
	return "BIOS"
}

func (self *SGuest) getKvmOptions() string {
	return self.GetMetadata("kvm", nil)
}

func (self *SGuest) getExtraOptions() jsonutils.JSONObject {
	return self.GetMetadataJson("extra_options", nil)
}

/*
func (self *SGuest) GetFlavor() *SFlav {

}

func (self *SGuest) getFlavorName() string {
	f := self.GetFlavor()
}
*/

func (self *SGuest) GetJsonDescAtHypervisor(ctx context.Context, host *SHost) *jsonutils.JSONDict {
	desc := jsonutils.NewDict()

	desc.Add(jsonutils.NewString(self.Name), "name")
	if len(self.Description) > 0 {
		desc.Add(jsonutils.NewString(self.Description), "description")
	}
	desc.Add(jsonutils.NewString(self.Id), "uuid")
	desc.Add(jsonutils.NewInt(int64(self.VmemSize)), "mem")
	desc.Add(jsonutils.NewInt(int64(self.VcpuCount)), "cpu")
	desc.Add(jsonutils.NewString(self.getVga()), "vga")
	desc.Add(jsonutils.NewString(self.GetVdi()), "vdi")
	desc.Add(jsonutils.NewString(self.getMachine()), "machine")
	desc.Add(jsonutils.NewString(self.getBios()), "bios")
	desc.Add(jsonutils.NewString(self.BootOrder), "boot_order")

	// isolated devices
	isolatedDevs := IsolatedDeviceManager.generateJsonDescForGuest(self)
	desc.Add(jsonutils.NewArray(isolatedDevs...), "isolated_devices")

	// nics, domain
	jsonNics := make([]jsonutils.JSONObject, 0)
	nics := self.GetNetworks()
	domain := options.Options.DNSDomain
	if nics != nil && len(nics) > 0 {
		for _, nic := range nics {
			nicDesc := nic.getJsonDescAtHost(host)
			jsonNics = append(jsonNics, nicDesc)
			nicDomain, _ := nicDesc.GetString("domain")
			if len(nicDomain) > 0 && len(domain) == 0 {
				domain = nicDomain
			}
		}
	}
	desc.Add(jsonutils.NewArray(jsonNics...), "nics")
	desc.Add(jsonutils.NewString(domain), "domain")

	// disks
	jsonDisks := make([]jsonutils.JSONObject, 0)
	disks := self.GetDisks()
	if disks != nil && len(disks) > 0 {
		for _, disk := range disks {
			diskDesc := disk.GetJsonDescAtHost(host)
			jsonDisks = append(jsonDisks, diskDesc)
		}
	}
	desc.Add(jsonutils.NewArray(jsonDisks...), "disks")

	// cdrom
	cdDesc := self.getCdrom().getJsonDesc()
	if cdDesc != nil {
		desc.Add(cdDesc, "cdrom")
	}

	// tenant
	tc, _ := self.GetTenantCache(ctx)
	if tc != nil {
		desc.Add(jsonutils.NewString(tc.GetName()), "tenant")
	}
	desc.Add(jsonutils.NewString(self.ProjectId), "tenant_id")

	// flavor
	// desc.Add(jsonuitls.NewString(self.getFlavorName()), "flavor")

	keypair := self.getKeypair()
	if keypair != nil {
		desc.Add(jsonutils.NewString(keypair.Name), "keypair")
		desc.Add(jsonutils.NewString(keypair.PublicKey), "pubkey")
	}

	netRoles := self.getNetworkRoles()
	if netRoles != nil && len(netRoles) > 0 {
		desc.Add(jsonutils.NewStringArray(netRoles), "network_roles")
	}

	secGrp := self.getSecgroup()
	if secGrp != nil {
		desc.Add(jsonutils.NewString(secGrp.Name), "secgroup")
	}

	/*
		TODO
		srs := self.getSecurityRuleSet()
		if srs.estimatedSinglePortRuleCount() <= options.FirewallFlowCountLimit {
	*/

	rules := self.getSecurityRules()
	if len(rules) > 0 {
		desc.Add(jsonutils.NewString(rules), "security_rules")
	}
	rules = self.getAdminSecurityRules()
	if len(rules) > 0 {
		desc.Add(jsonutils.NewString(rules), "admin_security_rules")
	}

	extraOptions := self.getExtraOptions()
	if extraOptions != nil {
		desc.Add(extraOptions, "extra_options")
	}

	kvmOptions := self.getKvmOptions()
	if len(kvmOptions) > 0 {
		desc.Add(jsonutils.NewString(kvmOptions), "kvm")
	}

	zone := self.getZone()
	if zone != nil {
		desc.Add(jsonutils.NewString(zone.Id), "zone_id")
		desc.Add(jsonutils.NewString(zone.Name), "zone")
	}

	os := self.GetOS()
	if len(os) > 0 {
		desc.Add(jsonutils.NewString(os), "os_name")
	}

	meta, _ := self.GetAllMetadata(nil)
	desc.Add(jsonutils.Marshal(meta), "metadata")

	userData := meta["user_data"]
	if len(userData) > 0 {
		desc.Add(jsonutils.NewString(userData), "user_data")
	}

	if self.PendingDeleted {
		desc.Add(jsonutils.JSONTrue, "pending_deleted")
	} else {
		desc.Add(jsonutils.JSONFalse, "pending_deleted")
	}

	return desc
}

func (self *SGuest) GetJsonDescAtBaremetal(ctx context.Context, host *SHost) *jsonutils.JSONDict {
	desc := jsonutils.NewDict()

	desc.Add(jsonutils.NewString(self.Name), "name")
	if len(self.Description) > 0 {
		desc.Add(jsonutils.NewString(self.Description), "description")
	}
	desc.Add(jsonutils.NewString(self.Id), "uuid")
	desc.Add(jsonutils.NewInt(int64(self.VmemSize)), "mem")
	desc.Add(jsonutils.NewInt(int64(self.VcpuCount)), "cpu")
	diskConf := host.getDiskConfig()
	if diskConf != nil {
		desc.Add(diskConf, "disk_config")
	}

	jsonNics := make([]jsonutils.JSONObject, 0)
	jsonStandbyNics := make([]jsonutils.JSONObject, 0)

	netifs := host.GetNetInterfaces()
	domain := options.Options.DNSDomain

	if netifs != nil && len(netifs) > 0 {
		for _, nic := range netifs {
			nicDesc := nic.getServerJsonDesc()
			if nicDesc.Contains("ip") {
				jsonNics = append(jsonNics, nicDesc)
				nicDomain, _ := nicDesc.GetString("domain")
				if len(nicDomain) > 0 && len(domain) == 0 {
					domain = nicDomain
				}
			} else {
				jsonStandbyNics = append(jsonStandbyNics, nicDesc)
			}
		}
	}
	desc.Add(jsonutils.NewArray(jsonNics...), "nics")
	desc.Add(jsonutils.NewArray(jsonStandbyNics...), "nics_standby")
	desc.Add(jsonutils.NewString(domain), "domain")

	jsonDisks := make([]jsonutils.JSONObject, 0)
	disks := self.GetDisks()
	if disks != nil && len(disks) > 0 {
		for _, disk := range disks {
			diskDesc := disk.GetJsonDescAtHost(host)
			jsonDisks = append(jsonDisks, diskDesc)
		}
	}
	desc.Add(jsonutils.NewArray(jsonDisks...), "disks")

	tc, _ := self.GetTenantCache(ctx)
	if tc != nil {
		desc.Add(jsonutils.NewString(tc.GetName()), "tenant")
	}

	desc.Add(jsonutils.NewString(self.ProjectId), "tenant_id")

	keypair := self.getKeypair()
	if keypair != nil {
		desc.Add(jsonutils.NewString(keypair.Name), "keypair")
		desc.Add(jsonutils.NewString(keypair.PublicKey), "pubkey")
	}

	netRoles := self.getNetworkRoles()
	if netRoles != nil && len(netRoles) > 0 {
		desc.Add(jsonutils.NewStringArray(netRoles), "network_roles")
	}

	rules := self.getSecurityRules()
	if len(rules) > 0 {
		desc.Add(jsonutils.NewString(rules), "security_rules")
	}
	rules = self.getAdminSecurityRules()
	if len(rules) > 0 {
		desc.Add(jsonutils.NewString(rules), "admin_security_rules")
	}

	zone := self.getZone()
	if zone != nil {
		desc.Add(jsonutils.NewString(zone.Id), "zone_id")
		desc.Add(jsonutils.NewString(zone.Name), "zone")
	}

	os := self.GetOS()
	if len(os) > 0 {
		desc.Add(jsonutils.NewString(os), "os_name")
	}

	meta, _ := self.GetAllMetadata(nil)
	desc.Add(jsonutils.Marshal(meta), "metadata")

	userData := meta["user_data"]
	if len(userData) > 0 {
		desc.Add(jsonutils.NewString(userData), "user_data")
	}

	if self.PendingDeleted {
		desc.Add(jsonutils.JSONTrue, "pending_deleted")
	} else {
		desc.Add(jsonutils.JSONFalse, "pending_deleted")
	}

	return desc
}

func (self *SGuest) getNetworkRoles() []string {
	key := db.Metadata.GetSysadminKey("network_role")
	roleStr := self.GetMetadata(key, auth.AdminCredential())
	if len(roleStr) > 0 {
		return strings.Split(roleStr, ",")
	}
	return nil
}

func (manager *SGuestManager) FetchGuestById(guestId string) *SGuest {
	guest, err := manager.FetchById(guestId)
	if err != nil {
		log.Errorf("FetchById fail %s", err)
		return nil
	}
	return guest.(*SGuest)
}

func (self *SGuest) GetSpec(checkStatus bool) *jsonutils.JSONDict {
	if checkStatus {
		if utils.IsInStringArray(self.Status, []string{VM_SCHEDULE_FAILED}) {
			return nil
		}
	}
	spec := jsonutils.NewDict()
	spec.Set("cpu", jsonutils.NewInt(int64(self.VcpuCount)))
	spec.Set("mem", jsonutils.NewInt(int64(self.VmemSize)))

	// get disk spec
	guestdisks := self.GetDisks()
	diskSpecs := jsonutils.NewArray()
	for _, guestdisk := range guestdisks {
		info := guestdisk.ToDiskInfo()
		diskSpec := jsonutils.NewDict()
		diskSpec.Set("size", jsonutils.NewInt(info.Size))
		diskSpec.Set("backend", jsonutils.NewString(info.Backend))
		diskSpec.Set("medium_type", jsonutils.NewString(info.MediumType))
		diskSpecs.Add(diskSpec)
	}
	spec.Set("disk", diskSpecs)

	// get nic spec
	guestnics := self.GetNetworks()
	nicSpecs := jsonutils.NewArray()
	for _, guestnic := range guestnics {
		nicSpec := jsonutils.NewDict()
		nicSpec.Set("bandwidth", jsonutils.NewInt(int64(guestnic.getBandwidth())))
		t := "int"
		if guestnic.IsExit() {
			t = "ext"
		}
		nicSpec.Set("type", jsonutils.NewString(t))
		nicSpecs.Add(nicSpec)
	}
	spec.Set("nic", nicSpecs)

	// get isolate device spec
	guestgpus := self.GetIsolatedDevices()
	gpuSpecs := jsonutils.NewArray()
	for _, guestgpu := range guestgpus {
		if strings.HasPrefix(guestgpu.DevType, "GPU") {
			gs := guestgpu.GetSpec(false)
			if gs != nil {
				gpuSpecs.Add(gs)
			}
		}
	}
	spec.Set("gpu", gpuSpecs)
	return spec
}

func (manager *SGuestManager) GetSpecIdent(spec *jsonutils.JSONDict) []string {
	cpuCount, _ := spec.Int("cpu")
	memSize, _ := spec.Int("mem")
	memSizeMB, _ := utils.GetSizeMB(fmt.Sprintf("%d", memSize), "M")
	specKeys := []string{
		fmt.Sprintf("cpu:%d", cpuCount),
		fmt.Sprintf("mem:%dM", memSizeMB),
	}

	countKey := func(kf func(*jsonutils.JSONDict) string, dataArray jsonutils.JSONObject) map[string]int64 {
		countMap := make(map[string]int64)
		datas, _ := dataArray.GetArray()
		for _, data := range datas {
			key := kf(data.(*jsonutils.JSONDict))
			if count, ok := countMap[key]; !ok {
				countMap[key] = 1
			} else {
				count++
				countMap[key] = count
			}
		}
		return countMap
	}

	kfuncs := map[string]func(*jsonutils.JSONDict) string{
		"disk": func(data *jsonutils.JSONDict) string {
			backend, _ := data.GetString("backend")
			mediumType, _ := data.GetString("medium_type")
			size, _ := data.Int("size")
			sizeGB, _ := utils.GetSizeGB(fmt.Sprintf("%d", size), "M")
			return fmt.Sprintf("disk:%s_%s_%dG", backend, mediumType, sizeGB)
		},
		"nic": func(data *jsonutils.JSONDict) string {
			typ, _ := data.GetString("type")
			bw, _ := data.Int("bandwidth")
			return fmt.Sprintf("nic:%s_%dM", typ, bw)
		},
		"gpu": func(data *jsonutils.JSONDict) string {
			vendor, _ := data.GetString("vendor")
			model, _ := data.GetString("model")
			return fmt.Sprintf("gpu:%s_%s", vendor, model)
		},
	}

	for sKey, kf := range kfuncs {
		sArrary, err := spec.Get(sKey)
		if err != nil {
			log.Errorf("Get key %s array error: %v", sKey, err)
			continue
		}
		for key, count := range countKey(kf, sArrary) {
			specKeys = append(specKeys, fmt.Sprintf("%sx%d", key, count))
		}
	}
	return specKeys
}

func (self *SGuest) GetTemplateId() string {
	guestdisks := self.GetDisks()
	for _, guestdisk := range guestdisks {
		disk := guestdisk.GetDisk()
		if disk != nil {
			templateId := disk.GetTemplateId()
			if len(templateId) > 0 {
				return templateId
			}
		}
	}
	return ""
}

func (self *SGuest) GetShortDesc() *jsonutils.JSONDict {
	desc := self.SStandaloneResourceBase.GetShortDesc()
	desc.Set("mem", jsonutils.NewInt(int64(self.VmemSize)))
	desc.Set("cpu", jsonutils.NewInt(int64(self.VcpuCount)))
	templateId := self.GetTemplateId()
	if len(templateId) > 0 {
		desc.Set("cpu", jsonutils.NewString(templateId))
	}
	extBw := self.getBandwidth(true)
	intBw := self.getBandwidth(false)
	if extBw > 0 {
		desc.Set("ext_bandwidth", jsonutils.NewInt(int64(extBw)))
	}
	if intBw > 0 {
		desc.Set("int_bandwidth", jsonutils.NewInt(int64(intBw)))
	}

	if priceKey := self.GetMetadata("price_key", nil); len(priceKey) > 0 {
		desc.Add(jsonutils.NewString(priceKey), "price_key")
	}

	desc.Add(jsonutils.NewString(self.GetChargeType()), "charge_type")

	if len(self.ExternalId) > 0 {
		desc.Add(jsonutils.NewString(self.ExternalId), "externalId")
	}

	desc.Set("hypervisor", jsonutils.NewString(self.GetHypervisor()))
	spec := self.GetSpec(false)
	if self.GetHypervisor() == HYPERVISOR_BAREMETAL {
		host := self.GetHost()
		if host != nil {
			hostSpec := host.GetSpec(false)
			hostSpecIdent := HostManager.GetSpecIdent(hostSpec)
			spec.Set("host_spec", jsonutils.NewString(strings.Join(hostSpecIdent, "/")))
		}
	}
	if spec != nil {
		desc.Update(spec)
	}
	return desc
}

func (self *SGuest) saveOsType(osType string) error {
	_, err := self.GetModelManager().TableSpec().Update(self, func() error {
		self.OsType = osType
		return nil
	})
	return err
}

func (self *SGuest) SaveDeployInfo(ctx context.Context, userCred mcclient.TokenCredential, data jsonutils.JSONObject) {
	info := make(map[string]interface{})
	if data.Contains("os") {
		osName, _ := data.GetString("os")
		self.saveOsType(osName)
		info["os_name"] = osName
	}
	if data.Contains("account") {
		account, _ := data.GetString("account")
		info["login_account"] = account
		if data.Contains("key") {
			key, _ := data.GetString("key")
			info["login_key"] = key
			info["login_key_timestamp"] = timeutils.UtcNow()
		} else {
			info["login_key"] = "none"
			info["login_key_timestamp"] = "none"
		}
	}
	if data.Contains("distro") {
		dist, _ := data.GetString("distro")
		info["os_distribution"] = dist
	}
	if data.Contains("version") {
		ver, _ := data.GetString("version")
		info["os_version"] = ver
	}
	if data.Contains("arch") {
		arch, _ := data.GetString("arch")
		info["os_arch"] = arch
	}
	if data.Contains("language") {
		lang, _ := data.GetString("language")
		info["os_language"] = lang
	}
	self.SetAllMetadata(ctx, info, userCred)
}

func (self *SGuest) isAllDisksReady() bool {
	ready := true
	disks := self.GetDisks()
	if disks == nil || len(disks) == 0 {
		log.Errorf("No valid disks")
		return false
	}
	for i := 0; i < len(disks); i += 1 {
		disk := disks[i].GetDisk()
		if !(disk.isReady() || disk.Status == DISK_START_MIGRATE) {
			ready = false
			break
		}
	}
	return ready
}

func (self *SGuest) AllowPerformSuspend(ctx context.Context, userCred mcclient.TokenCredential, query jsonutils.JSONObject, data jsonutils.JSONObject) bool {
	return self.IsOwner(userCred)
}

func (self *SGuest) PerformSuspend(ctx context.Context, userCred mcclient.TokenCredential, query jsonutils.JSONObject, data jsonutils.JSONObject) (jsonutils.JSONObject, error) {
	if self.Status == VM_RUNNING {
		err := self.StartSuspendTask(ctx, userCred)
		return nil, err
	}
	return nil, httperrors.NewInvalidStatusError("Cannot suspend VM in status %s", self.Status)
}

func (self *SGuest) StartSuspendTask(ctx context.Context, userCred mcclient.TokenCredential) error {
	err := self.SetStatus(userCred, VM_SUSPEND, "do suspend")
	if err != nil {
		return err
	}
	return self.GetDriver().StartSuspendTask(ctx, userCred, self, nil, "")
}

func (self *SGuest) AllowPerformStart(ctx context.Context,
	userCred mcclient.TokenCredential,
	query jsonutils.JSONObject,
	data jsonutils.JSONObject) bool {
	return self.IsOwner(userCred)
}

func (self *SGuest) PerformStart(ctx context.Context, userCred mcclient.TokenCredential, query jsonutils.JSONObject,
	data jsonutils.JSONObject) (jsonutils.JSONObject, error) {
	if utils.IsInStringArray(self.Status, []string{VM_READY, VM_START_FAILED, VM_SAVE_DISK_FAILED, VM_SUSPEND}) {
		if self.isAllDisksReady() {
			var kwargs *jsonutils.JSONDict
			if data != nil {
				kwargs = data.(*jsonutils.JSONDict)
			}
			err := self.GetDriver().PerformStart(ctx, userCred, self, kwargs)
			return nil, err
		} else {
			return nil, httperrors.NewInvalidStatusError("Some disk not ready")
		}
	} else {
		return nil, httperrors.NewInvalidStatusError("Cannot do start server in status %s", self.Status)
	}
}

func (self *SGuest) AllowPerformReset(ctx context.Context,
	userCred mcclient.TokenCredential,
	query jsonutils.JSONObject,
	data jsonutils.JSONObject) bool {
	return self.IsOwner(userCred)
}

func (self *SGuest) PerformReset(ctx context.Context, userCred mcclient.TokenCredential, query jsonutils.JSONObject,
	data jsonutils.JSONObject) (jsonutils.JSONObject, error) {
	isHard := jsonutils.QueryBoolean(data, "is_hard", false)
	if self.Status == VM_RUNNING || self.Status == VM_STOP_FAILED {
		self.GetDriver().StartGuestResetTask(self, ctx, userCred, isHard, "")
		return nil, nil
	}
	return nil, httperrors.NewInvalidStatusError("Cannot reset VM in status %s", self.Status)
}

func (self *SGuest) AllowPerformStop(ctx context.Context,
	userCred mcclient.TokenCredential,
	query jsonutils.JSONObject,
	data jsonutils.JSONObject) bool {
	return self.IsOwner(userCred)
}

func (self *SGuest) PerformStop(ctx context.Context, userCred mcclient.TokenCredential, query jsonutils.JSONObject,
	data jsonutils.JSONObject) (jsonutils.JSONObject, error) {
	isForce := jsonutils.QueryBoolean(data, "is_force", false)
	if utils.IsInStringArray(self.Status, []string{VM_RUNNING, VM_STOP_FAILED}) || (isForce && self.Status == VM_STOPPING) {
		return nil, self.StartGuestStopTask(ctx, userCred, isForce, "")
	} else {
		return nil, httperrors.NewInvalidStatusError("Cannot do start server in status %s", self.Status)
	}
}

/*

TODO

def start_guest_sched_start_task(self, user_cred, data=None,
                                            parent_task_id=None):
        from clouds.models.tasks import Tasks
        from clouds.tasks import worker
        from clouds.tasks.guests import GuestSchedStartTask
        kwargs = {}
        kwargs['guest_status'] = self.status
        if data is not None:
            kwargs['params'] = data
        self.set_status(self.VM_SCHEDULE)
        task = Tasks.new_task(GuestSchedStartTask, self, user_cred, kwargs,
                                    parent_task_id=parent_task_id)
        worker.get_manager().exec_task(task)

*/

func (self *SGuest) AllowGetDetailsVnc(ctx context.Context, userCred mcclient.TokenCredential, query jsonutils.JSONObject) bool {
	return self.IsOwner(userCred)
}

func (self *SGuest) GetDetailsVnc(ctx context.Context, userCred mcclient.TokenCredential, query jsonutils.JSONObject) (jsonutils.JSONObject, error) {
	if utils.IsInStringArray(self.Status, []string{VM_RUNNING, VM_SNAPSHOT_STREAM}) {
		host := self.GetHost()
		if host == nil {
			return nil, httperrors.NewInternalServerError("Host missing")
		}
		retval, err := self.GetDriver().GetGuestVncInfo(userCred, self, host)
		if err != nil {
			return nil, err
		}
		retval.Add(jsonutils.NewString(self.Id), "id")
		return retval, nil
	} else {
		return jsonutils.NewDict(), nil
	}
}

func (self *SGuest) AllowGetDetailsMonitor(ctx context.Context, userCred mcclient.TokenCredential, query jsonutils.JSONObject) bool {
	return self.IsOwner(userCred)
}

func (self *SGuest) GetDetailsMonitor(ctx context.Context, userCred mcclient.TokenCredential, query jsonutils.JSONObject) (jsonutils.JSONObject, error) {
	if utils.IsInStringArray(self.Status, []string{VM_RUNNING, VM_SNAPSHOT_STREAM}) {
		cmd, err := query.GetString("command")
		if err != nil {
			return nil, err
		}
		return self.SendMonitorCommand(ctx, userCred, cmd)
	}
	return nil, httperrors.NewInvalidStatusError("Cannot send command in status %s", self.Status)
}

func (self *SGuest) AllowGetDetailsDesc(ctx context.Context, userCred mcclient.TokenCredential, query jsonutils.JSONObject) bool {
	return self.IsOwner(userCred)
}

func (self *SGuest) GetDetailsDesc(ctx context.Context, userCred mcclient.TokenCredential, query jsonutils.JSONObject) (jsonutils.JSONObject, error) {
	host := self.GetHost()
	if host == nil {
		return nil, httperrors.NewInvalidStatusError("No host for server")
	}
	desc := self.GetDriver().GetJsonDescAtHost(ctx, self, host)
	return desc, nil
}

func (self *SGuest) AllowPerformSendkeys(ctx context.Context, userCred mcclient.TokenCredential, query jsonutils.JSONObject, data jsonutils.JSONObject) bool {
	return self.IsOwner(userCred)
}

func (self *SGuest) PerformSendkeys(ctx context.Context, userCred mcclient.TokenCredential, query jsonutils.JSONObject, data jsonutils.JSONObject) (jsonutils.JSONObject, error) {
	if self.Hypervisor != HYPERVISOR_KVM {
		return nil, httperrors.NewUnsupportOperationError("Not allow for hypervisor %s", self.Hypervisor)
	}
	if self.Status != VM_RUNNING {
		return nil, httperrors.NewInvalidStatusError("Cannot send keys in status %s", self.Status)
	}
	keys, err := data.GetString("keys")
	if err != nil {
		return nil, err
	}
	err = self.VerifySendKeys(keys)
	if err != nil {
		return nil, httperrors.NewBadRequestError(err.Error())
	}
	cmd := fmt.Sprintf("sendkey %s", keys)
	duration, err := data.Int("duration")
	if err == nil {
		cmd = fmt.Sprintf("%s %d", cmd, duration)
	}
	_, err = self.SendMonitorCommand(ctx, userCred, cmd)
	return nil, err
}

func (self *SGuest) VerifySendKeys(keyStr string) error {
	keys := strings.Split(keyStr, "-")
	for _, key := range keys {
		if !self.IsLegalKey(key) {
			return fmt.Errorf("Unknown key '%s'", key)
		}
	}
	return nil
}

func (self *SGuest) IsLegalKey(key string) bool {
	singleKeys := "1234567890abcdefghijklmnopqrstuvwxyz"
	legalKeys := []string{"ctrl", "ctrl_r", "alt", "alt_r", "shift", "shift_r",
		"delete", "esc", "insert", "print", "spc",
		"f1", "f2", "f3", "f4", "f5", "f6",
		"f7", "f8", "f9", "f10", "f11", "f12",
		"home", "pgup", "pgdn", "end",
		"up", "down", "left", "right",
		"tab", "minus", "equal", "backspace", "backslash",
		"bracket_left", "bracket_right", "backslash",
		"semicolon", "apostrophe", "grave_accent", "ret",
		"comma", "dot", "slash",
		"caps_lock", "num_lock", "scroll_lock"}
	if len(key) > 1 && !utils.IsInStringArray(key, legalKeys) {
		return false
	} else if len(key) == 1 && !strings.Contains(singleKeys, key) {
		return false
	}
	return true
}

func (self *SGuest) SendMonitorCommand(ctx context.Context, userCred mcclient.TokenCredential, cmd string) (jsonutils.JSONObject, error) {
	host := self.GetHost()
	url := fmt.Sprintf("%s/servers/%s/monitor", host.ManagerUri, self.Id)
	header := http.Header{}
	header.Add("X-Auth-Token", userCred.GetTokenString())
	body := jsonutils.NewDict()
	body.Add(jsonutils.NewString(cmd), "cmd")
	_, res, err := httputils.JSONRequest(httputils.GetDefaultClient(), ctx, "POST", url, header, body, false)
	if err != nil {
		return nil, err
	}
	ret := res.(*jsonutils.JSONDict)
	return ret, nil
}

func (self *SGuest) GetKeypairPublicKey() string {
	keypair := self.getKeypair()
	if keypair != nil {
		return keypair.PublicKey
	}
	return ""
}

func (manager *SGuestManager) GetIpInProjectWithName(projectId, name string, isExitOnly bool) []string {
	guestnics := GuestnetworkManager.Query().SubQuery()
	guests := manager.Query().SubQuery()
	networks := NetworkManager.Query().SubQuery()
	q := guestnics.Query(guestnics.Field("ip_addr")).Join(guests,
		sqlchemy.AND(
			sqlchemy.Equals(guests.Field("id"), guestnics.Field("guest_id")),
			sqlchemy.OR(sqlchemy.IsNull(guests.Field("pending_deleted")),
				sqlchemy.IsFalse(guests.Field("pending_deleted"))),
			sqlchemy.IsFalse(guests.Field("deleted")))).
		Join(networks, sqlchemy.AND(sqlchemy.Equals(networks.Field("id"), guestnics.Field("network_id")),
			sqlchemy.IsFalse(networks.Field("deleted")))).
		Filter(sqlchemy.Equals(guests.Field("name"), name)).
		Filter(sqlchemy.NotEquals(guestnics.Field("ip_addr"), "")).
		Filter(sqlchemy.IsNotNull(guestnics.Field("ip_addr"))).
		Filter(sqlchemy.IsNotNull(networks.Field("guest_gateway")))
	ips := make([]string, 0)
	rows, err := q.Rows()
	if err != nil {
		log.Errorf("Get guest ip with name query err: %v", err)
		return ips
	}
	for rows.Next() {
		var ip string
		err = rows.Scan(&ip)
		if err != nil {
			log.Errorf("Get guest ip with name scan err: %v", err)
			return ips
		}
		ips = append(ips, ip)
	}
	return manager.getIpsByExit(ips, isExitOnly)
}

func (manager *SGuestManager) getIpsByExit(ips []string, isExitOnly bool) []string {
	intRet := make([]string, 0)
	extRet := make([]string, 0)
	for _, ip := range ips {
		addr, _ := netutils.NewIPV4Addr(ip)
		if netutils.IsExitAddress(addr) {
			extRet = append(extRet, ip)
			continue
		}
		intRet = append(intRet, ip)
	}
	if isExitOnly {
		return extRet
	} else if len(intRet) > 0 {
		return intRet
	}
	return extRet
}

func (manager *SGuestManager) getExpiredPendingDeleteGuests() []SGuest {
	deadline := time.Now().Add(time.Duration(options.Options.PendingDeleteExpireSeconds) * time.Second)

	q := manager.Query()
	q = q.IsTrue("pending_deleted").LT("pending_deleted_at", deadline).In("hypervisor", []string{"aliyun"}).Limit(options.Options.PendingDeleteMaxCleanBatchSize)

	guests := make([]SGuest, 0)
	err := db.FetchModelObjects(GuestManager, q, &guests)
	if err != nil {
		log.Errorf("fetch guests error %s", err)
		return nil
	}

	return guests
}

func (manager *SGuestManager) CleanPendingDeleteServers(ctx context.Context, userCred mcclient.TokenCredential) {
	guests := manager.getExpiredPendingDeleteGuests()
	if guests == nil {
		return
	}
	for i := 0; i < len(guests); i += 1 {
		guests[i].StartDeleteGuestTask(ctx, userCred, "", false, true)
	}
}

func (self *SGuest) GetEip() (*SElasticip, error) {
	return ElasticipManager.getEipForInstance("server", self.Id)
}

func (self *SGuest) SyncVMEip(ctx context.Context, userCred mcclient.TokenCredential, extEip cloudprovider.ICloudEIP) compare.SyncResult {
	result := compare.SyncResult{}

	eip, err := self.GetEip()
	if err != nil {
		result.Error(fmt.Errorf("getEip error %s", err))
		return result
	}

	if eip == nil && extEip == nil {
		// do nothing
	} else if eip == nil && extEip != nil {
		// add
		neip, err := ElasticipManager.getEipByExtEip(userCred, extEip, self.getRegion())
		if err != nil {
			result.AddError(err)
		} else {
			err = neip.AssociateVM(userCred, self)
			if err != nil {
				result.AddError(err)
			} else {
				result.Add()
			}
		}
	} else if eip != nil && extEip == nil {
		// remove
		err = eip.Dissociate(ctx, userCred)
		if err != nil {
			result.DeleteError(err)
		} else {
			result.Delete()
		}
	} else {
		// sync
		if eip.IpAddr != extEip.GetIpAddr() {
			// remove then add
			err = eip.Dissociate(ctx, userCred)
			if err != nil {
				// fail to remove
				result.DeleteError(err)
			} else {
				result.Delete()
				neip, err := ElasticipManager.getEipByExtEip(userCred, extEip, self.getRegion())
				if err != nil {
					result.AddError(err)
				} else {
					err = neip.AssociateVM(userCred, self)
					if err != nil {
						result.AddError(err)
					} else {
						result.Add()
					}
				}
			}
		} else {
			// do nothing
			err := eip.SyncWithCloudEip(userCred, extEip)
			if err != nil {
				result.UpdateError(err)
			} else {
				result.Update()
			}
		}
	}

	return result
}

func (self *SGuest) GetIVM() (cloudprovider.ICloudVM, error) {
	if len(self.ExternalId) == 0 {
		msg := fmt.Sprintf("GetIVM: not managed by a provider")
		log.Errorf(msg)
		return nil, fmt.Errorf(msg)
	}
	host := self.GetHost()
	if host == nil {
		msg := fmt.Sprintf("GetIVM: No valid host")
		log.Errorf(msg)
		return nil, fmt.Errorf(msg)
	}
	ihost, err := host.GetIHost()
	if err != nil {
		msg := fmt.Sprintf("GetIVM: getihost fail %s", err)
		log.Errorf(msg)
		return nil, fmt.Errorf(msg)
	}
	return ihost.GetIVMById(self.ExternalId)
}

func (self *SGuest) AllowPerformAssociateEip(ctx context.Context, userCred mcclient.TokenCredential, query jsonutils.JSONObject, data jsonutils.JSONObject) bool {
	return self.IsOwner(userCred)
}

func (self *SGuest) PerformAssociateEip(ctx context.Context, userCred mcclient.TokenCredential, query jsonutils.JSONObject, data jsonutils.JSONObject) (jsonutils.JSONObject, error) {
	if !utils.IsInStringArray(self.Status, []string{VM_READY, VM_RUNNING}) {
		return nil, httperrors.NewInvalidStatusError("cannot associate eip in status %s", self.Status)
	}

	eip, err := self.GetEip()
	if err != nil {
		log.Errorf("Fail to get Eip %s", err)
		return nil, httperrors.NewGeneralError(err)
	}
	if eip != nil {
		return nil, httperrors.NewInvalidStatusError("already associate with eip")
	}
	eipStr := jsonutils.GetAnyString(data, []string{"eip", "eip_id"})
	if len(eipStr) == 0 {
		return nil, httperrors.NewInputParameterError("missing eip or eip_id")
	}
	eipObj, err := ElasticipManager.FetchByIdOrName(userCred.GetProjectId(), eipStr)
	if err != nil {
		if err == sql.ErrNoRows {
			return nil, httperrors.NewResourceNotFoundError("eip %s not found", eipStr)
		} else {
			return nil, httperrors.NewGeneralError(err)
		}
	}

	eip = eipObj.(*SElasticip)
	eipRegion := eip.GetRegion()
	instRegion := self.getRegion()

	if eip.Mode == EIP_MODE_INSTANCE_PUBLICIP {
		return nil, httperrors.NewUnsupportOperationError("fixed eip cannot be associated")
	}

	eipVm := eip.GetAssociateVM()
	if eipVm != nil {
		return nil, httperrors.NewConflictError("eip has been associated")
	}

	if eipRegion.Id != instRegion.Id {
		return nil, httperrors.NewInputParameterError("cannot associate eip and instance in different region")
	}

	host := self.GetHost()
	if host == nil {
		return nil, httperrors.NewInputParameterError("server host is not found???")
	}

	if host.ManagerId != eip.ManagerId {
		return nil, httperrors.NewInputParameterError("cannot associate eip and instance in different provider")
	}

	self.SetStatus(userCred, VM_ASSOCIATE_EIP, "associate eip")

	params := jsonutils.NewDict()
	params.Add(jsonutils.NewString(self.ExternalId), "instance_external_id")
	params.Add(jsonutils.NewString(self.Id), "instance_id")
	params.Add(jsonutils.NewString(EIP_ASSOCIATE_TYPE_SERVER), "instance_type")

	err = eip.StartEipAssociateTask(ctx, userCred, params)

	return nil, err
}

func (self *SGuest) AllowPerformDissociateEip(ctx context.Context, userCred mcclient.TokenCredential, query jsonutils.JSONObject, data jsonutils.JSONObject) bool {
	return self.IsOwner(userCred)
}

func (self *SGuest) PerformDissociateEip(ctx context.Context, userCred mcclient.TokenCredential, query jsonutils.JSONObject, data jsonutils.JSONObject) (jsonutils.JSONObject, error) {
	eip, err := self.GetEip()
	if err != nil {
		log.Errorf("Fail to get Eip %s", err)
		return nil, httperrors.NewGeneralError(err)
	}
	if eip == nil {
		return nil, httperrors.NewInvalidStatusError("No eip to dissociate")
	}

	self.SetStatus(userCred, VM_DISSOCIATE_EIP, "associate eip")

	err = eip.StartEipDissociateTask(ctx, userCred, "")
	if err != nil {
		log.Errorf("fail to start dissociate task %s", err)
		return nil, httperrors.NewGeneralError(err)
	}
	return nil, nil
}

func (self *SGuest) AllowPerformCreateEip(ctx context.Context, userCred mcclient.TokenCredential, query jsonutils.JSONObject, data jsonutils.JSONObject) bool {
	return self.IsOwner(userCred)
}

func (self *SGuest) PerformCreateEip(ctx context.Context, userCred mcclient.TokenCredential, query jsonutils.JSONObject, data jsonutils.JSONObject) (jsonutils.JSONObject, error) {
	bw, err := data.Int("bandwidth")
	if err != nil {
		return nil, httperrors.NewInputParameterError("Missing bandwidth")
	}

	chargeType, _ := data.GetString("charge_type")
	if len(chargeType) == 0 {
		chargeType = EIP_CHARGE_TYPE_DEFAULT
	}

	if len(self.ExternalId) == 0 {
		return nil, httperrors.NewInvalidStatusError("Not a managed VM")
	}
	host := self.GetHost()
	if host == nil {
		return nil, httperrors.NewInvalidStatusError("No host???")
	}

	_, err = host.GetDriver()
	if err != nil {
		return nil, httperrors.NewInvalidStatusError("No valid cloud provider")
	}

	region := host.GetRegion()
	if region == nil {
		return nil, httperrors.NewInvalidStatusError("No cloudregion???")
	}

	err = ElasticipManager.allocateEipAndAssociateVM(ctx, userCred, self, int(bw), chargeType, host.ManagerId, region.Id)
	if err != nil {
		return nil, httperrors.NewGeneralError(err)
	}

	self.SetStatus(userCred, VM_ASSOCIATE_EIP, "allocate and associate EIP")

	return nil, nil
}

func (self *SGuest) DeleteEip(ctx context.Context, userCred mcclient.TokenCredential) error {
	eip, err := self.GetEip()
	if err != nil {
		log.Errorf("Delete eip fail for get Eip %s", err)
		return err
	}
	if eip == nil {
		return nil
	}
	err = eip.Delete(ctx, userCred)
	if err != nil {
		log.Errorf("Delete eip fail %s", err)
		return err
	}
	return nil
}

func (self *SGuest) SetDisableDelete(val bool) error {
	_, err := self.GetModelManager().TableSpec().Update(self, func() error {
		if val {
			self.DisableDelete = tristate.True
		} else {
			self.DisableDelete = tristate.False
		}
		return nil
	})
	return err
}

func (self *SGuest) getDefaultStorageType() string {
	diskCat := self.CategorizeDisks()
	if diskCat.Root != nil {
		rootStorage := diskCat.Root.GetStorage()
		if rootStorage != nil {
			return rootStorage.StorageType
		}
	}
	return STORAGE_LOCAL
}<|MERGE_RESOLUTION|>--- conflicted
+++ resolved
@@ -1079,13 +1079,11 @@
 		}
 		extra.Add(jsonutils.NewString(self.getAdminSecurityRules()), "admin_security_rules")
 	}
-<<<<<<< HEAD
 	eip, _ := self.GetEip()
 	if eip != nil {
 		extra.Add(jsonutils.NewString(eip.IpAddr), "eip")
 		extra.Add(jsonutils.NewString(eip.Mode), "eip_mode")
 	}
-=======
 
 	isGpu := jsonutils.JSONFalse
 	if self.isGpu() {
@@ -1093,7 +1091,6 @@
 	}
 	extra.Add(isGpu, "is_gpu")
 
->>>>>>> 75e3f998
 	return self.moreExtraInfo(extra)
 }
 
