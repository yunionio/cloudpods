package models

import (
	"bytes"
	"context"
	"database/sql"
	"fmt"
	"strconv"
	"strings"
	"time"
	"yunion.io/x/jsonutils"
	"yunion.io/x/log"
	"yunion.io/x/pkg/tristate"
	"yunion.io/x/pkg/util/compare"
	"yunion.io/x/pkg/util/fileutils"
	"yunion.io/x/pkg/util/netutils"
	"yunion.io/x/pkg/util/osprofile"
	"yunion.io/x/pkg/util/regutils"
	"yunion.io/x/pkg/util/secrules"
	"yunion.io/x/pkg/util/timeutils"
	"yunion.io/x/pkg/utils"
	"yunion.io/x/sqlchemy"

	"yunion.io/x/onecloud/pkg/cloudcommon/db"
	"yunion.io/x/onecloud/pkg/cloudcommon/db/lockman"
	"yunion.io/x/onecloud/pkg/cloudcommon/db/quotas"
	"yunion.io/x/onecloud/pkg/cloudprovider"
	"yunion.io/x/onecloud/pkg/compute/options"
	"yunion.io/x/onecloud/pkg/compute/sshkeys"
	"yunion.io/x/onecloud/pkg/httperrors"
	"yunion.io/x/onecloud/pkg/mcclient"
	"yunion.io/x/onecloud/pkg/mcclient/auth"
	"yunion.io/x/onecloud/pkg/util/seclib2"
)

const (
	VM_INIT            = "init"
	VM_UNKNOWN         = "unknown"
	VM_SCHEDULE        = "schedule"
	VM_SCHEDULE_FAILED = "sched_fail"
	VM_CREATE_NETWORK  = "network"
	VM_NETWORK_FAILED  = "net_fail"
	VM_DEVICE_FAILED   = "dev_fail"
	VM_CREATE_FAILED   = "create_fail"
	VM_CREATE_DISK     = "disk"
	VM_DISK_FAILED     = "disk_fail"
	VM_START_DEPLOY    = "start_deploy"
	VM_DEPLOYING       = "deploying"
	VM_DEPLOY_FAILED   = "deploy_fail"
	VM_READY           = "ready"
	VM_START_START     = "start_start"
	VM_STARTING        = "starting"
	VM_START_FAILED    = "start_fail" // # = ready
	VM_RUNNING         = "running"
	VM_START_STOP      = "start_stop"
	VM_STOPPING        = "stopping"
	VM_STOP_FAILED     = "stop_fail" // # = running

	VM_BACKUP_STARTING         = "backup_starting"
	VM_BACKUP_CREATING         = "backup_creating"
	VM_BACKUP_CREATE_FAILED    = "backup_create_fail"
	VM_DEPLOYING_BACKUP        = "deploying_backup"
	VM_DEPLOYING_BACKUP_FAILED = "deploging_backup_fail"

	VM_ATTACH_DISK_FAILED = "attach_disk_fail"
	VM_DETACH_DISK_FAILED = "detach_disk_fail"

	VM_START_SUSPEND  = "start_suspend"
	VM_SUSPENDING     = "suspending"
	VM_SUSPEND        = "suspend"
	VM_SUSPEND_FAILED = "suspend_failed"

	VM_START_DELETE = "start_delete"
	VM_DELETE_FAIL  = "delete_fail"
	VM_DELETING     = "deleting"

	VM_DEALLOCATED = "deallocated"

	VM_START_MIGRATE  = "start_migrate"
	VM_MIGRATING      = "migrating"
	VM_MIGRATE_FAILED = "migrate_failed"

	VM_CHANGE_FLAVOR      = "change_flavor"
	VM_CHANGE_FLAVOR_FAIL = "change_flavor_fail"
	VM_REBUILD_ROOT       = "rebuild_root"
	VM_REBUILD_ROOT_FAIL  = "rebuild_root_fail"

	VM_START_SNAPSHOT  = "snapshot_start"
	VM_SNAPSHOT        = "snapshot"
	VM_SNAPSHOT_DELETE = "snapshot_delete"
	VM_BLOCK_STREAM    = "block_stream"
	VM_MIRROR_FAIL     = "mirror_failed"
	VM_SNAPSHOT_SUCC   = "snapshot_succ"
	VM_SNAPSHOT_FAILED = "snapshot_failed"

	VM_SYNCING_STATUS = "syncing"
	VM_SYNC_CONFIG    = "sync_config"
	VM_SYNC_FAIL      = "sync_fail"

	VM_RESIZE_DISK      = "resize_disk"
	VM_START_SAVE_DISK  = "start_save_disk"
	VM_SAVE_DISK        = "save_disk"
	VM_SAVE_DISK_FAILED = "save_disk_failed"

	VM_RESTORING_SNAPSHOT = "restoring_snapshot"
	VM_RESTORE_DISK       = "restore_disk"
	VM_RESTORE_STATE      = "restore_state"
	VM_RESTORE_FAILED     = "restore_failed"

	VM_ASSOCIATE_EIP         = "associate_eip"
	VM_ASSOCIATE_EIP_FAILED  = "associate_eip_failed"
	VM_DISSOCIATE_EIP        = "dissociate_eip"
	VM_DISSOCIATE_EIP_FAILED = "dissociate_eip_failed"

	VM_REMOVE_STATEFILE = "remove_state"

	VM_ADMIN = "admin"

	SHUTDOWN_STOP      = "stop"
	SHUTDOWN_TERMINATE = "terminate"

	HYPERVISOR_KVM       = "kvm"
	HYPERVISOR_CONTAINER = "container"
	HYPERVISOR_BAREMETAL = "baremetal"
	HYPERVISOR_ESXI      = "esxi"
	HYPERVISOR_HYPERV    = "hyperv"
	HYPERVISOR_ALIYUN    = "aliyun"
	HYPERVISOR_QCLOUD    = "qcloud"
	HYPERVISOR_AZURE     = "azure"
	HYPERVISOR_AWS       = "aws"

	//	HYPERVISOR_DEFAULT = HYPERVISOR_KVM
	HYPERVISOR_DEFAULT = HYPERVISOR_ALIYUN
)

var VM_RUNNING_STATUS = []string{VM_START_START, VM_STARTING, VM_RUNNING, VM_BLOCK_STREAM}
var VM_CREATING_STATUS = []string{VM_CREATE_NETWORK, VM_CREATE_DISK, VM_START_DEPLOY, VM_DEPLOYING}

var HYPERVISORS = []string{HYPERVISOR_KVM, HYPERVISOR_BAREMETAL, HYPERVISOR_ESXI, HYPERVISOR_CONTAINER, HYPERVISOR_ALIYUN, HYPERVISOR_AZURE, HYPERVISOR_AWS, HYPERVISOR_QCLOUD}

var PUBLIC_CLOUD_HYPERVISORS = []string{HYPERVISOR_ALIYUN, HYPERVISOR_AWS, HYPERVISOR_AZURE, HYPERVISOR_QCLOUD}

// var HYPERVISORS = []string{HYPERVISOR_ALIYUN}

var HYPERVISOR_HOSTTYPE = map[string]string{
	HYPERVISOR_KVM:       HOST_TYPE_HYPERVISOR,
	HYPERVISOR_BAREMETAL: HOST_TYPE_BAREMETAL,
	HYPERVISOR_ESXI:      HOST_TYPE_ESXI,
	HYPERVISOR_CONTAINER: HOST_TYPE_KUBELET,
	HYPERVISOR_ALIYUN:    HOST_TYPE_ALIYUN,
	HYPERVISOR_AZURE:     HOST_TYPE_AZURE,
	HYPERVISOR_AWS:       HOST_TYPE_AWS,
	HYPERVISOR_QCLOUD:    HOST_TYPE_QCLOUD,
}

var HOSTTYPE_HYPERVISOR = map[string]string{
	HOST_TYPE_HYPERVISOR: HYPERVISOR_KVM,
	HOST_TYPE_BAREMETAL:  HYPERVISOR_BAREMETAL,
	HOST_TYPE_ESXI:       HYPERVISOR_ESXI,
	HOST_TYPE_KUBELET:    HYPERVISOR_CONTAINER,
	HOST_TYPE_ALIYUN:     HYPERVISOR_ALIYUN,
	HOST_TYPE_AZURE:      HYPERVISOR_AZURE,
	HOST_TYPE_AWS:        HYPERVISOR_AWS,
	HOST_TYPE_QCLOUD:     HYPERVISOR_QCLOUD,
}

type SGuestManager struct {
	db.SVirtualResourceBaseManager
}

var GuestManager *SGuestManager

func init() {
	GuestManager = &SGuestManager{
		SVirtualResourceBaseManager: db.NewVirtualResourceBaseManager(
			SGuest{},
			"guests_tbl",
			"server",
			"servers",
		),
	}
	GuestManager.SetAlias("guest", "guests")
}

type SGuest struct {
	db.SVirtualResourceBase

	SBillingResourceBase

	VcpuCount int8 `nullable:"false" default:"1" list:"user" create:"optional"` // Column(TINYINT, nullable=False, default=1)
	VmemSize  int  `nullable:"false" list:"user" create:"required"`             // Column(Integer, nullable=False)

	BootOrder string `width:"8" charset:"ascii" nullable:"true" default:"cdn" list:"user" update:"user" create:"optional"` // Column(VARCHAR(8, charset='ascii'), nullable=True, default='cdn')

	DisableDelete    tristate.TriState `nullable:"false" default:"true" list:"user" update:"user" create:"optional"`           // Column(Boolean, nullable=False, default=True)
	ShutdownBehavior string            `width:"16" charset:"ascii" default:"stop" list:"user" update:"user" create:"optional"` // Column(VARCHAR(16, charset='ascii'), default=SHUTDOWN_STOP)

	KeypairId string `width:"36" charset:"ascii" nullable:"true" list:"user" create:"optional"` // Column(VARCHAR(36, charset='ascii'), nullable=True)

	HostId       string `width:"36" charset:"ascii" nullable:"true" list:"admin" get:"admin"` // Column(VARCHAR(36, charset='ascii'), nullable=True)
	BackupHostId string `width:"36" charset:"ascii" nullable:"true" list:"admin" get:"admin"`

	Vga     string `width:"36" charset:"ascii" nullable:"true" list:"user" update:"user" create:"optional"` // Column(VARCHAR(36, charset='ascii'), nullable=True)
	Vdi     string `width:"36" charset:"ascii" nullable:"true" list:"user" update:"user" create:"optional"` // Column(VARCHAR(36, charset='ascii'), nullable=True)
	Machine string `width:"36" charset:"ascii" nullable:"true" list:"user" update:"user" create:"optional"` // Column(VARCHAR(36, charset='ascii'), nullable=True)
	Bios    string `width:"36" charset:"ascii" nullable:"true" list:"user" update:"user" create:"optional"` // Column(VARCHAR(36, charset='ascii'), nullable=True)
	OsType  string `width:"36" charset:"ascii" nullable:"true" list:"user" update:"user" create:"optional"` // Column(VARCHAR(36, charset='ascii'), nullable=True)

	FlavorId string `width:"36" charset:"ascii" nullable:"true" list:"user" create:"optional"` // Column(VARCHAR(36, charset='ascii'), nullable=True)

	SecgrpId      string `width:"36" charset:"ascii" nullable:"true" get:"user" create:"optional"` // Column(VARCHAR(36, charset='ascii'), nullable=True)
	AdminSecgrpId string `width:"36" charset:"ascii" nullable:"true" get:"admin"`                  // Column(VARCHAR(36, charset='ascii'), nullable=True)

	Hypervisor string `width:"16" charset:"ascii" nullable:"false" default:"kvm" list:"user" create:"required"` // Column(VARCHAR(16, charset='ascii'), nullable=False, default=HYPERVISOR_DEFAULT)

	SkuId string `width:"64" charset:"ascii" nullable:"true" list:"user" create:"optional"`
}

func (manager *SGuestManager) AllowListItems(ctx context.Context, userCred mcclient.TokenCredential, query jsonutils.JSONObject) bool {
	if query.Contains("host") || query.Contains("wire") || query.Contains("zone") {
		if !db.IsAdminAllowList(userCred, manager) {
			return false
		}
	}
	return manager.SVirtualResourceBaseManager.AllowListItems(ctx, userCred, query)
}

func (manager *SGuestManager) ListItemFilter(ctx context.Context, q *sqlchemy.SQuery, userCred mcclient.TokenCredential, query jsonutils.JSONObject) (*sqlchemy.SQuery, error) {
	q, err := manager.SVirtualResourceBaseManager.ListItemFilter(ctx, q, userCred, query)
	if err != nil {
		return nil, err
	}
	queryDict, ok := query.(*jsonutils.JSONDict)
	if !ok {
		return nil, fmt.Errorf("invalid querystring format")
	}
	isBMstr, _ := queryDict.GetString("baremetal")
	if len(isBMstr) > 0 && utils.ToBool(isBMstr) {
		queryDict.Add(jsonutils.NewString(HYPERVISOR_BAREMETAL), "hypervisor")
		queryDict.Remove("baremetal")
	}
	hypervisor, _ := queryDict.GetString("hypervisor")
	if len(hypervisor) > 0 {
		q = q.Equals("hypervisor", hypervisor)
	}

	hostFilter, _ := queryDict.GetString("host")
	if len(hostFilter) > 0 {
		host, _ := HostManager.FetchByIdOrName(nil, hostFilter)
		if host == nil {
			return nil, httperrors.NewResourceNotFoundError("host %s not found", hostFilter)
		}
		if jsonutils.QueryBoolean(queryDict, "get_backup_guests_on_host", false) {
			q.Filter(sqlchemy.OR(sqlchemy.Equals(q.Field("host_id"), host.GetId()),
				sqlchemy.Equals(q.Field("backup_host_id"), host.GetId())))
		} else {
			q = q.Equals("host_id", host.GetId())
		}
	}

	secgrpFilter, _ := queryDict.GetString("secgroup")
	if len(secgrpFilter) > 0 {
		secgrp, _ := SecurityGroupManager.FetchByIdOrName(nil, secgrpFilter)
		if secgrp == nil {
			return nil, httperrors.NewResourceNotFoundError("secgroup %s not found", secgrpFilter)
		}
		q = q.Equals("secgrp_id", secgrp.GetId())
	}

	zoneFilter, _ := queryDict.GetString("zone")
	if len(zoneFilter) > 0 {
		zone, _ := ZoneManager.FetchByIdOrName(nil, zoneFilter)
		if zone == nil {
			return nil, httperrors.NewResourceNotFoundError("zone %s not found", zoneFilter)
		}
		hostTable := HostManager.Query().SubQuery()
		zoneTable := ZoneManager.Query().SubQuery()
		sq := hostTable.Query(hostTable.Field("id")).Join(zoneTable,
			sqlchemy.Equals(zoneTable.Field("id"), hostTable.Field("zone_id"))).Filter(sqlchemy.Equals(zoneTable.Field("id"), zone.GetId())).SubQuery()
		q = q.In("host_id", sq)
	}

	wireFilter, _ := queryDict.GetString("wire")
	if len(wireFilter) > 0 {
		wire, _ := WireManager.FetchByIdOrName(nil, wireFilter)
		if wire == nil {
			return nil, httperrors.NewResourceNotFoundError("wire %s not found", wireFilter)
		}
		hostTable := HostManager.Query().SubQuery()
		hostWire := HostwireManager.Query().SubQuery()
		sq := hostTable.Query(hostTable.Field("id")).Join(hostWire, sqlchemy.Equals(hostWire.Field("host_id"), hostTable.Field("id"))).Filter(sqlchemy.Equals(hostWire.Field("wire_id"), wire.GetId())).SubQuery()
		q = q.In("host_id", sq)
	}

	networkFilter, _ := queryDict.GetString("network")
	if len(networkFilter) > 0 {
		netI, _ := NetworkManager.FetchByIdOrName(userCred, networkFilter)
		if netI == nil {
			return nil, httperrors.NewResourceNotFoundError("network %s not found", networkFilter)
		}
		net := netI.(*SNetwork)
		hostTable := HostManager.Query().SubQuery()
		hostWire := HostwireManager.Query().SubQuery()
		sq := hostTable.Query(hostTable.Field("id")).Join(hostWire,
			sqlchemy.Equals(hostWire.Field("host_id"), hostTable.Field("id"))).Filter(sqlchemy.Equals(hostWire.Field("wire_id"), net.WireId)).SubQuery()
		q = q.In("host_id", sq)
	}

	diskFilter, _ := queryDict.GetString("disk")
	if len(diskFilter) > 0 {
		diskI, _ := DiskManager.FetchByIdOrName(userCred, diskFilter)
		if diskI == nil {
			return nil, httperrors.NewResourceNotFoundError("disk %s not found", diskFilter)
		}
		disk := diskI.(*SDisk)
		guestdisks := GuestdiskManager.Query().SubQuery()
		count := guestdisks.Query().Filter(sqlchemy.AND(
			sqlchemy.Equals(guestdisks.Field("disk_id"), disk.Id),
			sqlchemy.IsFalse(guestdisks.Field("deleted")))).Count()
		if count > 0 {
			sgq := guestdisks.Query(guestdisks.Field("guest_id")).
				Filter(sqlchemy.AND(
					sqlchemy.Equals(guestdisks.Field("disk_id"), disk.Id),
					sqlchemy.IsFalse(guestdisks.Field("deleted"))))
			q = q.Filter(sqlchemy.In(q.Field("id"), sgq))
		} else {
			hosts := HostManager.Query().SubQuery()
			hoststorages := HoststorageManager.Query().SubQuery()
			storages := StorageManager.Query().SubQuery()
			sq := hosts.Query(hosts.Field("id")).
				Join(hoststorages, sqlchemy.AND(
					sqlchemy.Equals(hoststorages.Field("host_id"), hosts.Field("id")),
					sqlchemy.IsFalse(hoststorages.Field("deleted")))).
				Join(storages, sqlchemy.AND(
					sqlchemy.Equals(storages.Field("id"), hoststorages.Field("storage_id")),
					sqlchemy.IsFalse(storages.Field("deleted")))).
				Filter(sqlchemy.Equals(storages.Field("id"), disk.StorageId)).SubQuery()
			q = q.In("host_id", sq)
		}
	}

	managerFilter, _ := queryDict.GetString("manager")
	if len(managerFilter) > 0 {
		managerI, _ := CloudproviderManager.FetchByIdOrName(userCred, managerFilter)
		if managerI == nil {
			return nil, httperrors.NewResourceNotFoundError("cloud provider %s not found", managerFilter)
		}
		hosts := HostManager.Query().SubQuery()
		sq := hosts.Query(hosts.Field("id")).Equals("manager_id", managerI.GetId()).SubQuery()
		q = q.In("host_id", sq)
	}

	regionFilter, _ := queryDict.GetString("region")
	if len(regionFilter) > 0 {
		regionObj, err := CloudregionManager.FetchByIdOrName(userCred, regionFilter)
		if err != nil {
			if err == sql.ErrNoRows {
				return nil, httperrors.NewResourceNotFoundError("cloud region %s not found", regionFilter)
			} else {
				return nil, httperrors.NewGeneralError(err)
			}
		}
		hosts := HostManager.Query().SubQuery()
		zones := ZoneManager.Query().SubQuery()
		sq := hosts.Query(hosts.Field("id"))
		sq = sq.Join(zones, sqlchemy.Equals(hosts.Field("zone_id"), zones.Field("id")))
		sq = sq.Filter(sqlchemy.Equals(zones.Field("cloudregion_id"), regionObj.GetId()))
		q = q.In("host_id", sq)
	}

	withEip, _ := queryDict.GetString("with_eip")
	withoutEip, _ := queryDict.GetString("without_eip")
	if len(withEip) > 0 || len(withoutEip) > 0 {
		eips := ElasticipManager.Query().SubQuery()
		sq := eips.Query(eips.Field("associate_id")).Equals("associate_type", EIP_ASSOCIATE_TYPE_SERVER)
		sq = sq.IsNotNull("associate_id").IsNotEmpty("associate_id")

		if utils.ToBool(withEip) {
			q = q.In("id", sq)
		} else if utils.ToBool(withoutEip) {
			q = q.NotIn("id", sq)
		}
	}

	gpu, _ := queryDict.GetString("gpu")
	if len(gpu) != 0 {
		isodev := IsolatedDeviceManager.Query().SubQuery()
		sgq := isodev.Query(isodev.Field("guest_id")).
			Filter(sqlchemy.AND(
				sqlchemy.IsNotNull(isodev.Field("guest_id")),
				sqlchemy.Startswith(isodev.Field("dev_type"), "GPU")))
		showGpu := utils.ToBool(gpu)
		cond := sqlchemy.NotIn
		if showGpu {
			cond = sqlchemy.In
		}
		q = q.Filter(cond(q.Field("id"), sgq))
	}
	return q, nil
}

func (manager *SGuestManager) ExtraSearchConditions(ctx context.Context, q *sqlchemy.SQuery, like string) []sqlchemy.ICondition {
	var sq *sqlchemy.SSubQuery
	if regutils.MatchIP4Addr(like) {
		sq = GuestnetworkManager.Query("guest_id").Equals("ip_addr", like).SubQuery()
	} else if regutils.MatchMacAddr(like) {
		sq = GuestnetworkManager.Query("guest_id").Equals("mac_addr", like).SubQuery()
	}
	if sq != nil {
		return []sqlchemy.ICondition{sqlchemy.In(q.Field("id"), sq)}
	}
	return nil
}

func (guest *SGuest) GetHypervisor() string {
	if len(guest.Hypervisor) == 0 {
		return HYPERVISOR_DEFAULT
	} else {
		return guest.Hypervisor
	}
}

func (guest *SGuest) GetHostType() string {
	return HYPERVISOR_HOSTTYPE[guest.Hypervisor]
}

func (guest *SGuest) GetDriver() IGuestDriver {
	hypervisor := guest.GetHypervisor()
	if !utils.IsInStringArray(hypervisor, HYPERVISORS) {
		log.Fatalf("Unsupported hypervisor %s", hypervisor)
	}
	return GetDriver(hypervisor)
}

func (guest *SGuest) ValidateDeleteCondition(ctx context.Context) error {
	if guest.DisableDelete.IsTrue() {
		return fmt.Errorf("Virtual server is locked, cannot delete")
	}
	return guest.SVirtualResourceBase.ValidateDeleteCondition(ctx)
}

func (guest *SGuest) GetDisksQuery() *sqlchemy.SQuery {
	return GuestdiskManager.Query().Equals("guest_id", guest.Id)
}

func (guest *SGuest) DiskCount() int {
	return guest.GetDisksQuery().Count()
}

func (guest *SGuest) GetDisks() []SGuestdisk {
	disks := make([]SGuestdisk, 0)
	q := guest.GetDisksQuery().Asc("index")
	err := db.FetchModelObjects(GuestdiskManager, q, &disks)
	if err != nil {
		log.Errorf("Getdisks error: %s", err)
	}
	return disks
}

func (guest *SGuest) GetGuestDisk(diskId string) *SGuestdisk {
	guestdisk, err := db.NewModelObject(GuestdiskManager)
	if err != nil {
		log.Errorf("new guestdisk model failed: %s", err)
		return nil
	}
	q := guest.GetDisksQuery()
	err = q.Equals("disk_id", diskId).First(guestdisk)
	if err != nil {
		log.Errorf("GetGuestDisk error: %s", err)
		return nil
	}
	return guestdisk.(*SGuestdisk)
}

func (guest *SGuest) GetNetworksQuery() *sqlchemy.SQuery {
	return GuestnetworkManager.Query().Equals("guest_id", guest.Id)
}

func (guest *SGuest) NetworkCount() int {
	return guest.GetNetworksQuery().Count()
}

func (guest *SGuest) GetNetworks() []SGuestnetwork {
	guestnics := make([]SGuestnetwork, 0)
	q := guest.GetNetworksQuery().Asc("index")
	err := db.FetchModelObjects(GuestnetworkManager, q, &guestnics)
	if err != nil {
		log.Errorf("GetNetworks error: %s", err)
	}
	return guestnics
}

func (guest *SGuest) IsNetworkAllocated() bool {
	guestnics := guest.GetNetworks()
	for _, gn := range guestnics {
		if !gn.IsAllocated() {
			return false
		}
	}
	return true
}

func (guest *SGuest) CustomizeCreate(ctx context.Context, userCred mcclient.TokenCredential, ownerProjId string, query jsonutils.JSONObject, data jsonutils.JSONObject) error {
	guest.HostId = ""
	return guest.SVirtualResourceBase.CustomizeCreate(ctx, userCred, ownerProjId, query, data)
}

func (guest *SGuest) GetHost() *SHost {
	if len(guest.HostId) > 0 && regutils.MatchUUID(guest.HostId) {
		host, _ := HostManager.FetchById(guest.HostId)
		return host.(*SHost)
	}
	return nil
}

func (guest *SGuest) SetHostId(hostId string) error {
	_, err := guest.GetModelManager().TableSpec().Update(guest, func() error {
		guest.HostId = hostId
		return nil
	})
	return err
}

func (guest *SGuest) SetHostIdWithBackup(master, slave string) error {
	_, err := guest.GetModelManager().TableSpec().Update(guest, func() error {
		guest.HostId = master
		guest.BackupHostId = slave
		return nil
	})
	return err
}

func (guest *SGuest) ValidateResizeDisk(disk *SDisk, storage *SStorage) error {
	return guest.GetDriver().ValidateResizeDisk(guest, disk, storage)
}

func validateMemCpuData(data jsonutils.JSONObject) (int, int, error) {
	vmemSize := 0
	vcpuCount := 0
	var err error

	hypervisor, _ := data.GetString("hypervisor")
	if len(hypervisor) == 0 {
		hypervisor = HYPERVISOR_DEFAULT
	}
	driver := GetDriver(hypervisor)

	vmemStr, _ := data.GetString("vmem_size")
	if len(vmemStr) > 0 {
		if !regutils.MatchSize(vmemStr) {
			return 0, 0, httperrors.NewInputParameterError("Memory size must be number[+unit], like 256M, 1G or 256")
		}
		vmemSize, err = fileutils.GetSizeMb(vmemStr, 'M', 1024)
		if err != nil {
			return 0, 0, err
		}
		maxVmemGb := driver.GetMaxVMemSizeGB()
		if vmemSize < 8 || vmemSize > maxVmemGb*1024 {
			return 0, 0, httperrors.NewInputParameterError("Memory size must be 8MB ~ %d GB", maxVmemGb)
		}
	}
	vcpuStr, _ := data.GetString("vcpu_count")
	if len(vcpuStr) > 0 {
		if !regutils.MatchInteger(vcpuStr) {
			return 0, 0, httperrors.NewInputParameterError("CPU core count must be integer")
		}
		vcpuCount, _ = strconv.Atoi(vcpuStr)
		maxVcpuCount := driver.GetMaxVCpuCount()
		if vcpuCount < 1 || vcpuCount > maxVcpuCount {
			return 0, 0, httperrors.NewInputParameterError("CPU core count must be 1 ~ %d", maxVcpuCount)
		}
	}
	return vmemSize, vcpuCount, nil
}

func validateSkuData(sku_id string) (string, int, int, error) {
	isku, err := ServerSkuManager.FetchById(sku_id)
	if err != nil {
		return "", 0, 0, err
	}

	sku := isku.(*SServerSku)
	return sku.GetId(), sku.CpuCoreCount, sku.MemorySizeMB, nil
}

func (self *SGuest) ValidateUpdateData(ctx context.Context, userCred mcclient.TokenCredential, query jsonutils.JSONObject, data *jsonutils.JSONDict) (*jsonutils.JSONDict, error) {
	vmemSize, vcpuCount, err := validateMemCpuData(data)
	if err != nil {
		return nil, err
	}

	if vmemSize > 0 || vcpuCount > 0 {
		if !utils.IsInStringArray(self.Status, []string{VM_READY}) && self.GetHypervisor() != HYPERVISOR_CONTAINER {
			return nil, httperrors.NewInvalidStatusError("Cannot modify Memory and CPU in status %s", self.Status)
		}
		if self.GetHypervisor() == HYPERVISOR_BAREMETAL {
			return nil, httperrors.NewInputParameterError("Cannot modify memory for baremetal")
		}
	}

	if vmemSize > 0 {
		data.Add(jsonutils.NewInt(int64(vmemSize)), "vmem_size")
	}
	if vcpuCount > 0 {
		data.Add(jsonutils.NewInt(int64(vcpuCount)), "vcpu_count")
	}

	data, err = self.GetDriver().ValidateUpdateData(ctx, userCred, data)
	if err != nil {
		return nil, err
	}

	err = self.checkUpdateQuota(ctx, userCred, vcpuCount, vmemSize)
	if err != nil {
		return nil, httperrors.NewOutOfQuotaError(err.Error())
	}

	if data.Contains("name") {
		if name, _ := data.GetString("name"); len(name) < 2 {
			return nil, httperrors.NewInputParameterError("name is to short")
		}
	}
	return self.SVirtualResourceBase.ValidateUpdateData(ctx, userCred, query, data)
}

func (manager *SGuestManager) ValidateCreateData(ctx context.Context, userCred mcclient.TokenCredential, ownerProjId string, query jsonutils.JSONObject, data *jsonutils.JSONDict) (*jsonutils.JSONDict, error) {
	resetPassword := jsonutils.QueryBoolean(data, "reset_password", true)
	passwd, _ := data.GetString("password")
	if resetPassword && len(passwd) > 0 {
		if !seclib2.MeetComplxity(passwd) {
			return nil, httperrors.NewWeakPasswordError()
		}
	}

	var err error
	var hypervisor string
	var rootStorageType string
	var osProf osprofile.SOSProfile
	hypervisor, _ = data.GetString("hypervisor")
	if hypervisor != HYPERVISOR_CONTAINER {
		disk0Json, _ := data.Get("disk.0")
		if disk0Json == nil {
			return nil, httperrors.NewInputParameterError("No disk information provided")
		}
		diskConfig, err := parseDiskInfo(ctx, userCred, disk0Json)
		if err != nil {
			return nil, httperrors.NewInputParameterError("Invalid root image: %s", err)
		}

		if len(diskConfig.Backend) == 0 {
			diskConfig.Backend = STORAGE_LOCAL
		}
		rootStorageType = diskConfig.Backend

		data.Add(jsonutils.Marshal(diskConfig), "disk.0")

		imgProperties := diskConfig.ImageProperties
		if imgProperties == nil || len(imgProperties) == 0 {
			imgProperties = map[string]string{"os_type": "Linux"}
		}

		osType, _ := data.GetString("os_type")

		osProf, err = osprofile.GetOSProfileFromImageProperties(imgProperties, hypervisor)
		if err != nil {
			return nil, httperrors.NewInputParameterError("Invalid root image: %s", err)
		}

		if len(osProf.Hypervisor) > 0 && len(hypervisor) == 0 {
			hypervisor = osProf.Hypervisor
			data.Add(jsonutils.NewString(osProf.Hypervisor), "hypervisor")
		}
		if len(osProf.OSType) > 0 && len(osType) == 0 {
			osType = osProf.OSType
			data.Add(jsonutils.NewString(osProf.OSType), "os_type")
		}
		data.Add(jsonutils.Marshal(osProf), "__os_profile__")

		// start from data disk
		for idx := 1; data.Contains(fmt.Sprintf("disk.%d", idx)); idx += 1 {
			diskJson, err := data.Get(fmt.Sprintf("disk.%d", idx))
			if err != nil {
				return nil, httperrors.NewInputParameterError("invalid disk description %s", err)
			}
			diskConfig, err := parseDiskInfo(ctx, userCred, diskJson)
			if err != nil {
				return nil, httperrors.NewInputParameterError("parse disk description error %s", err)
			}
			if len(diskConfig.Backend) == 0 {
				diskConfig.Backend = rootStorageType
			}
			if len(diskConfig.Driver) == 0 {
				diskConfig.Driver = osProf.DiskDriver
			}
			data.Add(jsonutils.Marshal(diskConfig), fmt.Sprintf("disk.%d", idx))
		}
	}

	data, err = ValidateScheduleCreateData(ctx, userCred, data, hypervisor)
	if err != nil {
		return nil, err
	}
	hypervisor, _ = data.GetString("hypervisor")

	for idx := 0; data.Contains(fmt.Sprintf("net.%d", idx)); idx += 1 {
		netJson, err := data.Get(fmt.Sprintf("net.%d", idx))
		if err != nil {
			return nil, httperrors.NewInputParameterError("invalid network description %s", err)
		}
		netConfig, err := parseNetworkInfo(userCred, netJson)
		if err != nil {
			return nil, httperrors.NewInputParameterError("parse network description error %s", err)
		}
		err = isValidNetworkInfo(userCred, netConfig)
		if err != nil {
			return nil, err
		}
		if len(netConfig.Driver) == 0 {
			netConfig.Driver = osProf.NetDriver
		}
		data.Add(jsonutils.Marshal(netConfig), fmt.Sprintf("net.%d", idx))
	}

	for idx := 0; data.Contains(fmt.Sprintf("isolated_device.%d", idx)); idx += 1 {
		if jsonutils.QueryBoolean(data, "backup", false) {
			return nil, httperrors.NewBadRequestError("Cannot create backup with isolated device")
		}
		devJson, err := data.Get(fmt.Sprintf("isolated_device.%d", idx))
		if err != nil {
			return nil, httperrors.NewInputParameterError("invalid isolated device description %s", err)
		}
		devConfig, err := IsolatedDeviceManager.parseDeviceInfo(userCred, devJson)
		if err != nil {
			return nil, httperrors.NewInputParameterError("parse isolated device description error %s", err)
		}
		err = IsolatedDeviceManager.isValidDeviceinfo(devConfig)
		if err != nil {
			return nil, err
		}
		data.Add(jsonutils.Marshal(devConfig), fmt.Sprintf("isolated_device.%d", idx))
	}

	if data.Contains("cdrom") {
		cdromStr, err := data.GetString("cdrom")
		if err != nil {
			return nil, httperrors.NewInputParameterError("invalid cdrom device description %s", err)
		}
		cdromId, err := parseIsoInfo(ctx, userCred, cdromStr)
		if err != nil {
			return nil, httperrors.NewInputParameterError("parse cdrom device info error %s", err)
		}
		data.Add(jsonutils.NewString(cdromId), "cdrom")
	}

	keypairId, _ := data.GetString("keypair")
	if len(keypairId) == 0 {
		keypairId, _ = data.GetString("keypair_id")
	}
	if len(keypairId) > 0 {
		keypairObj, err := KeypairManager.FetchByIdOrName(userCred, keypairId)
		if err != nil {
			return nil, httperrors.NewResourceNotFoundError("Keypair %s not found", keypairId)
		}
		data.Add(jsonutils.NewString(keypairObj.GetId()), "keypair_id")
	} else {
		data.Add(jsonutils.NewString("None"), "keypair_id")
	}

	if data.Contains("secgroup") {
		secGrpId, _ := data.GetString("secgroup")
		secGrpObj, err := SecurityGroupManager.FetchByIdOrName(userCred, secGrpId)
		if err != nil {
			return nil, httperrors.NewResourceNotFoundError("Secgroup %s not found", secGrpId)
		}
		data.Add(jsonutils.NewString(secGrpObj.GetId()), "secgrp_id")
	} else {
		data.Add(jsonutils.NewString("default"), "secgrp_id")
	}

	/*
		TODO
		group
		for idx := 0; data.Contains(fmt.Sprintf("srvtag.%d", idx)); idx += 1 {

		}*/

	data, err = GetDriver(hypervisor).ValidateCreateData(ctx, userCred, data)
	if err != nil {
		return nil, err
	}

	data, err = manager.SVirtualResourceBaseManager.ValidateCreateData(ctx, userCred, ownerProjId, query, data)
	if err != nil {
		return nil, err
	}

	// support sku here
	sku_id, _ := data.GetString("sku_id")
	if len(sku_id) > 0 {
		sku_id, vcpuCount, vmemSize, err := validateSkuData(sku_id)
<<<<<<< HEAD
		if err == sql.ErrNoRows {
			return nil, httperrors.NewResourceNotFoundError2(ServerSkuManager.Keyword(), sku_id)
		} else if err != nil {
=======
		if err != nil {
>>>>>>> ecc75010
			return nil, err
		}

		data.Add(jsonutils.NewString(sku_id), "sku_id")
		data.Add(jsonutils.NewInt(int64(vmemSize)), "vmem_size")
		data.Add(jsonutils.NewInt(int64(vcpuCount)), "vcpu_count")
	} else {
		vmemSize, vcpuCount, err := validateMemCpuData(data)
		if err != nil {
			return nil, err
		}

		if vmemSize == 0 {
			return nil, httperrors.NewInputParameterError("Missing memory size")
		}
		if vcpuCount == 0 {
			vcpuCount = 1
		}
		data.Add(jsonutils.NewInt(int64(vmemSize)), "vmem_size")
		data.Add(jsonutils.NewInt(int64(vcpuCount)), "vcpu_count")
	}

	if !jsonutils.QueryBoolean(data, "is_system", false) {
		err = manager.checkCreateQuota(ctx, userCred, ownerProjId, data,
			jsonutils.QueryBoolean(data, "backup", false))
		if err != nil {
			return nil, err
		}
	}

	data.Add(jsonutils.NewString(ownerProjId), "owner_tenant_id")
	return data, nil
}

func (manager *SGuestManager) checkCreateQuota(ctx context.Context, userCred mcclient.TokenCredential, ownerProjId string, data *jsonutils.JSONDict, hasBackup bool) error {
	req := getGuestResourceRequirements(ctx, userCred, data, 1, hasBackup)
	err := QuotaManager.CheckSetPendingQuota(ctx, userCred, ownerProjId, &req)
	if err != nil {
		return httperrors.NewOutOfQuotaError(err.Error())
	} else {
		return nil
	}
}

func (self *SGuest) checkUpdateQuota(ctx context.Context, userCred mcclient.TokenCredential, vcpuCount int, vmemSize int) error {
	req := SQuota{}

	if vcpuCount > 0 && vcpuCount > int(self.VcpuCount) {
		req.Cpu = vcpuCount - int(self.VcpuCount)
	}

	if vmemSize > 0 && vmemSize > self.VmemSize {
		req.Memory = vmemSize - self.VmemSize
	}

	_, err := QuotaManager.CheckQuota(ctx, userCred, self.ProjectId, &req)

	return err
}

func getGuestResourceRequirements(ctx context.Context, userCred mcclient.TokenCredential, data jsonutils.JSONObject, count int, hasBackup bool) SQuota {
	vcpuCount, _ := data.Int("vcpu_count")
	if vcpuCount == 0 {
		vcpuCount = 1
	}

	vmemSize, _ := data.Int("vmem_size")

	diskSize := 0

	for idx := 0; data.Contains(fmt.Sprintf("disk.%d", idx)); idx += 1 {
		dataJson, _ := data.Get(fmt.Sprintf("disk.%d", idx))
		diskConfig, _ := parseDiskInfo(ctx, userCred, dataJson)
		diskSize += diskConfig.Size
	}

	devCount := 0
	for idx := 0; data.Contains(fmt.Sprintf("isolated_device.%d", idx)); idx += 1 {
		devCount += 1
	}

	eNicCnt := 0
	iNicCnt := 0
	eBw := 0
	iBw := 0
	for idx := 0; data.Contains(fmt.Sprintf("net.%d", idx)); idx += 1 {
		netJson, _ := data.Get(fmt.Sprintf("net.%d", idx))
		netConfig, _ := parseNetworkInfo(userCred, netJson)
		if isExitNetworkInfo(netConfig) {
			eNicCnt += 1
			eBw += netConfig.BwLimit
		} else {
			iNicCnt += 1
			iBw += netConfig.BwLimit
		}
	}
	if hasBackup {
		vcpuCount = vcpuCount * 2
		vmemSize = vmemSize * 2
		diskSize = diskSize * 2
	}
	return SQuota{
		Cpu:            int(vcpuCount) * count,
		Memory:         int(vmemSize) * count,
		Storage:        diskSize * count,
		Port:           iNicCnt * count,
		Eport:          eNicCnt * count,
		Bw:             iBw * count,
		Ebw:            eBw * count,
		IsolatedDevice: devCount * count,
	}
}

func (guest *SGuest) getGuestBackupResourceRequirements(ctx context.Context, userCred mcclient.TokenCredential) SQuota {
	guestDisksSize := guest.getDiskSize()
	return SQuota{
		Cpu:     int(guest.VcpuCount),
		Memory:  guest.VmemSize,
		Storage: guestDisksSize,
	}
}

func (guest *SGuest) PostCreate(ctx context.Context, userCred mcclient.TokenCredential, ownerProjId string, query jsonutils.JSONObject, data jsonutils.JSONObject) {
	guest.SVirtualResourceBase.PostCreate(ctx, userCred, ownerProjId, query, data)
	tags := []string{"cpu_bound", "io_bound", "io_hardlimit"}
	appTags := make([]string, 0)
	for _, tag := range tags {
		if data.Contains(tag) {
			appTags = append(appTags, tag)
		}
	}
	guest.setApptags(ctx, appTags, userCred)
	osProfileJson, _ := data.Get("__os_profile__")
	if osProfileJson != nil {
		guest.setOSProfile(ctx, userCred, osProfileJson)
	}

	userData, _ := data.GetString("user_data")
	if len(userData) > 0 {
		guest.setUserData(ctx, userCred, userData)
	}
}

func (guest *SGuest) setApptags(ctx context.Context, appTags []string, userCred mcclient.TokenCredential) {
	err := guest.SetMetadata(ctx, "app_tags", strings.Join(appTags, ","), userCred)
	if err != nil {
		log.Errorln(err)
	}
}

func (manager *SGuestManager) OnCreateComplete(ctx context.Context, items []db.IModel, userCred mcclient.TokenCredential, query jsonutils.JSONObject, data jsonutils.JSONObject) {
	pendingUsage := getGuestResourceRequirements(ctx, userCred, data, len(items),
		jsonutils.QueryBoolean(data, "backup", false))
	RunBatchCreateTask(ctx, items, userCred, data, pendingUsage, "GuestBatchCreateTask")
}

func (guest *SGuest) GetGroups() []SGroupguest {
	guestgroups := make([]SGroupguest, 0)
	q := GroupguestManager.Query().Equals("guest_id", guest.Id)
	err := db.FetchModelObjects(GroupguestManager, q, &guestgroups)
	if err != nil {
		log.Errorf("GetGroups fail %s", err)
		return nil
	}
	return guestgroups
}

func (self *SGuest) getBandwidth(isExit bool) int {
	bw := 0
	networks := self.GetNetworks()
	if networks != nil && len(networks) > 0 {
		for i := 0; i < len(networks); i += 1 {
			if networks[i].IsExit() == isExit {
				bw += networks[i].getBandwidth()
			}
		}
	}
	return bw
}

func (self *SGuest) getExtBandwidth() int {
	return self.getBandwidth(true)
}

func (self *SGuest) GetCustomizeColumns(ctx context.Context, userCred mcclient.TokenCredential, query jsonutils.JSONObject) *jsonutils.JSONDict {
	extra := self.SVirtualResourceBase.GetCustomizeColumns(ctx, userCred, query)

	if db.IsAdminAllowGet(userCred, self) {
		host := self.GetHost()
		if host != nil {
			extra.Add(jsonutils.NewString(host.Name), "host")
		}
	}
	extra.Add(jsonutils.NewString(strings.Join(self.getRealIPs(), ",")), "ips")
	eip, _ := self.GetEip()
	if eip != nil {
		extra.Add(jsonutils.NewString(eip.IpAddr), "eip")
		extra.Add(jsonutils.NewString(eip.Mode), "eip_mode")
	}
	extra.Add(jsonutils.NewInt(int64(self.getDiskSize())), "disk")
	// flavor??
	// extra.Add(jsonutils.NewString(self.getFlavorName()), "flavor")
	extra.Add(jsonutils.NewString(self.getKeypairName()), "keypair")
	extra.Add(jsonutils.NewInt(int64(self.getExtBandwidth())), "ext_bw")

	extra.Add(jsonutils.NewString(self.GetSecgroupName()), "secgroup")

	if self.PendingDeleted {
		pendingDeletedAt := self.PendingDeletedAt.Add(time.Second * time.Duration(options.Options.PendingDeleteExpireSeconds))
		extra.Add(jsonutils.NewString(timeutils.FullIsoTime(pendingDeletedAt)), "auto_delete_at")
	}

	isGpu := jsonutils.JSONFalse
	if self.isGpu() {
		isGpu = jsonutils.JSONTrue
	}
	extra.Add(isGpu, "is_gpu")

	extra.Add(jsonutils.JSONNull, "cdrom")
	if cdrom := self.getCdrom(); cdrom != nil {
		extra.Set("cdrom", jsonutils.NewString(cdrom.GetDetails()))
	}

	return self.moreExtraInfo(extra)
}

func (self *SGuest) moreExtraInfo(extra *jsonutils.JSONDict) *jsonutils.JSONDict {
	zone := self.getZone()
	if zone != nil {
		extra.Add(jsonutils.NewString(zone.GetId()), "zone_id")
		extra.Add(jsonutils.NewString(zone.GetName()), "zone")
		if len(zone.ExternalId) > 0 {
			extra.Add(jsonutils.NewString(zone.ExternalId), "zone_external_id")
		}

		region := zone.GetRegion()
		if region != nil {
			extra.Add(jsonutils.NewString(region.Id), "region_id")
			extra.Add(jsonutils.NewString(region.Name), "region")

			if len(region.ExternalId) > 0 {
				extra.Add(jsonutils.NewString(region.ExternalId), "region_external_id")
			}
		}

		host := self.GetHost()
		if host != nil {
			provider := host.GetCloudprovider()
			if provider != nil {
				extra.Add(jsonutils.NewString(host.ManagerId), "manager_id")
				extra.Add(jsonutils.NewString(provider.GetName()), "manager")
			}
		}
	}
	return extra
}

func (self *SGuest) GetExtraDetails(ctx context.Context, userCred mcclient.TokenCredential, query jsonutils.JSONObject) *jsonutils.JSONDict {
	extra := self.SVirtualResourceBase.GetExtraDetails(ctx, userCred, query)
	extra.Add(jsonutils.NewString(self.getNetworksDetails()), "networks")
	extra.Add(jsonutils.NewString(self.getDisksDetails()), "disks")
	extra.Add(self.getDisksInfoDetails(), "disks_info")
	extra.Add(jsonutils.NewInt(int64(self.getDiskSize())), "disk")
	cdrom := self.getCdrom()
	if cdrom != nil {
		extra.Add(jsonutils.NewString(cdrom.GetDetails()), "cdrom")
	}
	// extra.Add(jsonutils.NewString(self.getFlavorName()), "flavor")
	extra.Add(jsonutils.NewString(self.getKeypairName()), "keypair")
	extra.Add(jsonutils.NewString(self.GetSecgroupName()), "secgroup")
	extra.Add(jsonutils.NewString(strings.Join(self.getIPs(), ",")), "ips")
	extra.Add(jsonutils.NewString(self.getSecurityRules()), "security_rules")
	extra.Add(jsonutils.NewString(self.getIsolatedDeviceDetails()), "isolated_devices")
	osName := self.GetOS()
	if len(osName) > 0 {
		extra.Add(jsonutils.NewString(osName), "os_name")
	}
	if metaData, err := self.GetAllMetadata(userCred); err == nil {
		extra.Add(jsonutils.Marshal(metaData), "metadata")
	}
	if db.IsAdminAllowGet(userCred, self) {
		host := self.GetHost()
		if host != nil {
			extra.Add(jsonutils.NewString(host.GetName()), "host")
		}
		extra.Add(jsonutils.NewString(self.getAdminSecurityRules()), "admin_security_rules")
	}
	eip, _ := self.GetEip()
	if eip != nil {
		extra.Add(jsonutils.NewString(eip.IpAddr), "eip")
		extra.Add(jsonutils.NewString(eip.Mode), "eip_mode")
	}

	isGpu := jsonutils.JSONFalse
	if self.isGpu() {
		isGpu = jsonutils.JSONTrue
	}
	extra.Add(isGpu, "is_gpu")

	return self.moreExtraInfo(extra)
}

func (manager *SGuestManager) ListItemExportKeys(ctx context.Context, q *sqlchemy.SQuery, userCred mcclient.TokenCredential, query jsonutils.JSONObject) (*sqlchemy.SQuery, error) {
	exportKeys, _ := query.GetString("export_keys")
	keys := strings.Split(exportKeys, ",")

	// guest_id as filter key
	if utils.IsInStringArray("ips", keys) {
		guestIpsQuery := GuestnetworkManager.Query("guest_id").GroupBy("guest_id")
		guestIpsQuery.AppendField(sqlchemy.GROUP_CONCAT("concat_ip_addr", guestIpsQuery.Field("ip_addr")))
		ipsSubQuery := guestIpsQuery.SubQuery()
		guestIpsQuery.DebugQuery()
		q.LeftJoin(ipsSubQuery, sqlchemy.Equals(q.Field("id"), ipsSubQuery.Field("guest_id")))
		q.AppendField(ipsSubQuery.Field("concat_ip_addr"))
	}
	if utils.IsInStringArray("disk", keys) {
		guestDisksQuery := GuestdiskManager.Query("guest_id", "disk_id").GroupBy("guest_id")
		diskQuery := DiskManager.Query("id", "disk_size").SubQuery()
		guestDisksQuery.Join(diskQuery, sqlchemy.Equals(diskQuery.Field("id"), guestDisksQuery.Field("disk_id")))
		guestDisksQuery.AppendField(sqlchemy.SUM("disk_size", diskQuery.Field("disk_size")))
		guestDisksSubQuery := guestDisksQuery.SubQuery()
		guestDisksSubQuery.DebugQuery()
		q.LeftJoin(guestDisksSubQuery, sqlchemy.Equals(q.Field("id"), guestDisksSubQuery.
			Field("guest_id")))
		q.AppendField(guestDisksSubQuery.Field("disk_size"))
	}
	if utils.IsInStringArray("eip", keys) {
		eipsQuery := ElasticipManager.Query("associate_id", "ip_addr").Equals("associate_type", "server").GroupBy("associate_id")
		eipsSubQuery := eipsQuery.SubQuery()
		eipsSubQuery.DebugQuery()
		q.LeftJoin(eipsSubQuery, sqlchemy.Equals(q.Field("id"), eipsSubQuery.Field("associate_id")))
		q.AppendField(eipsSubQuery.Field("ip_addr", "eip"))
	}

	// host_id as filter key
	if utils.IsInStringArray("region", keys) {
		zoneQuery := ZoneManager.Query("id", "cloudregion_id").SubQuery()
		hostQuery := HostManager.Query("id", "zone_id").GroupBy("id")
		cloudregionQuery := CloudregionManager.Query("id", "name").SubQuery()
		hostQuery.LeftJoin(zoneQuery, sqlchemy.Equals(hostQuery.Field("zone_id"), zoneQuery.Field("id"))).
			LeftJoin(cloudregionQuery, sqlchemy.OR(sqlchemy.Equals(cloudregionQuery.Field("id"),
				zoneQuery.Field("cloudregion_id")), sqlchemy.Equals(cloudregionQuery.Field("id"), "default")))
		hostQuery.AppendField(cloudregionQuery.Field("name", "region"))
		hostSubQuery := hostQuery.SubQuery()
		q.LeftJoin(hostSubQuery, sqlchemy.Equals(q.Field("host_id"), hostSubQuery.Field("id")))
		q.AppendField(hostSubQuery.Field("region"))
	}
	if utils.IsInStringArray("manager", keys) {
		hostQuery := HostManager.Query("id", "manager_id").GroupBy("id")
		cloudProviderQuery := CloudproviderManager.Query("id", "name").SubQuery()
		hostQuery.LeftJoin(cloudProviderQuery, sqlchemy.Equals(hostQuery.Field("manager_id"),
			cloudProviderQuery.Field("id")))
		hostQuery.AppendField(cloudProviderQuery.Field("name", "manager"))
		hostSubQuery := hostQuery.SubQuery()
		q.LeftJoin(hostSubQuery, sqlchemy.Equals(q.Field("host_id"), hostSubQuery.Field("id")))
		q.AppendField(hostSubQuery.Field("manager"))
	}
	return q, nil
}

func (manager *SGuestManager) GetExportExtraKeys(ctx context.Context, query jsonutils.JSONObject, rowMap map[string]string) *jsonutils.JSONDict {
	res := manager.SStatusStandaloneResourceBaseManager.GetExportExtraKeys(ctx, query, rowMap)
	exportKeys, _ := query.GetString("export_keys")
	keys := strings.Split(exportKeys, ",")
	if ips, ok := rowMap["concat_ip_addr"]; ok && len(ips) > 0 {
		res.Set("ips", jsonutils.NewString(ips))
	}
	if eip, ok := rowMap["eip"]; ok && len(eip) > 0 {
		res.Set("eip", jsonutils.NewString(eip))
	}
	if disk, ok := rowMap["disk_size"]; ok {
		res.Set("disk", jsonutils.NewString(disk))
	}
	if region, ok := rowMap["region"]; ok && len(region) > 0 {
		res.Set("region", jsonutils.NewString(region))
	}
	if manager, ok := rowMap["manager"]; ok && len(manager) > 0 {
		res.Set("manager", jsonutils.NewString(manager))
	}
	if utils.IsInStringArray("tenant", keys) {
		if projectId, ok := rowMap["tenant_id"]; ok {
			tenant, err := db.TenantCacheManager.FetchTenantById(ctx, projectId)
			if err == nil {
				res.Set("tenant", jsonutils.NewString(tenant.GetName()))
			}
		}
	}
	if utils.IsInStringArray("os_distribution", keys) {
		if osType, ok := rowMap["os_type"]; ok {
			res.Set("os_distribution", jsonutils.NewString(osType))
		}
	}
	return res
}

func (self *SGuest) getNetworksDetails() string {
	var buf bytes.Buffer
	for _, nic := range self.GetNetworks() {
		buf.WriteString(nic.GetDetailedString())
		buf.WriteString("\n")
	}
	return buf.String()
}

func (self *SGuest) getDisksDetails() string {
	var buf bytes.Buffer
	for _, disk := range self.GetDisks() {
		buf.WriteString(disk.GetDetailedString())
		buf.WriteString("\n")
	}
	return buf.String()
}

func (self *SGuest) getDisksInfoDetails() *jsonutils.JSONArray {
	details := jsonutils.NewArray()
	for _, disk := range self.GetDisks() {
		details.Add(disk.GetDetailedJson())
	}
	return details
}

func (self *SGuest) getIsolatedDeviceDetails() string {
	var buf bytes.Buffer
	for _, dev := range self.GetIsolatedDevices() {
		buf.WriteString(dev.getDetailedString())
		buf.WriteString("\n")
	}
	return buf.String()
}

func (self *SGuest) getDiskSize() int {
	size := 0
	for _, disk := range self.GetDisks() {
		size += disk.GetDisk().DiskSize
	}
	return size
}

func (self *SGuest) getCdrom() *SGuestcdrom {
	cdrom := SGuestcdrom{}
	cdrom.SetModelManager(GuestcdromManager)

	err := GuestcdromManager.Query().Equals("id", self.Id).First(&cdrom)
	if err != nil {
		if err == sql.ErrNoRows {
			cdrom.Id = self.Id
			err = GuestcdromManager.TableSpec().Insert(&cdrom)
			if err != nil {
				log.Errorf("insert cdrom fail %s", err)
				return nil
			}
			return &cdrom
		} else {
			log.Errorf("getCdrom query fail %s", err)
			return nil
		}
	} else {
		return &cdrom
	}
}

func (self *SGuest) getKeypair() *SKeypair {
	if len(self.KeypairId) > 0 {
		keypair, _ := KeypairManager.FetchById(self.KeypairId)
		if keypair != nil {
			return keypair.(*SKeypair)
		}
	}
	return nil
}

func (self *SGuest) getKeypairName() string {
	keypair := self.getKeypair()
	if keypair != nil {
		return keypair.Name
	}
	return ""
}

func (self *SGuest) getNotifyIps() []string {
	ips := self.getRealIPs()
	vips := self.getVirtualIPs()
	if vips != nil {
		ips = append(ips, vips...)
	}
	return ips
}

func (self *SGuest) getRealIPs() []string {
	ips := make([]string, 0)
	for _, nic := range self.GetNetworks() {
		if !nic.Virtual {
			ips = append(ips, nic.IpAddr)
		}
	}
	return ips
}

func (self *SGuest) IsExitOnly() bool {
	for _, ip := range self.getRealIPs() {
		addr, _ := netutils.NewIPV4Addr(ip)
		if !netutils.IsExitAddress(addr) {
			return false
		}
	}
	return true
}

func (self *SGuest) getVirtualIPs() []string {
	ips := make([]string, 0)
	for _, guestgroup := range self.GetGroups() {
		group := guestgroup.GetGroup()
		for _, groupnetwork := range group.GetNetworks() {
			ips = append(ips, groupnetwork.IpAddr)
		}
	}
	return ips
}

func (self *SGuest) getIPs() []string {
	ips := self.getRealIPs()
	vips := self.getVirtualIPs()
	ips = append(ips, vips...)
	/*eip, _ := self.GetEip()
	if eip != nil {
		ips = append(ips, eip.IpAddr)
	}*/
	return ips
}

func (self *SGuest) getZone() *SZone {
	host := self.GetHost()
	if host != nil {
		return host.GetZone()
	}
	return nil
}

func (self *SGuest) getRegion() *SCloudregion {
	zone := self.getZone()
	if zone != nil {
		return zone.GetRegion()
	}
	return nil
}

func (self *SGuest) GetOS() string {
	if len(self.OsType) > 0 {
		return self.OsType
	}
	return self.GetMetadata("os_name", nil)
}

func (self *SGuest) IsLinux() bool {
	os := self.GetOS()
	if strings.HasPrefix(strings.ToLower(os), "lin") {
		return true
	} else {
		return false
	}
}

func (self *SGuest) IsWindows() bool {
	os := self.GetOS()
	if strings.HasPrefix(strings.ToLower(os), "win") {
		return true
	} else {
		return false
	}
}

func (self *SGuest) getSecgroup() *SSecurityGroup {
	return SecurityGroupManager.FetchSecgroupById(self.SecgrpId)
}

func (self *SGuest) getAdminSecgroup() *SSecurityGroup {
	return SecurityGroupManager.FetchSecgroupById(self.AdminSecgrpId)
}

func (self *SGuest) GetSecgroupName() string {
	secgrp := self.getSecgroup()
	if secgrp != nil {
		return secgrp.GetName()
	}
	return ""
}

func (self *SGuest) getAdminSecgroupName() string {
	secgrp := self.getAdminSecgroup()
	if secgrp != nil {
		return secgrp.GetName()
	}
	return ""
}

func (self *SGuest) GetSecRules() []secrules.SecurityRule {
	return self.getSecRules()
}

func (self *SGuest) getSecRules() []secrules.SecurityRule {
	if secgrp := self.getSecgroup(); secgrp != nil {
		return secgrp.getSecRules("")
	}
	if rule, err := secrules.ParseSecurityRule(options.Options.DefaultSecurityRules); err == nil {
		return []secrules.SecurityRule{*rule}
	} else {
		log.Errorf("Default SecurityRules error: %v", err)
	}
	return []secrules.SecurityRule{}
}

func (self *SGuest) getSecurityRules() string {
	secgrp := self.getSecgroup()
	if secgrp != nil {
		return secgrp.getSecurityRuleString("")
	} else {
		return options.Options.DefaultSecurityRules
	}
}

func (self *SGuest) getAdminSecurityRules() string {
	secgrp := self.getAdminSecgroup()
	if secgrp != nil {
		return secgrp.getSecurityRuleString("")
	} else {
		return options.Options.DefaultAdminSecurityRules
	}
}

func (self *SGuest) isGpu() bool {
	return len(self.GetIsolatedDevices()) != 0
}

func (self *SGuest) GetIsolatedDevices() []SIsolatedDevice {
	return IsolatedDeviceManager.findAttachedDevicesOfGuest(self)
}

func (self *SGuest) syncWithCloudVM(ctx context.Context, userCred mcclient.TokenCredential, host *SHost, extVM cloudprovider.ICloudVM, projectId string, projectSync bool) error {
	metaData := extVM.GetMetadata()
	diff, err := GuestManager.TableSpec().Update(self, func() error {
		extVM.Refresh()
		self.Name = extVM.GetName()
		self.Status = extVM.GetStatus()
		self.VcpuCount = extVM.GetVcpuCount()
		self.BootOrder = extVM.GetBootOrder()
		self.Vga = extVM.GetVga()
		self.Vdi = extVM.GetVdi()
		self.OsType = extVM.GetOSType()
		self.Bios = extVM.GetBios()
		self.Machine = extVM.GetMachine()
		self.HostId = host.Id
		self.ProjectId = userCred.GetProjectId()

		metaData := extVM.GetMetadata()
		instanceType := extVM.GetInstanceType()
		zoneExtId, err := metaData.GetString("zone_ext_id")
		if err != nil {
			log.Errorf("get zone external id fail %s", err)
		}

		isku, err := ServerSkuManager.FetchByZoneExtId(zoneExtId, instanceType)
		if err != nil {
			log.Errorf("get sku fail %s", err)
		} else {
			self.SkuId = isku.GetId()
		}

		if extVM.GetHypervisor() == HYPERVISOR_AWS && isku != nil {
			self.VmemSize = isku.(*SServerSku).MemorySizeMB
		} else {
			self.VmemSize = extVM.GetVmemSizeMB()
		}

		if projectSync && len(projectId) > 0 {
			self.ProjectId = projectId
		}

		self.Hypervisor = extVM.GetHypervisor()

		self.IsEmulated = extVM.IsEmulated()

		self.BillingType = extVM.GetBillingType()
		self.ExpiredAt = extVM.GetExpiredAt()

		if metaData != nil && metaData.Contains("secgroupId") {
			if secgroupId, err := metaData.GetString("secgroupId"); err == nil && len(secgroupId) > 0 {
				if secgrp, err := SecurityGroupManager.FetchByExternalId(secgroupId); err == nil && secgrp != nil {
					self.SecgrpId = secgrp.GetId()
				} else {
					log.Errorf("Failed find secgroup %s for guest %s error: %v", secgroupId, self.Name, err)
				}
			}
		}
		return nil
	})
	if err != nil {
		log.Errorf("%s", err)
		return err
	}
	if diff != nil {
		diffStr := sqlchemy.UpdateDiffString(diff)
		if len(diffStr) > 0 {
			db.OpsLog.LogEvent(self, db.ACT_UPDATE, diffStr, userCred)
		}
	}
	if metaData != nil {
		meta := make(map[string]string, 0)
		if err := metaData.Unmarshal(meta); err != nil {
			log.Errorf("Get VM Metadata error: %v", err)
		} else {
			for key, value := range meta {
				if err := self.SetMetadata(ctx, key, value, userCred); err != nil {
					log.Errorf("set guest %s mata %s => %s error: %v", self.Name, key, value, err)
				}
			}
		}
	}
	return nil
}

func (manager *SGuestManager) newCloudVM(ctx context.Context, userCred mcclient.TokenCredential, host *SHost, extVM cloudprovider.ICloudVM, projectId string) (*SGuest, error) {

	guest := SGuest{}
	guest.SetModelManager(manager)

	guest.Status = extVM.GetStatus()
	guest.ExternalId = extVM.GetGlobalId()
	guest.Name = extVM.GetName()
	guest.VcpuCount = extVM.GetVcpuCount()
	guest.BootOrder = extVM.GetBootOrder()
	guest.Vga = extVM.GetVga()
	guest.Vdi = extVM.GetVdi()
	guest.OsType = extVM.GetOSType()
	guest.Bios = extVM.GetBios()
	guest.Machine = extVM.GetMachine()
	guest.Hypervisor = extVM.GetHypervisor()

	guest.IsEmulated = extVM.IsEmulated()

	guest.BillingType = extVM.GetBillingType()
	guest.ExpiredAt = extVM.GetExpiredAt()

	guest.HostId = host.Id

	metaData := extVM.GetMetadata()
	instanceType := extVM.GetInstanceType()
	zoneExtId, err := metaData.GetString("zone_ext_id")
	if err != nil {
		log.Errorf("get zone external id fail %s", err)
	}

	isku, err := ServerSkuManager.FetchByZoneExtId(zoneExtId, instanceType)
	if err != nil {
		log.Errorf("get sku zone %s instance type %s fail %s", zoneExtId, instanceType, err)
	} else {
		guest.SkuId = isku.GetId()
	}

	if extVM.GetHypervisor() == HYPERVISOR_AWS && isku != nil {
		guest.VmemSize = isku.(*SServerSku).MemorySizeMB
	} else {
		guest.VmemSize = extVM.GetVmemSizeMB()
	}

	guest.ProjectId = userCred.GetProjectId()
	if len(projectId) > 0 {
		guest.ProjectId = projectId
	}

	if metaData != nil && metaData.Contains("secgroupId") {
		if secgroupId, err := metaData.GetString("secgroupId"); err == nil && len(secgroupId) > 0 {
			if secgrp, err := SecurityGroupManager.FetchByExternalId(secgroupId); err == nil && secgrp != nil {
				guest.SecgrpId = secgrp.GetId()
			} else {
				log.Errorf("Failed find secgroup %s for guest %s error: %v", secgroupId, guest.Name, err)
			}
		}
	}

	err = manager.TableSpec().Insert(&guest)
	if err != nil {
		log.Errorf("Insert fail %s", err)
	}

	if metaData != nil {
		meta := make(map[string]string, 0)
		if err := metaData.Unmarshal(meta); err != nil {
			log.Errorf("Get VM Metadata error: %v", err)
		} else {
			for key, value := range meta {
				if err := guest.SetMetadata(ctx, key, value, userCred); err != nil {
					log.Errorf("set guest %s mata %s => %s error: %v", guest.Name, key, value, err)
				}
			}
		}
	}

	db.OpsLog.LogEvent(&guest, db.ACT_SYNC_CLOUD_SERVER, guest.GetShortDesc(), userCred)
	return &guest, nil
}

func (manager *SGuestManager) TotalCount(
	projectId string, rangeObj db.IStandaloneModel,
	status []string, hypervisors []string,
	includeSystem bool, pendingDelete bool, hostType string,
) SGuestCountStat {
	return totalGuestResourceCount(projectId, rangeObj, status, hypervisors, includeSystem, pendingDelete, hostType)
}

func (self *SGuest) detachNetwork(ctx context.Context, userCred mcclient.TokenCredential, network *SNetwork, reserve bool, deploy bool) error {
	// Portmaps.delete_guest_network_portmaps(self, user_cred,
	//                                                    network_id=net.id)
	err := GuestnetworkManager.DeleteGuestNics(ctx, self, userCred, network, reserve)
	if err != nil {
		return err
	}
	host := self.GetHost()
	if host != nil {
		host.ClearSchedDescCache() // ignore error
	}
	if deploy {
		self.StartGuestDeployTask(ctx, userCred, nil, "deploy", "")
	}
	return nil
}

func (self *SGuest) isAttach2Network(net *SNetwork) bool {
	q := GuestnetworkManager.Query()
	q = q.Equals("guest_id", self.Id).Equals("network_id", net.Id)
	return q.Count() > 0
}

func (self *SGuest) getMaxNicIndex() int8 {
	nics := self.GetNetworks()
	return int8(len(nics))
}

func (self *SGuest) setOSProfile(ctx context.Context, userCred mcclient.TokenCredential, profile jsonutils.JSONObject) error {
	return self.SetMetadata(ctx, "__os_profile__", profile, userCred)
}

func (self *SGuest) getOSProfile() osprofile.SOSProfile {
	osName := self.GetOS()
	osProf := osprofile.GetOSProfile(osName, self.Hypervisor)
	val := self.GetMetadata("__os_profile__", nil)
	if len(val) > 0 {
		jsonVal, _ := jsonutils.ParseString(val)
		if jsonVal != nil {
			jsonVal.Unmarshal(&osProf)
		}
	}
	return osProf
}

func (self *SGuest) Attach2Network(ctx context.Context, userCred mcclient.TokenCredential, network *SNetwork, pendingUsage quotas.IQuota,
	address string, mac string, driver string, bwLimit int, virtual bool, index int8, reserved bool, allocDir IPAddlocationDirection, requireDesignatedIP bool) error {
	if self.isAttach2Network(network) {
		return fmt.Errorf("Guest has been attached to network %s", network.Name)
	}
	if index < 0 {
		index = self.getMaxNicIndex()
	}
	if len(driver) == 0 {
		osProf := self.getOSProfile()
		driver = osProf.NetDriver
	}
	lockman.LockClass(ctx, QuotaManager, self.ProjectId)
	defer lockman.ReleaseClass(ctx, QuotaManager, self.ProjectId)

	guestnic, err := GuestnetworkManager.newGuestNetwork(ctx, userCred, self, network,
		index, address, mac, driver, bwLimit, virtual, reserved,
		allocDir, requireDesignatedIP)
	if err != nil {
		return err
	}
	network.updateDnsRecord(guestnic, true)
	network.updateGuestNetmap(guestnic)
	bwLimit = guestnic.getBandwidth()
	if pendingUsage != nil {
		cancelUsage := SQuota{}
		if network.IsExitNetwork() {
			cancelUsage.Eport = 1
			cancelUsage.Ebw = bwLimit
		} else {
			cancelUsage.Port = 1
			cancelUsage.Bw = bwLimit
		}
		err = QuotaManager.CancelPendingUsage(ctx, userCred, self.ProjectId, pendingUsage, &cancelUsage)
		if err != nil {
			return err
		}
	}
	notes := jsonutils.NewDict()
	if len(address) == 0 {
		address = guestnic.IpAddr
	}
	notes.Add(jsonutils.NewString(address), "ip_addr")
	db.OpsLog.LogAttachEvent(self, network, userCred, notes)
	return nil
}

type sRemoveGuestnic struct {
	nic     *SGuestnetwork
	reserve bool
}

type sAddGuestnic struct {
	nic     cloudprovider.ICloudNic
	net     *SNetwork
	reserve bool
}

func getCloudNicNetwork(vnic cloudprovider.ICloudNic, host *SHost) (*SNetwork, error) {
	vnet := vnic.GetINetwork()
	if vnet == nil {
		ip := vnic.GetIP()
		if len(ip) == 0 {
			return nil, fmt.Errorf("Cannot find inetwork for vnics %s %s", vnic.GetMAC(), vnic.GetIP())
		} else {
			// find network by IP
			return host.getNetworkOfIPOnHost(vnic.GetIP())
		}
	}
	localNetObj, err := NetworkManager.FetchByExternalId(vnet.GetGlobalId())
	if err != nil {
		return nil, fmt.Errorf("Cannot find network of external_id %s: %v", vnet.GetGlobalId(), err)
	}
	localNet := localNetObj.(*SNetwork)
	return localNet, nil
}

func (self *SGuest) SyncVMNics(ctx context.Context, userCred mcclient.TokenCredential, host *SHost, vnics []cloudprovider.ICloudNic) compare.SyncResult {
	result := compare.SyncResult{}

	guestnics := self.GetNetworks()
	removed := make([]sRemoveGuestnic, 0)
	adds := make([]sAddGuestnic, 0)

	for i := 0; i < len(guestnics) || i < len(vnics); i += 1 {
		if i < len(guestnics) && i < len(vnics) {
			localNet, err := getCloudNicNetwork(vnics[i], host)
			if err != nil {
				log.Errorf("%s", err)
				result.Error(err)
				return result
			}
			if guestnics[i].NetworkId == localNet.Id {
				if guestnics[i].MacAddr == vnics[i].GetMAC() {
					if guestnics[i].IpAddr == vnics[i].GetIP() { // nothing changes
						// do nothing
					} else if len(vnics[i].GetIP()) > 0 {
						// ip changed
						removed = append(removed, sRemoveGuestnic{nic: &guestnics[i]})
						adds = append(adds, sAddGuestnic{nic: vnics[i], net: localNet})
					} else {
						// do nothing
						// vm maybe turned off, ignore the case
					}
				} else {
					reserve := false
					if len(guestnics[i].IpAddr) > 0 && guestnics[i].IpAddr == vnics[i].GetIP() {
						// mac changed
						reserve = true
					}
					removed = append(removed, sRemoveGuestnic{nic: &guestnics[i], reserve: reserve})
					adds = append(adds, sAddGuestnic{nic: vnics[i], net: localNet, reserve: reserve})
				}
			} else {
				removed = append(removed, sRemoveGuestnic{nic: &guestnics[i]})
				adds = append(adds, sAddGuestnic{nic: vnics[i], net: localNet})
			}
		} else if i < len(guestnics) {
			removed = append(removed, sRemoveGuestnic{nic: &guestnics[i]})
		} else if i < len(vnics) {
			localNet, err := getCloudNicNetwork(vnics[i], host)
			if err != nil {
				log.Errorf("%s", err) // ignore this case
			} else {
				adds = append(adds, sAddGuestnic{nic: vnics[i], net: localNet})
			}
		}
	}

	for _, remove := range removed {
		err := self.detachNetwork(ctx, userCred, remove.nic.GetNetwork(), remove.reserve, false)
		if err != nil {
			result.DeleteError(err)
		} else {
			result.Delete()
		}
	}

	for _, add := range adds {
		if len(add.nic.GetIP()) == 0 {
			continue // cannot determine which network it attached to
		}
		if add.net == nil {
			continue // cannot determine which network it attached to
		}
		// check if the IP has been occupied, if yes, release the IP
		gn, err := GuestnetworkManager.getGuestNicByIP(add.nic.GetIP(), add.net.Id)
		if err != nil {
			result.AddError(err)
			continue
		}
		if gn != nil {
			err = gn.Detach(ctx, userCred)
			if err != nil {
				result.AddError(err)
				continue
			}
		}
		err = self.Attach2Network(ctx, userCred, add.net, nil, add.nic.GetIP(),
			add.nic.GetMAC(), add.nic.GetDriver(), 0, false, -1, add.reserve, IPAllocationDefault, true)
		if err != nil {
			result.AddError(err)
		} else {
			result.Add()
		}
	}

	return result
}

func (self *SGuest) isAttach2Disk(disk *SDisk) bool {
	q := GuestdiskManager.Query().Equals("disk_id", disk.Id).Equals("guest_id", self.Id)
	return q.Count() > 0
}

func (self *SGuest) getMaxDiskIndex() int8 {
	guestdisks := self.GetDisks()
	return int8(len(guestdisks))
}

func (self *SGuest) AttachDisk(disk *SDisk, userCred mcclient.TokenCredential, driver string, cache string, mountpoint string) error {
	return self.attach2Disk(disk, userCred, driver, cache, mountpoint)
}

func (self *SGuest) attach2Disk(disk *SDisk, userCred mcclient.TokenCredential, driver string, cache string, mountpoint string) error {
	if self.isAttach2Disk(disk) {
		return fmt.Errorf("Guest has been attached to disk")
	}
	index := self.getMaxDiskIndex()
	if len(driver) == 0 {
		osProf := self.getOSProfile()
		driver = osProf.DiskDriver
	}
	guestdisk := SGuestdisk{}
	guestdisk.SetModelManager(GuestdiskManager)

	guestdisk.DiskId = disk.Id
	guestdisk.GuestId = self.Id
	guestdisk.Index = index
	err := guestdisk.DoSave(driver, cache, mountpoint)
	if err == nil {
		db.OpsLog.LogAttachEvent(self, disk, userCred, nil)
	}
	return err
}

type sSyncDiskPair struct {
	disk  *SDisk
	vdisk cloudprovider.ICloudDisk
}

func (self *SGuest) SyncVMDisks(ctx context.Context, userCred mcclient.TokenCredential, host *SHost, vdisks []cloudprovider.ICloudDisk, projectId string, projectSync bool) compare.SyncResult {
	result := compare.SyncResult{}

	newdisks := make([]sSyncDiskPair, 0)
	for i := 0; i < len(vdisks); i += 1 {
		if len(vdisks[i].GetGlobalId()) == 0 {
			continue
		}
		disk, err := DiskManager.syncCloudDisk(ctx, userCred, vdisks[i], i, projectId, projectSync)
		if err != nil {
			log.Errorf("syncCloudDisk error: %v", err)
			result.Error(err)
			return result
		}
		newdisks = append(newdisks, sSyncDiskPair{disk: disk, vdisk: vdisks[i]})
	}

	needRemoves := make([]SGuestdisk, 0)

	guestdisks := self.GetDisks()
	for i := 0; i < len(guestdisks); i += 1 {
		find := false
		for j := 0; j < len(newdisks); j += 1 {
			if newdisks[j].disk.Id == guestdisks[i].DiskId {
				find = true
				break
			}
		}
		if !find {
			needRemoves = append(needRemoves, guestdisks[i])
		}
	}

	needAdds := make([]sSyncDiskPair, 0)

	for i := 0; i < len(newdisks); i += 1 {
		find := false
		for j := 0; j < len(guestdisks); j += 1 {
			if newdisks[i].disk.Id == guestdisks[j].DiskId {
				find = true
				break
			}
		}
		if !find {
			needAdds = append(needAdds, newdisks[i])
		}
	}

	for i := 0; i < len(needRemoves); i += 1 {
		err := needRemoves[i].Detach(ctx, userCred)
		if err != nil {
			result.DeleteError(err)
		} else {
			result.Delete()
		}
	}
	for i := 0; i < len(needAdds); i += 1 {
		vdisk := needAdds[i].vdisk
		err := self.attach2Disk(needAdds[i].disk, userCred, vdisk.GetDriver(), vdisk.GetCacheMode(), vdisk.GetMountpoint())
		if err != nil {
			log.Errorf("attach2Disk error: %v", err)
			result.AddError(err)
		} else {
			result.Add()
		}
	}
	return result
}

func filterGuestByRange(q *sqlchemy.SQuery, rangeObj db.IStandaloneModel, hostType string) *sqlchemy.SQuery {
	hosts := HostManager.Query().SubQuery()
	q = q.Join(hosts, sqlchemy.AND(
		sqlchemy.Equals(hosts.Field("id"), q.Field("host_id")),
		sqlchemy.IsFalse(hosts.Field("deleted")),
		sqlchemy.IsTrue(hosts.Field("enabled")),
		sqlchemy.Equals(hosts.Field("host_status"), HOST_ONLINE)))
	hostTypes := []string{}
	if len(hostType) != 0 {
		hostTypes = append(hostTypes, hostType)
	}
	q = AttachUsageQuery(q, hosts, hosts.Field("id"), hostTypes, rangeObj)
	return q
}

type SGuestCountStat struct {
	TotalGuestCount     int
	TotalCpuCount       int
	TotalMemSize        int
	TotalDiskSize       int
	TotalIsolatedCount  int
	TotalBackupCpuCount int
	TotalBackupMemSize  int
	TotalBackupDiskSize int
}

func totalGuestResourceCount(
	projectId string,
	rangeObj db.IStandaloneModel,
	status []string,
	hypervisors []string,
	includeSystem bool,
	pendingDelete bool,
	hostType string,
) SGuestCountStat {

	guestdisks := GuestdiskManager.Query().SubQuery()
	disks := DiskManager.Query().SubQuery()

	diskQuery := guestdisks.Query(guestdisks.Field("guest_id"), sqlchemy.SUM("guest_disk_size", disks.Field("disk_size")))
	diskQuery = diskQuery.Join(disks, sqlchemy.AND(sqlchemy.Equals(guestdisks.Field("disk_id"), disks.Field("id")),
		sqlchemy.IsFalse(disks.Field("deleted"))))
	diskQuery = diskQuery.GroupBy(guestdisks.Field("guest_id"))

	diskSubQuery := diskQuery.SubQuery()
	diskBackupSubQuery := diskQuery.IsNotEmpty("backup_storage_id").SubQuery()

	isolated := IsolatedDeviceManager.Query().SubQuery()

	isoDevQuery := isolated.Query(isolated.Field("guest_id"), sqlchemy.COUNT("device_sum"))
	isoDevQuery = isoDevQuery.Filter(sqlchemy.IsNotNull(isolated.Field("guest_id")))
	isoDevQuery = isoDevQuery.GroupBy(isolated.Field("guest_id"))

	isoDevSubQuery := isoDevQuery.SubQuery()

	guests := GuestManager.Query().SubQuery()
	guestBackupSubQuery := GuestManager.Query("id", "vcpu_count", "vmem_size").IsNotEmpty("backup_host_id").SubQuery()

	q := guests.Query(sqlchemy.COUNT("total_guest_count"),
		sqlchemy.SUM("total_cpu_count", guests.Field("vcpu_count")),
		sqlchemy.SUM("total_mem_size", guests.Field("vmem_size")),
		sqlchemy.SUM("total_disk_size", diskSubQuery.Field("guest_disk_size")),
		sqlchemy.SUM("total_isolated_count", isoDevSubQuery.Field("device_sum")),
		sqlchemy.SUM("total_backup_disk_size", diskBackupSubQuery.Field("guest_disk_size")),
		sqlchemy.SUM("total_backup_cpu_count", guestBackupSubQuery.Field("vcpu_count")),
		sqlchemy.SUM("total_backup_mem_size", guestBackupSubQuery.Field("vmem_size")))

	q = q.LeftJoin(diskSubQuery, sqlchemy.Equals(diskSubQuery.Field("guest_id"), guests.Field("id")))
	q = q.LeftJoin(guestBackupSubQuery, sqlchemy.Equals(guestBackupSubQuery.Field("id"), q.Field("id")))
	q = q.LeftJoin(diskBackupSubQuery, sqlchemy.Equals(diskBackupSubQuery.Field("guest_id"), guests.Field("id")))

	q = q.LeftJoin(isoDevSubQuery, sqlchemy.Equals(isoDevSubQuery.Field("guest_id"), guests.Field("id")))

	q = filterGuestByRange(q, rangeObj, hostType)

	if len(projectId) > 0 {
		q = q.Filter(sqlchemy.Equals(guests.Field("tenant_id"), projectId))
	}
	if len(status) > 0 {
		q = q.Filter(sqlchemy.In(guests.Field("status"), status))
	}
	if len(hypervisors) > 0 {
		q = q.Filter(sqlchemy.In(guests.Field("hypervisor"), hypervisors))
	}
	if !includeSystem {
		q = q.Filter(sqlchemy.OR(sqlchemy.IsNull(guests.Field("is_system")), sqlchemy.IsFalse(guests.Field("is_system"))))
	}
	if pendingDelete {
		q = q.Filter(sqlchemy.IsTrue(guests.Field("pending_deleted")))
	} else {
		q = q.Filter(sqlchemy.OR(sqlchemy.IsNull(guests.Field("pending_deleted")), sqlchemy.IsFalse(guests.Field("pending_deleted"))))
	}
	stat := SGuestCountStat{}
	row := q.Row()
	err := q.Row2Struct(row, &stat)
	if err != nil {
		log.Errorf("%s", err)
	}
	stat.TotalCpuCount += stat.TotalBackupCpuCount
	stat.TotalMemSize += stat.TotalBackupMemSize
	stat.TotalDiskSize += stat.TotalBackupDiskSize
	return stat
}

func (self *SGuest) getDefaultNetworkConfig() *SNetworkConfig {
	netConf := SNetworkConfig{}
	netConf.BwLimit = options.Options.DefaultBandwidth
	osProf := self.getOSProfile()
	netConf.Driver = osProf.NetDriver
	return &netConf
}

func (self *SGuest) CreateNetworksOnHost(ctx context.Context, userCred mcclient.TokenCredential, host *SHost, data *jsonutils.JSONDict, pendingUsage quotas.IQuota) error {
	idx := 0
	for idx = 0; data.Contains(fmt.Sprintf("net.%d", idx)); idx += 1 {
		netJson, err := data.Get(fmt.Sprintf("net.%d", idx))
		if err != nil {
			return err
		}
		netConfig, err := parseNetworkInfo(userCred, netJson)
		if err != nil {
			return err
		}
		err = self.attach2NetworkDesc(ctx, userCred, host, netConfig, pendingUsage)
		if err != nil {
			return err
		}
	}
	if idx == 0 {
		netConfig := self.getDefaultNetworkConfig()
		return self.attach2RandomNetwork(ctx, userCred, host, netConfig, pendingUsage)
	}
	return nil
}

func (self *SGuest) attach2NetworkDesc(ctx context.Context, userCred mcclient.TokenCredential, host *SHost, netConfig *SNetworkConfig, pendingUsage quotas.IQuota) error {
	var err1, err2 error
	if len(netConfig.Network) > 0 {
		err1 = self.attach2NamedNetworkDesc(ctx, userCred, host, netConfig, pendingUsage)
		if err1 == nil {
			return nil
		}
	}
	err2 = self.attach2RandomNetwork(ctx, userCred, host, netConfig, pendingUsage)
	if err2 == nil {
		return nil
	}
	if err1 != nil {
		return fmt.Errorf("%s/%s", err1, err2)
	} else {
		return err2
	}
}

func (self *SGuest) attach2NamedNetworkDesc(ctx context.Context, userCred mcclient.TokenCredential, host *SHost, netConfig *SNetworkConfig, pendingUsage quotas.IQuota) error {
	driver := self.GetDriver()
	net, mac, idx, allocDir := driver.GetNamedNetworkConfiguration(self, userCred, host, netConfig)
	if net != nil {
		err := self.Attach2Network(ctx, userCred, net, pendingUsage, netConfig.Address, mac, netConfig.Driver, netConfig.BwLimit, netConfig.Vip, idx, netConfig.Reserved, allocDir, false)
		if err != nil {
			return err
		} else {
			return nil
		}
	} else {
		return fmt.Errorf("Network %s not available", netConfig.Network)
	}
}

func (self *SGuest) attach2RandomNetwork(ctx context.Context, userCred mcclient.TokenCredential, host *SHost, netConfig *SNetworkConfig, pendingUsage quotas.IQuota) error {
	driver := self.GetDriver()
	return driver.Attach2RandomNetwork(self, ctx, userCred, host, netConfig, pendingUsage)
}

func (self *SGuest) CreateDisksOnHost(ctx context.Context, userCred mcclient.TokenCredential, host *SHost, data *jsonutils.JSONDict, pendingUsage quotas.IQuota) error {
	for idx := 0; data.Contains(fmt.Sprintf("disk.%d", idx)); idx += 1 {
		diskJson, err := data.Get(fmt.Sprintf("disk.%d", idx))
		if err != nil {
			return err
		}
		diskConfig, err := parseDiskInfo(ctx, userCred, diskJson)
		if err != nil {
			return err
		}
		disk, err := self.createDiskOnHost(ctx, userCred, host, diskConfig, pendingUsage)
		if err != nil {
			return err
		}
		data.Add(jsonutils.NewString(disk.Id), fmt.Sprintf("disk.%d.id", idx))
	}
	return nil
}

func (self *SGuest) createDiskOnStorage(ctx context.Context, userCred mcclient.TokenCredential, storage *SStorage, diskConfig *SDiskConfig, pendingUsage quotas.IQuota) (*SDisk, error) {
	lockman.LockObject(ctx, storage)
	defer lockman.ReleaseObject(ctx, storage)

	lockman.LockClass(ctx, QuotaManager, self.ProjectId)
	defer lockman.ReleaseClass(ctx, QuotaManager, self.ProjectId)

	diskName := fmt.Sprintf("vdisk_%s_%d", self.Name, time.Now().UnixNano())
	disk, err := storage.createDisk(diskName, diskConfig, userCred, self.ProjectId, true, self.IsSystem)

	if err != nil {
		return nil, err
	}

	cancelUsage := SQuota{}
	cancelUsage.Storage = disk.DiskSize
	err = QuotaManager.CancelPendingUsage(ctx, userCred, self.ProjectId, pendingUsage, &cancelUsage)

	return disk, nil
}

func (self *SGuest) createDiskOnHost(ctx context.Context, userCred mcclient.TokenCredential, host *SHost, diskConfig *SDiskConfig, pendingUsage quotas.IQuota) (*SDisk, error) {
	storage := self.GetDriver().ChooseHostStorage(host, diskConfig.Backend)
	if storage == nil {
		return nil, fmt.Errorf("No storage to create disk")
	}
	disk, err := self.createDiskOnStorage(ctx, userCred, storage, diskConfig, pendingUsage)
	if err != nil {
		return nil, err
	}
	if len(self.BackupHostId) > 0 {
		backupHost := HostManager.FetchHostById(self.BackupHostId)
		backupStorage := self.GetDriver().ChooseHostStorage(backupHost, diskConfig.Backend)
		_, err = disk.GetModelManager().TableSpec().Update(disk, func() error {
			disk.BackupStorageId = backupStorage.Id
			return nil
		})
		if err != nil {
			log.Errorf("Disk save backup storage error")
			return disk, err
		}
	}
	err = self.attach2Disk(disk, userCred, diskConfig.Driver, diskConfig.Cache, diskConfig.Mountpoint)
	return disk, err
}

func (self *SGuest) CreateIsolatedDeviceOnHost(ctx context.Context, userCred mcclient.TokenCredential, host *SHost, data *jsonutils.JSONDict, pendingUsage quotas.IQuota) error {
	for idx := 0; data.Contains(fmt.Sprintf("isolated_device.%d", idx)); idx += 1 {
		devJson, err := data.Get(fmt.Sprintf("isolated_device.%d", idx))
		if err != nil {
			return err
		}
		devConfig, err := IsolatedDeviceManager.parseDeviceInfo(userCred, devJson)
		if err != nil {
			return err
		}
		err = self.createIsolatedDeviceOnHost(ctx, userCred, host, devConfig, pendingUsage)
		if err != nil {
			return err
		}
	}
	return nil
}

func (self *SGuest) createIsolatedDeviceOnHost(ctx context.Context, userCred mcclient.TokenCredential, host *SHost, devConfig *SIsolatedDeviceConfig, pendingUsage quotas.IQuota) error {
	lockman.LockClass(ctx, QuotaManager, self.ProjectId)
	defer lockman.ReleaseClass(ctx, QuotaManager, self.ProjectId)

	err := IsolatedDeviceManager.attachHostDeviceToGuestByDesc(self, host, devConfig, userCred)
	if err != nil {
		return err
	}

	cancelUsage := SQuota{IsolatedDevice: 1}
	err = QuotaManager.CancelPendingUsage(ctx, userCred, self.ProjectId, pendingUsage, &cancelUsage)
	return err
}

func (self *SGuest) attachIsolatedDevice(userCred mcclient.TokenCredential, dev *SIsolatedDevice) error {
	if len(dev.GuestId) > 0 {
		return fmt.Errorf("Isolated device already attached to another guest: %s", dev.GuestId)
	}
	if dev.HostId != self.HostId {
		return fmt.Errorf("Isolated device and guest are not located in the same host")
	}
	_, err := IsolatedDeviceManager.TableSpec().Update(dev, func() error {
		dev.GuestId = self.Id
		return nil
	})
	if err != nil {
		return err
	}
	db.OpsLog.LogEvent(self, db.ACT_GUEST_ATTACH_ISOLATED_DEVICE, dev.GetShortDesc(), userCred)
	return nil
}

func (self *SGuest) JoinGroups(userCred mcclient.TokenCredential, params *jsonutils.JSONDict) {
	// TODO
}

type SGuestDiskCategory struct {
	Root *SDisk
	Swap []*SDisk
	Data []*SDisk
}

func (self *SGuest) CategorizeDisks() SGuestDiskCategory {
	diskCat := SGuestDiskCategory{}
	guestdisks := self.GetDisks()
	if guestdisks == nil {
		log.Errorf("no disk for this server!!!")
		return diskCat
	}
	for _, gd := range guestdisks {
		if diskCat.Root == nil {
			diskCat.Root = gd.GetDisk()
		} else {
			disk := gd.GetDisk()
			if disk.FsFormat == "swap" {
				diskCat.Swap = append(diskCat.Swap, disk)
			} else {
				diskCat.Data = append(diskCat.Data, disk)
			}
		}
	}
	return diskCat
}

type SGuestNicCategory struct {
	InternalNics []SGuestnetwork
	ExternalNics []SGuestnetwork
}

func (self *SGuest) CategorizeNics() SGuestNicCategory {
	netCat := SGuestNicCategory{}

	guestnics := self.GetNetworks()
	if guestnics == nil {
		log.Errorf("no nics for this server!!!")
		return netCat
	}

	for _, gn := range guestnics {
		if gn.IsExit() {
			netCat.ExternalNics = append(netCat.ExternalNics, gn)
		} else {
			netCat.InternalNics = append(netCat.InternalNics, gn)
		}
	}
	return netCat
}

func (self *SGuest) LeaveAllGroups(userCred mcclient.TokenCredential) {
	groupGuests := make([]SGroupguest, 0)
	q := GroupguestManager.Query()
	err := q.Filter(sqlchemy.Equals(q.Field("guest_id"), self.Id)).All(&groupGuests)
	if err != nil {
		log.Errorln(err.Error())
		return
	}
	for _, gg := range groupGuests {
		gg.Delete(context.Background(), userCred)
		var group SGroup
		gq := GroupManager.Query()
		err := gq.Filter(sqlchemy.Equals(gq.Field("id"), gg.SrvtagId)).First(&group)
		if err != nil {
			log.Errorln(err.Error())
			return
		}
		db.OpsLog.LogDetachEvent(self, &group, userCred, nil)
	}
}

func (self *SGuest) DetachAllNetworks(ctx context.Context, userCred mcclient.TokenCredential) error {
	// from clouds.models.portmaps import Portmaps
	// Portmaps.delete_guest_network_portmaps(self, user_cred)
	return GuestnetworkManager.DeleteGuestNics(ctx, self, userCred, nil, false)
}

func (self *SGuest) EjectIso(userCred mcclient.TokenCredential) bool {
	cdrom := self.getCdrom()
	if len(cdrom.ImageId) > 0 {
		imageId := cdrom.ImageId
		if cdrom.ejectIso() {
			db.OpsLog.LogEvent(self, db.ACT_ISO_DETACH, imageId, userCred)
			return true
		}
	}
	return false
}

func (self *SGuest) Delete(ctx context.Context, userCred mcclient.TokenCredential) error {
	// self.SVirtualResourceBase.Delete(ctx, userCred)
	// override
	log.Infof("guest delete do nothing")
	return nil
}

func (self *SGuest) RealDelete(ctx context.Context, userCred mcclient.TokenCredential) error {
	return self.SVirtualResourceBase.Delete(ctx, userCred)
}

func (self *SGuest) AllowDeleteItem(ctx context.Context, userCred mcclient.TokenCredential, query jsonutils.JSONObject, data jsonutils.JSONObject) bool {
	overridePendingDelete := false
	purge := false
	if data != nil {
		overridePendingDelete = jsonutils.QueryBoolean(data, "override_pending_delete", false)
		purge = jsonutils.QueryBoolean(data, "purge", false)
	}
	if (overridePendingDelete || purge) && !db.IsAdminAllowDelete(userCred, self) {
		return false
	}
	return self.IsOwner(userCred) || db.IsAdminAllowDelete(userCred, self)
}

func (self *SGuest) CustomizeDelete(ctx context.Context, userCred mcclient.TokenCredential, query jsonutils.JSONObject, data jsonutils.JSONObject) error {
	overridePendingDelete := false
	purge := false
	if query != nil {
		overridePendingDelete = jsonutils.QueryBoolean(query, "override_pending_delete", false)
		purge = jsonutils.QueryBoolean(query, "purge", false)
	}
	return self.StartDeleteGuestTask(ctx, userCred, "", purge, overridePendingDelete)
}

func (self *SGuest) DeleteAllDisksInDB(ctx context.Context, userCred mcclient.TokenCredential) error {
	for _, guestdisk := range self.GetDisks() {
		disk := guestdisk.GetDisk()
		err := guestdisk.Detach(ctx, userCred)
		if err != nil {
			return err
		}
		db.OpsLog.LogEvent(disk, db.ACT_DELETE, nil, userCred)
		db.OpsLog.LogEvent(disk, db.ACT_DELOCATE, nil, userCred)
		err = disk.RealDelete(ctx, userCred)
		if err != nil {
			return err
		}
	}
	return nil
}

type SDeployConfig struct {
	Path    string
	Action  string
	Content string
}

func (self *SGuest) GetDeployConfigOnHost(ctx context.Context, host *SHost, params *jsonutils.JSONDict) *jsonutils.JSONDict {
	config := jsonutils.NewDict()

	desc := self.GetDriver().GetJsonDescAtHost(ctx, self, host)
	config.Add(desc, "desc")

	deploys := make([]SDeployConfig, 0)
	for idx := 0; params.Contains(fmt.Sprintf("deploy.%d.path", idx)); idx += 1 {
		path, _ := params.GetString(fmt.Sprintf("deploy.%d.path", idx))
		action, _ := params.GetString(fmt.Sprintf("deploy.%d.action", idx))
		content, _ := params.GetString(fmt.Sprintf("deploy.%d.content", idx))
		deploys = append(deploys, SDeployConfig{Path: path, Action: action, Content: content})
	}

	if len(deploys) > 0 {
		config.Add(jsonutils.Marshal(deploys), "deploys")
	}

	deployAction, _ := params.GetString("deploy_action")
	if len(deployAction) == 0 {
		deployAction = "deploy"
	}

	// resetPasswd := true
	// if deployAction == "deploy" {
	resetPasswd := jsonutils.QueryBoolean(params, "reset_password", true)
	//}

	if resetPasswd {
		config.Add(jsonutils.JSONTrue, "reset_password")
		passwd, _ := params.GetString("password")
		if len(passwd) > 0 {
			config.Add(jsonutils.NewString(passwd), "password")
		}
		keypair := self.getKeypair()
		if keypair != nil {
			config.Add(jsonutils.NewString(keypair.PublicKey), "public_key")
		}
		deletePubKey, _ := params.GetString("delete_public_key")
		if len(deletePubKey) > 0 {
			config.Add(jsonutils.NewString(deletePubKey), "delete_public_key")
		}
	} else {
		config.Add(jsonutils.JSONFalse, "reset_password")
	}

	// add default public keys
	_, adminPubKey, err := sshkeys.GetSshAdminKeypair(ctx)
	if err != nil {
		log.Errorf("fail to get ssh admin public key %s", err)
	}

	_, projPubKey, err := sshkeys.GetSshProjectKeypair(ctx, self.ProjectId)

	if err != nil {
		log.Errorf("fail to get ssh project public key %s", err)
	}

	config.Add(jsonutils.NewString(adminPubKey), "admin_public_key")
	config.Add(jsonutils.NewString(projPubKey), "project_public_key")

	config.Add(jsonutils.NewString(deployAction), "action")

	onFinish := "shutdown"
	if jsonutils.QueryBoolean(params, "auto_start", false) || jsonutils.QueryBoolean(params, "restart", false) {
		onFinish = "none"
	} else if utils.IsInStringArray(self.Status, []string{VM_ADMIN}) {
		onFinish = "none"
	}

	config.Add(jsonutils.NewString(onFinish), "on_finish")

	return config
}

func (self *SGuest) getVga() string {
	if utils.IsInStringArray(self.Vga, []string{"cirrus", "vmware", "qxl"}) {
		return self.Vga
	}
	return "std"
}

func (self *SGuest) GetVdi() string {
	if utils.IsInStringArray(self.Vdi, []string{"vnc", "spice"}) {
		return self.Vdi
	}
	return "vnc"
}

func (self *SGuest) getMachine() string {
	if utils.IsInStringArray(self.Machine, []string{"pc", "q35"}) {
		return self.Machine
	}
	return "pc"
}

func (self *SGuest) getBios() string {
	if utils.IsInStringArray(self.Bios, []string{"BIOS", "UEFI"}) {
		return self.Bios
	}
	return "BIOS"
}

func (self *SGuest) getKvmOptions() string {
	return self.GetMetadata("kvm", nil)
}

func (self *SGuest) getExtraOptions() jsonutils.JSONObject {
	return self.GetMetadataJson("extra_options", nil)
}

func (self *SGuest) GetJsonDescAtHypervisor(ctx context.Context, host *SHost) *jsonutils.JSONDict {
	desc := jsonutils.NewDict()

	desc.Add(jsonutils.NewString(self.Name), "name")
	if len(self.Description) > 0 {
		desc.Add(jsonutils.NewString(self.Description), "description")
	}
	desc.Add(jsonutils.NewString(self.Id), "uuid")
	desc.Add(jsonutils.NewInt(int64(self.VmemSize)), "mem")
	desc.Add(jsonutils.NewInt(int64(self.VcpuCount)), "cpu")
	desc.Add(jsonutils.NewString(self.getVga()), "vga")
	desc.Add(jsonutils.NewString(self.GetVdi()), "vdi")
	desc.Add(jsonutils.NewString(self.getMachine()), "machine")
	desc.Add(jsonutils.NewString(self.getBios()), "bios")
	desc.Add(jsonutils.NewString(self.BootOrder), "boot_order")

	if len(self.BackupHostId) > 0 {
		if self.HostId == host.Id {
			desc.Set("is_master", jsonutils.JSONTrue)
			desc.Set("host_id", jsonutils.NewString(self.HostId))
		} else if self.BackupHostId == host.Id {
			desc.Set("is_slave", jsonutils.JSONTrue)
			desc.Set("host_id", jsonutils.NewString(self.BackupHostId))
		}
	}

	// isolated devices
	isolatedDevs := IsolatedDeviceManager.generateJsonDescForGuest(self)
	desc.Add(jsonutils.NewArray(isolatedDevs...), "isolated_devices")

	// nics, domain
	jsonNics := make([]jsonutils.JSONObject, 0)
	nics := self.GetNetworks()
	domain := options.Options.DNSDomain
	if nics != nil && len(nics) > 0 {
		for _, nic := range nics {
			nicDesc := nic.getJsonDescAtHost(host)
			jsonNics = append(jsonNics, nicDesc)
			nicDomain, _ := nicDesc.GetString("domain")
			if len(nicDomain) > 0 && len(domain) == 0 {
				domain = nicDomain
			}
		}
	}
	desc.Add(jsonutils.NewArray(jsonNics...), "nics")
	desc.Add(jsonutils.NewString(domain), "domain")

	// disks
	jsonDisks := make([]jsonutils.JSONObject, 0)
	disks := self.GetDisks()
	if disks != nil && len(disks) > 0 {
		for _, disk := range disks {
			diskDesc := disk.GetJsonDescAtHost(host)
			jsonDisks = append(jsonDisks, diskDesc)
		}
	}
	desc.Add(jsonutils.NewArray(jsonDisks...), "disks")

	// cdrom
	cdDesc := self.getCdrom().getJsonDesc()
	if cdDesc != nil {
		desc.Add(cdDesc, "cdrom")
	}

	// tenant
	tc, _ := self.GetTenantCache(ctx)
	if tc != nil {
		desc.Add(jsonutils.NewString(tc.GetName()), "tenant")
	}
	desc.Add(jsonutils.NewString(self.ProjectId), "tenant_id")

	// flavor
	// desc.Add(jsonuitls.NewString(self.getFlavorName()), "flavor")

	keypair := self.getKeypair()
	if keypair != nil {
		desc.Add(jsonutils.NewString(keypair.Name), "keypair")
		desc.Add(jsonutils.NewString(keypair.PublicKey), "pubkey")
	}

	netRoles := self.getNetworkRoles()
	if netRoles != nil && len(netRoles) > 0 {
		desc.Add(jsonutils.NewStringArray(netRoles), "network_roles")
	}

	secGrp := self.getSecgroup()
	if secGrp != nil {
		desc.Add(jsonutils.NewString(secGrp.Name), "secgroup")
	}

	/*
		TODO
		srs := self.getSecurityRuleSet()
		if srs.estimatedSinglePortRuleCount() <= options.FirewallFlowCountLimit {
	*/

	rules := self.getSecurityRules()
	if len(rules) > 0 {
		desc.Add(jsonutils.NewString(rules), "security_rules")
	}
	rules = self.getAdminSecurityRules()
	if len(rules) > 0 {
		desc.Add(jsonutils.NewString(rules), "admin_security_rules")
	}

	extraOptions := self.getExtraOptions()
	if extraOptions != nil {
		desc.Add(extraOptions, "extra_options")
	}

	kvmOptions := self.getKvmOptions()
	if len(kvmOptions) > 0 {
		desc.Add(jsonutils.NewString(kvmOptions), "kvm")
	}

	zone := self.getZone()
	if zone != nil {
		desc.Add(jsonutils.NewString(zone.Id), "zone_id")
		desc.Add(jsonutils.NewString(zone.Name), "zone")
	}

	os := self.GetOS()
	if len(os) > 0 {
		desc.Add(jsonutils.NewString(os), "os_name")
	}

	meta, _ := self.GetAllMetadata(nil)
	desc.Add(jsonutils.Marshal(meta), "metadata")

	userData := meta["user_data"]
	if len(userData) > 0 {
		desc.Add(jsonutils.NewString(userData), "user_data")
	}

	if self.PendingDeleted {
		desc.Add(jsonutils.JSONTrue, "pending_deleted")
	} else {
		desc.Add(jsonutils.JSONFalse, "pending_deleted")
	}

	return desc
}

func (self *SGuest) GetJsonDescAtBaremetal(ctx context.Context, host *SHost) *jsonutils.JSONDict {
	desc := jsonutils.NewDict()

	desc.Add(jsonutils.NewString(self.Name), "name")
	if len(self.Description) > 0 {
		desc.Add(jsonutils.NewString(self.Description), "description")
	}
	desc.Add(jsonutils.NewString(self.Id), "uuid")
	desc.Add(jsonutils.NewInt(int64(self.VmemSize)), "mem")
	desc.Add(jsonutils.NewInt(int64(self.VcpuCount)), "cpu")
	diskConf := host.getDiskConfig()
	if diskConf != nil {
		desc.Add(diskConf, "disk_config")
	}

	jsonNics := make([]jsonutils.JSONObject, 0)
	jsonStandbyNics := make([]jsonutils.JSONObject, 0)

	netifs := host.GetNetInterfaces()
	domain := options.Options.DNSDomain

	if netifs != nil && len(netifs) > 0 {
		for _, nic := range netifs {
			nicDesc := nic.getServerJsonDesc()
			if nicDesc.Contains("ip") {
				jsonNics = append(jsonNics, nicDesc)
				nicDomain, _ := nicDesc.GetString("domain")
				if len(nicDomain) > 0 && len(domain) == 0 {
					domain = nicDomain
				}
			} else {
				jsonStandbyNics = append(jsonStandbyNics, nicDesc)
			}
		}
	}
	desc.Add(jsonutils.NewArray(jsonNics...), "nics")
	desc.Add(jsonutils.NewArray(jsonStandbyNics...), "nics_standby")
	desc.Add(jsonutils.NewString(domain), "domain")

	jsonDisks := make([]jsonutils.JSONObject, 0)
	disks := self.GetDisks()
	if disks != nil && len(disks) > 0 {
		for _, disk := range disks {
			diskDesc := disk.GetJsonDescAtHost(host)
			jsonDisks = append(jsonDisks, diskDesc)
		}
	}
	desc.Add(jsonutils.NewArray(jsonDisks...), "disks")

	tc, _ := self.GetTenantCache(ctx)
	if tc != nil {
		desc.Add(jsonutils.NewString(tc.GetName()), "tenant")
	}

	desc.Add(jsonutils.NewString(self.ProjectId), "tenant_id")

	keypair := self.getKeypair()
	if keypair != nil {
		desc.Add(jsonutils.NewString(keypair.Name), "keypair")
		desc.Add(jsonutils.NewString(keypair.PublicKey), "pubkey")
	}

	netRoles := self.getNetworkRoles()
	if netRoles != nil && len(netRoles) > 0 {
		desc.Add(jsonutils.NewStringArray(netRoles), "network_roles")
	}

	rules := self.getSecurityRules()
	if len(rules) > 0 {
		desc.Add(jsonutils.NewString(rules), "security_rules")
	}
	rules = self.getAdminSecurityRules()
	if len(rules) > 0 {
		desc.Add(jsonutils.NewString(rules), "admin_security_rules")
	}

	zone := self.getZone()
	if zone != nil {
		desc.Add(jsonutils.NewString(zone.Id), "zone_id")
		desc.Add(jsonutils.NewString(zone.Name), "zone")
	}

	os := self.GetOS()
	if len(os) > 0 {
		desc.Add(jsonutils.NewString(os), "os_name")
	}

	meta, _ := self.GetAllMetadata(nil)
	desc.Add(jsonutils.Marshal(meta), "metadata")

	userData := meta["user_data"]
	if len(userData) > 0 {
		desc.Add(jsonutils.NewString(userData), "user_data")
	}

	if self.PendingDeleted {
		desc.Add(jsonutils.JSONTrue, "pending_deleted")
	} else {
		desc.Add(jsonutils.JSONFalse, "pending_deleted")
	}

	return desc
}

func (self *SGuest) getNetworkRoles() []string {
	key := db.Metadata.GetSysadminKey("network_role")
	roleStr := self.GetMetadata(key, auth.AdminCredential())
	if len(roleStr) > 0 {
		return strings.Split(roleStr, ",")
	}
	return nil
}

func (manager *SGuestManager) FetchGuestById(guestId string) *SGuest {
	guest, err := manager.FetchById(guestId)
	if err != nil {
		log.Errorf("FetchById fail %s", err)
		return nil
	}
	return guest.(*SGuest)
}

func (self *SGuest) GetSpec(checkStatus bool) *jsonutils.JSONDict {
	if checkStatus {
		if utils.IsInStringArray(self.Status, []string{VM_SCHEDULE_FAILED}) {
			return nil
		}
	}
	spec := jsonutils.NewDict()
	spec.Set("cpu", jsonutils.NewInt(int64(self.VcpuCount)))
	spec.Set("mem", jsonutils.NewInt(int64(self.VmemSize)))

	// get disk spec
	guestdisks := self.GetDisks()
	diskSpecs := jsonutils.NewArray()
	for _, guestdisk := range guestdisks {
		info := guestdisk.ToDiskInfo()
		diskSpec := jsonutils.NewDict()
		diskSpec.Set("size", jsonutils.NewInt(info.Size))
		diskSpec.Set("backend", jsonutils.NewString(info.Backend))
		diskSpec.Set("medium_type", jsonutils.NewString(info.MediumType))
		diskSpec.Set("disk_type", jsonutils.NewString(info.DiskType))
		diskSpecs.Add(diskSpec)
	}
	spec.Set("disk", diskSpecs)

	// get nic spec
	guestnics := self.GetNetworks()
	nicSpecs := jsonutils.NewArray()
	for _, guestnic := range guestnics {
		nicSpec := jsonutils.NewDict()
		nicSpec.Set("bandwidth", jsonutils.NewInt(int64(guestnic.getBandwidth())))
		t := "int"
		if guestnic.IsExit() {
			t = "ext"
		}
		nicSpec.Set("type", jsonutils.NewString(t))
		nicSpecs.Add(nicSpec)
	}
	spec.Set("nic", nicSpecs)

	// get isolate device spec
	guestgpus := self.GetIsolatedDevices()
	gpuSpecs := jsonutils.NewArray()
	for _, guestgpu := range guestgpus {
		if strings.HasPrefix(guestgpu.DevType, "GPU") {
			gs := guestgpu.GetSpec(false)
			if gs != nil {
				gpuSpecs.Add(gs)
			}
		}
	}
	spec.Set("gpu", gpuSpecs)
	return spec
}

func (manager *SGuestManager) GetSpecIdent(spec *jsonutils.JSONDict) []string {
	cpuCount, _ := spec.Int("cpu")
	memSize, _ := spec.Int("mem")
	memSizeMB, _ := utils.GetSizeMB(fmt.Sprintf("%d", memSize), "M")
	specKeys := []string{
		fmt.Sprintf("cpu:%d", cpuCount),
		fmt.Sprintf("mem:%dM", memSizeMB),
	}

	countKey := func(kf func(*jsonutils.JSONDict) string, dataArray jsonutils.JSONObject) map[string]int64 {
		countMap := make(map[string]int64)
		datas, _ := dataArray.GetArray()
		for _, data := range datas {
			key := kf(data.(*jsonutils.JSONDict))
			if count, ok := countMap[key]; !ok {
				countMap[key] = 1
			} else {
				count++
				countMap[key] = count
			}
		}
		return countMap
	}

	kfuncs := map[string]func(*jsonutils.JSONDict) string{
		"disk": func(data *jsonutils.JSONDict) string {
			backend, _ := data.GetString("backend")
			mediumType, _ := data.GetString("medium_type")
			size, _ := data.Int("size")
			sizeGB, _ := utils.GetSizeGB(fmt.Sprintf("%d", size), "M")
			return fmt.Sprintf("disk:%s_%s_%dG", backend, mediumType, sizeGB)
		},
		"nic": func(data *jsonutils.JSONDict) string {
			typ, _ := data.GetString("type")
			bw, _ := data.Int("bandwidth")
			return fmt.Sprintf("nic:%s_%dM", typ, bw)
		},
		"gpu": func(data *jsonutils.JSONDict) string {
			vendor, _ := data.GetString("vendor")
			model, _ := data.GetString("model")
			return fmt.Sprintf("gpu:%s_%s", vendor, model)
		},
	}

	for sKey, kf := range kfuncs {
		sArrary, err := spec.Get(sKey)
		if err != nil {
			log.Errorf("Get key %s array error: %v", sKey, err)
			continue
		}
		for key, count := range countKey(kf, sArrary) {
			specKeys = append(specKeys, fmt.Sprintf("%sx%d", key, count))
		}
	}
	return specKeys
}

func (self *SGuest) GetTemplateId() string {
	guestdisks := self.GetDisks()
	for _, guestdisk := range guestdisks {
		disk := guestdisk.GetDisk()
		if disk != nil {
			templateId := disk.GetTemplateId()
			if len(templateId) > 0 {
				return templateId
			}
		}
	}
	return ""
}

func (self *SGuest) GetShortDesc() *jsonutils.JSONDict {
	desc := self.SStandaloneResourceBase.GetShortDesc()
	desc.Set("mem", jsonutils.NewInt(int64(self.VmemSize)))
	desc.Set("cpu", jsonutils.NewInt(int64(self.VcpuCount)))

	address := jsonutils.NewString(strings.Join(self.getRealIPs(), ","))
	desc.Set("ip_addr", address)

	if len(self.OsType) > 0 {
		desc.Add(jsonutils.NewString(self.OsType), "os_type")
	}
	if osDist := self.GetMetadata("os_distribution", nil); len(osDist) > 0 {
		desc.Add(jsonutils.NewString(osDist), "os_distribution")
	}
	if osVer := self.GetMetadata("os_version", nil); len(osVer) > 0 {
		desc.Add(jsonutils.NewString(osVer), "os_version")
	}

	templateId := self.GetTemplateId()
	if len(templateId) > 0 {
		desc.Set("template_id", jsonutils.NewString(templateId))
	}
	extBw := self.getBandwidth(true)
	intBw := self.getBandwidth(false)
	if extBw > 0 {
		desc.Set("ext_bandwidth", jsonutils.NewInt(int64(extBw)))
	}
	if intBw > 0 {
		desc.Set("int_bandwidth", jsonutils.NewInt(int64(intBw)))
	}

	if len(self.OsType) > 0 {
		desc.Add(jsonutils.NewString(self.OsType), "os_type")
	}

	if priceKey := self.GetMetadata("price_key", nil); len(priceKey) > 0 {
		desc.Add(jsonutils.NewString(priceKey), "price_key")
	}

	desc.Add(jsonutils.NewString(self.GetChargeType()), "charge_type")

	if len(self.ExternalId) > 0 {
		desc.Add(jsonutils.NewString(self.ExternalId), "externalId")
	}

	desc.Set("hypervisor", jsonutils.NewString(self.GetHypervisor()))
	spec := self.GetSpec(false)
	if self.GetHypervisor() == HYPERVISOR_BAREMETAL {
		host := self.GetHost()
		if host != nil {
			hostSpec := host.GetSpec(false)
			hostSpecIdent := HostManager.GetSpecIdent(hostSpec)
			spec.Set("host_spec", jsonutils.NewString(strings.Join(hostSpecIdent, "/")))
		}
	}
	if spec != nil {
		desc.Update(spec)
	}
	return desc
}

func (self *SGuest) saveOsType(osType string) error {
	_, err := self.GetModelManager().TableSpec().Update(self, func() error {
		self.OsType = osType
		return nil
	})
	return err
}

func (self *SGuest) SaveDeployInfo(ctx context.Context, userCred mcclient.TokenCredential, data jsonutils.JSONObject) {
	info := make(map[string]interface{})
	if data.Contains("os") {
		osName, _ := data.GetString("os")
		self.saveOsType(osName)
		info["os_name"] = osName
	}
	if data.Contains("account") {
		account, _ := data.GetString("account")
		info["login_account"] = account
		if data.Contains("key") {
			key, _ := data.GetString("key")
			info["login_key"] = key
			info["login_key_timestamp"] = timeutils.UtcNow()
		} else {
			info["login_key"] = "none"
			info["login_key_timestamp"] = "none"
		}
	}
	if data.Contains("distro") {
		dist, _ := data.GetString("distro")
		info["os_distribution"] = dist
	}
	if data.Contains("version") {
		ver, _ := data.GetString("version")
		info["os_version"] = ver
	}
	if data.Contains("arch") {
		arch, _ := data.GetString("arch")
		info["os_arch"] = arch
	}
	if data.Contains("language") {
		lang, _ := data.GetString("language")
		info["os_language"] = lang
	}
	self.SetAllMetadata(ctx, info, userCred)
}

func (self *SGuest) isAllDisksReady() bool {
	ready := true
	disks := self.GetDisks()
	if disks == nil || len(disks) == 0 {
		log.Errorf("No valid disks")
		return false
	}
	for i := 0; i < len(disks); i += 1 {
		disk := disks[i].GetDisk()
		if !(disk.isReady() || disk.Status == DISK_START_MIGRATE) {
			ready = false
			break
		}
	}
	return ready
}

func (self *SGuest) GetKeypairPublicKey() string {
	keypair := self.getKeypair()
	if keypair != nil {
		return keypair.PublicKey
	}
	return ""
}

func (manager *SGuestManager) GetIpInProjectWithName(projectId, name string, isExitOnly bool) []string {
	guestnics := GuestnetworkManager.Query().SubQuery()
	guests := manager.Query().SubQuery()
	networks := NetworkManager.Query().SubQuery()
	q := guestnics.Query(guestnics.Field("ip_addr")).Join(guests,
		sqlchemy.AND(
			sqlchemy.Equals(guests.Field("id"), guestnics.Field("guest_id")),
			sqlchemy.OR(sqlchemy.IsNull(guests.Field("pending_deleted")),
				sqlchemy.IsFalse(guests.Field("pending_deleted"))),
			sqlchemy.IsFalse(guests.Field("deleted")))).
		Join(networks, sqlchemy.AND(sqlchemy.Equals(networks.Field("id"), guestnics.Field("network_id")),
			sqlchemy.IsFalse(networks.Field("deleted")))).
		Filter(sqlchemy.Equals(guests.Field("name"), name)).
		Filter(sqlchemy.NotEquals(guestnics.Field("ip_addr"), "")).
		Filter(sqlchemy.IsNotNull(guestnics.Field("ip_addr"))).
		Filter(sqlchemy.IsNotNull(networks.Field("guest_gateway")))
	ips := make([]string, 0)
	rows, err := q.Rows()
	if err != nil {
		log.Errorf("Get guest ip with name query err: %v", err)
		return ips
	}
	for rows.Next() {
		var ip string
		err = rows.Scan(&ip)
		if err != nil {
			log.Errorf("Get guest ip with name scan err: %v", err)
			return ips
		}
		ips = append(ips, ip)
	}
	return manager.getIpsByExit(ips, isExitOnly)
}

func (manager *SGuestManager) getIpsByExit(ips []string, isExitOnly bool) []string {
	intRet := make([]string, 0)
	extRet := make([]string, 0)
	for _, ip := range ips {
		addr, _ := netutils.NewIPV4Addr(ip)
		if netutils.IsExitAddress(addr) {
			extRet = append(extRet, ip)
			continue
		}
		intRet = append(intRet, ip)
	}
	if isExitOnly {
		return extRet
	} else if len(intRet) > 0 {
		return intRet
	}
	return extRet
}

func (manager *SGuestManager) getExpiredPendingDeleteGuests() []SGuest {
	deadline := time.Now().Add(time.Duration(options.Options.PendingDeleteExpireSeconds*-1) * time.Second)

	q := manager.Query()
	q = q.IsTrue("pending_deleted").LT("pending_deleted_at", deadline).In("hypervisor", []string{"aliyun"}).Limit(options.Options.PendingDeleteMaxCleanBatchSize)

	guests := make([]SGuest, 0)
	err := db.FetchModelObjects(GuestManager, q, &guests)
	if err != nil {
		log.Errorf("fetch guests error %s", err)
		return nil
	}

	return guests
}

func (manager *SGuestManager) CleanPendingDeleteServers(ctx context.Context, userCred mcclient.TokenCredential) {
	guests := manager.getExpiredPendingDeleteGuests()
	if guests == nil {
		return
	}
	for i := 0; i < len(guests); i += 1 {
		guests[i].StartDeleteGuestTask(ctx, userCred, "", false, true)
	}
}

func (self *SGuest) GetEip() (*SElasticip, error) {
	return ElasticipManager.getEipForInstance("server", self.Id)
}

func (self *SGuest) GetRealIps() []string {
	return self.getRealIPs()
}

func (self *SGuest) SyncVMEip(ctx context.Context, userCred mcclient.TokenCredential, extEip cloudprovider.ICloudEIP, projectId string) compare.SyncResult {
	result := compare.SyncResult{}

	eip, err := self.GetEip()
	if err != nil {
		result.Error(fmt.Errorf("getEip error %s", err))
		return result
	}

	if eip == nil && extEip == nil {
		// do nothing
	} else if eip == nil && extEip != nil {
		// add
		neip, err := ElasticipManager.getEipByExtEip(userCred, extEip, self.getRegion(), projectId)
		if err != nil {
			log.Errorf("getEipByExtEip error %v", err)
			result.AddError(err)
		} else {
			err = neip.AssociateVM(userCred, self)
			if err != nil {
				log.Errorf("AssociateVM error %v", err)
				result.AddError(err)
			} else {
				result.Add()
			}
		}
	} else if eip != nil && extEip == nil {
		// remove
		err = eip.Dissociate(ctx, userCred)
		if err != nil {
			result.DeleteError(err)
		} else {
			result.Delete()
		}
	} else {
		// sync
		if eip.IpAddr != extEip.GetIpAddr() {
			// remove then add
			err = eip.Dissociate(ctx, userCred)
			if err != nil {
				// fail to remove
				result.DeleteError(err)
			} else {
				result.Delete()
				neip, err := ElasticipManager.getEipByExtEip(userCred, extEip, self.getRegion(), projectId)
				if err != nil {
					result.AddError(err)
				} else {
					err = neip.AssociateVM(userCred, self)
					if err != nil {
						result.AddError(err)
					} else {
						result.Add()
					}
				}
			}
		} else {
			// do nothing
			err := eip.SyncWithCloudEip(userCred, extEip, projectId, false)
			if err != nil {
				result.UpdateError(err)
			} else {
				result.Update()
			}
		}
	}

	return result
}

func (self *SGuest) GetIVM() (cloudprovider.ICloudVM, error) {
	if len(self.ExternalId) == 0 {
		msg := fmt.Sprintf("GetIVM: not managed by a provider")
		log.Errorf(msg)
		return nil, fmt.Errorf(msg)
	}
	host := self.GetHost()
	if host == nil {
		msg := fmt.Sprintf("GetIVM: No valid host")
		log.Errorf(msg)
		return nil, fmt.Errorf(msg)
	}
	ihost, err := host.GetIHost()
	if err != nil {
		msg := fmt.Sprintf("GetIVM: getihost fail %s", err)
		log.Errorf(msg)
		return nil, fmt.Errorf(msg)
	}
	return ihost.GetIVMById(self.ExternalId)
}

func (self *SGuest) DeleteEip(ctx context.Context, userCred mcclient.TokenCredential) error {
	eip, err := self.GetEip()
	if err != nil {
		log.Errorf("Delete eip fail for get Eip %s", err)
		return err
	}
	if eip == nil {
		return nil
	}
	if eip.Mode == EIP_MODE_INSTANCE_PUBLICIP {
		err = eip.RealDelete(ctx, userCred)
		if err != nil {
			log.Errorf("Delete eip on delete server fail %s", err)
			return err
		}
	} else {
		err = eip.Dissociate(ctx, userCred)
		if err != nil {
			log.Errorf("Dissociate eip on delete server fail %s", err)
			return err
		}
	}
	return nil
}

func (self *SGuest) SetDisableDelete(val bool) error {
	_, err := self.GetModelManager().TableSpec().Update(self, func() error {
		if val {
			self.DisableDelete = tristate.True
		} else {
			self.DisableDelete = tristate.False
		}
		return nil
	})
	return err
}

func (self *SGuest) getDefaultStorageType() string {
	diskCat := self.CategorizeDisks()
	if diskCat.Root != nil {
		rootStorage := diskCat.Root.GetStorage()
		if rootStorage != nil {
			return rootStorage.StorageType
		}
	}
	return STORAGE_LOCAL
}

func (self *SGuest) getSchedDesc() jsonutils.JSONObject {
	desc := jsonutils.NewDict()

	desc.Add(jsonutils.NewString(self.Id), "id")
	desc.Add(jsonutils.NewString(self.Name), "name")
	desc.Add(jsonutils.NewInt(int64(self.VmemSize)), "vmem_size")
	desc.Add(jsonutils.NewInt(int64(self.VcpuCount)), "vcpu_count")

	gds := self.GetDisks()
	if gds != nil {
		for i := 0; i < len(gds); i += 1 {
			desc.Add(jsonutils.Marshal(gds[i].ToDiskInfo()), fmt.Sprintf("disk.%d", i))
		}
	}

	gns := self.GetNetworks()
	if gns != nil {
		for i := 0; i < len(gns); i += 1 {
			desc.Add(jsonutils.NewString(fmt.Sprintf("%s:%s", gns[i].NetworkId, gns[i].IpAddr)), fmt.Sprintf("net.%d", i))
		}
	}

	if len(self.HostId) > 0 && regutils.MatchUUID(self.HostId) {
		desc.Add(jsonutils.NewString(self.HostId), "host_id")
	}

	desc.Add(jsonutils.NewString(self.ProjectId), "owner_tenant_id")
	desc.Add(jsonutils.NewString(self.GetHypervisor()), "hypervisor")

	return desc
}

func (self *SGuest) GetApptags() []string {
	tagsStr := self.GetMetadata("app_tags", nil)
	if len(tagsStr) > 0 {
		return strings.Split(tagsStr, ",")
	}
	return nil
}

func (self *SGuest) ToSchedDesc() *jsonutils.JSONDict {
	desc := jsonutils.NewDict()
	desc.Set("id", jsonutils.NewString(self.Id))
	desc.Set("name", jsonutils.NewString(self.Name))
	desc.Set("vmem_size", jsonutils.NewInt(int64(self.VmemSize)))
	desc.Set("vcpu_count", jsonutils.NewInt(int64(self.VcpuCount)))
	self.FillGroupSchedDesc(desc)
	self.FillDiskSchedDesc(desc)
	self.FillNetSchedDesc(desc)
	if len(self.HostId) > 0 && regutils.MatchUUID(self.HostId) {
		desc.Set("host_id", jsonutils.NewString(self.HostId))
	}
	desc.Set("owner_tenant_id", jsonutils.NewString(self.ProjectId))
	tags := self.GetApptags()
	for i := 0; i < len(tags); i++ {
		desc.Set(tags[i], jsonutils.JSONTrue)
	}
	desc.Set("hypervisor", jsonutils.NewString(self.GetHypervisor()))
	return desc
}

func (self *SGuest) FillGroupSchedDesc(desc *jsonutils.JSONDict) {
	groups := make([]SGroupguest, 0)
	err := GroupguestManager.Query().Equals("guest_id", self.Id).All(&groups)
	if err != nil {
		log.Errorln(err)
		return
	}
	for i := 0; i < len(groups); i++ {
		desc.Set(fmt.Sprintf("srvtag.%d", i),
			jsonutils.NewString(fmt.Sprintf("%s:%s", groups[i].SrvtagId, groups[i].Tag)))
	}
}

func (self *SGuest) FillDiskSchedDesc(desc *jsonutils.JSONDict) {
	guestDisks := make([]SGuestdisk, 0)
	err := GuestdiskManager.Query().Equals("guest_id", self.Id).All(&guestDisks)
	if err != nil {
		log.Errorln(err)
		return
	}
	for i := 0; i < len(guestDisks); i++ {
		desc.Set(fmt.Sprintf("disk.%d", i), jsonutils.Marshal(guestDisks[i].ToDiskInfo()))
	}
}

func (self *SGuest) FillNetSchedDesc(desc *jsonutils.JSONDict) {
	guestNetworks := make([]SGuestnetwork, 0)
	err := GuestnetworkManager.Query().Equals("guest_id", self.Id).All(&guestNetworks)
	if err != nil {
		log.Errorln(err)
		return
	}
	for i := 0; i < len(guestNetworks); i++ {
		desc.Set(fmt.Sprintf("net.%d", i),
			jsonutils.NewString(fmt.Sprintf("%s:%s",
				guestNetworks[i].NetworkId, guestNetworks[i].IpAddr)))
	}
}

func (self *SGuest) GuestDisksHasSnapshot() bool {
	guestDisks := self.GetDisks()
	for i := 0; i < len(guestDisks); i++ {
		if SnapshotManager.GetDiskSnapshotCount(guestDisks[i].DiskId) > 0 {
			return true
		}
	}
	return false
}<|MERGE_RESOLUTION|>--- conflicted
+++ resolved
@@ -798,13 +798,9 @@
 	sku_id, _ := data.GetString("sku_id")
 	if len(sku_id) > 0 {
 		sku_id, vcpuCount, vmemSize, err := validateSkuData(sku_id)
-<<<<<<< HEAD
 		if err == sql.ErrNoRows {
 			return nil, httperrors.NewResourceNotFoundError2(ServerSkuManager.Keyword(), sku_id)
 		} else if err != nil {
-=======
-		if err != nil {
->>>>>>> ecc75010
 			return nil, err
 		}
 
