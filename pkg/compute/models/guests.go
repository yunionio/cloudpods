package models

import (
	"bytes"
	"context"
	"database/sql"
	"fmt"
	"strconv"
	"strings"
	"time"

	"yunion.io/x/jsonutils"
	"yunion.io/x/log"
	"yunion.io/x/pkg/tristate"
	"yunion.io/x/pkg/util/compare"
	"yunion.io/x/pkg/util/fileutils"
	"yunion.io/x/pkg/util/netutils"
	"yunion.io/x/pkg/util/osprofile"
	"yunion.io/x/pkg/util/regutils"
	"yunion.io/x/pkg/util/secrules"
	"yunion.io/x/pkg/util/timeutils"
	"yunion.io/x/pkg/utils"
	"yunion.io/x/sqlchemy"

	"yunion.io/x/onecloud/pkg/cloudcommon/consts"
	"yunion.io/x/onecloud/pkg/cloudcommon/db"
	"yunion.io/x/onecloud/pkg/cloudcommon/db/lockman"
	"yunion.io/x/onecloud/pkg/cloudcommon/db/quotas"
	"yunion.io/x/onecloud/pkg/cloudprovider"
	"yunion.io/x/onecloud/pkg/compute/options"
	"yunion.io/x/onecloud/pkg/compute/sshkeys"
	"yunion.io/x/onecloud/pkg/httperrors"
	"yunion.io/x/onecloud/pkg/mcclient"
	"yunion.io/x/onecloud/pkg/mcclient/auth"
	"yunion.io/x/onecloud/pkg/util/billing"
	"yunion.io/x/onecloud/pkg/util/logclient"
	"yunion.io/x/onecloud/pkg/util/seclib2"
)

const (
	VM_INIT            = "init"
	VM_UNKNOWN         = "unknown"
	VM_SCHEDULE        = "schedule"
	VM_SCHEDULE_FAILED = "sched_fail"
	VM_CREATE_NETWORK  = "network"
	VM_NETWORK_FAILED  = "net_fail"
	VM_DEVICE_FAILED   = "dev_fail"
	VM_CREATE_FAILED   = "create_fail"
	VM_CREATE_DISK     = "disk"
	VM_DISK_FAILED     = "disk_fail"
	VM_START_DEPLOY    = "start_deploy"
	VM_DEPLOYING       = "deploying"
	VM_DEPLOY_FAILED   = "deploy_fail"
	VM_READY           = "ready"
	VM_START_START     = "start_start"
	VM_STARTING        = "starting"
	VM_START_FAILED    = "start_fail" // # = ready
	VM_RUNNING         = "running"
	VM_START_STOP      = "start_stop"
	VM_STOPPING        = "stopping"
	VM_STOP_FAILED     = "stop_fail" // # = running

	VM_BACKUP_STARTING         = "backup_starting"
	VM_BACKUP_CREATING         = "backup_creating"
	VM_BACKUP_CREATE_FAILED    = "backup_create_fail"
	VM_DEPLOYING_BACKUP        = "deploying_backup"
	VM_DEPLOYING_BACKUP_FAILED = "deploging_backup_fail"
	VM_DELETING_BACKUP         = "deleting_backup"
	VM_BACKUP_DELETE_FAILED    = "backup_delete_fail"
	VM_SWITCH_TO_BACKUP        = "switch_to_backup"
	VM_SWITCH_TO_BACKUP_FAILED = "switch_to_backup_fail"

	VM_ATTACH_DISK_FAILED = "attach_disk_fail"
	VM_DETACH_DISK_FAILED = "detach_disk_fail"

	VM_START_SUSPEND  = "start_suspend"
	VM_SUSPENDING     = "suspending"
	VM_SUSPEND        = "suspend"
	VM_SUSPEND_FAILED = "suspend_failed"

	VM_START_DELETE = "start_delete"
	VM_DELETE_FAIL  = "delete_fail"
	VM_DELETING     = "deleting"

	VM_DEALLOCATED = "deallocated"

	VM_START_MIGRATE  = "start_migrate"
	VM_MIGRATING      = "migrating"
	VM_MIGRATE_FAILED = "migrate_failed"

	VM_CHANGE_FLAVOR      = "change_flavor"
	VM_CHANGE_FLAVOR_FAIL = "change_flavor_fail"
	VM_REBUILD_ROOT       = "rebuild_root"
	VM_REBUILD_ROOT_FAIL  = "rebuild_root_fail"

	VM_START_SNAPSHOT  = "snapshot_start"
	VM_SNAPSHOT        = "snapshot"
	VM_SNAPSHOT_DELETE = "snapshot_delete"
	VM_BLOCK_STREAM    = "block_stream"
	VM_MIRROR_FAIL     = "mirror_failed"
	VM_SNAPSHOT_SUCC   = "snapshot_succ"
	VM_SNAPSHOT_FAILED = "snapshot_failed"

	VM_SYNCING_STATUS = "syncing"
	VM_SYNC_CONFIG    = "sync_config"
	VM_SYNC_FAIL      = "sync_fail"

	VM_RESIZE_DISK        = "resize_disk"
	VM_RESIZE_DISK_FAILED = "resize_disk_fail"
	VM_START_SAVE_DISK    = "start_save_disk"
	VM_SAVE_DISK          = "save_disk"
	VM_SAVE_DISK_FAILED   = "save_disk_failed"

	VM_RESTORING_SNAPSHOT = "restoring_snapshot"
	VM_RESTORE_DISK       = "restore_disk"
	VM_RESTORE_STATE      = "restore_state"
	VM_RESTORE_FAILED     = "restore_failed"

	VM_ASSOCIATE_EIP         = "associate_eip"
	VM_ASSOCIATE_EIP_FAILED  = "associate_eip_failed"
	VM_DISSOCIATE_EIP        = "dissociate_eip"
	VM_DISSOCIATE_EIP_FAILED = "dissociate_eip_failed"

	VM_REMOVE_STATEFILE = "remove_state"

	VM_ADMIN = "admin"

	SHUTDOWN_STOP      = "stop"
	SHUTDOWN_TERMINATE = "terminate"

	HYPERVISOR_KVM       = "kvm"
	HYPERVISOR_CONTAINER = "container"
	HYPERVISOR_BAREMETAL = "baremetal"
	HYPERVISOR_ESXI      = "esxi"
	HYPERVISOR_HYPERV    = "hyperv"
	HYPERVISOR_XEN       = "xen"

	HYPERVISOR_ALIYUN    = "aliyun"
	HYPERVISOR_QCLOUD    = "qcloud"
	HYPERVISOR_AZURE     = "azure"
	HYPERVISOR_AWS       = "aws"
	HYPERVISOR_HUAWEI    = "huawei"
	HYPERVISOR_OPENSTACK = "openstack"

	//	HYPERVISOR_DEFAULT = HYPERVISOR_KVM
	HYPERVISOR_DEFAULT = HYPERVISOR_KVM
)

var VM_RUNNING_STATUS = []string{VM_START_START, VM_STARTING, VM_RUNNING, VM_BLOCK_STREAM}
var VM_CREATING_STATUS = []string{VM_CREATE_NETWORK, VM_CREATE_DISK, VM_START_DEPLOY, VM_DEPLOYING}

var HYPERVISORS = []string{HYPERVISOR_KVM,
	HYPERVISOR_BAREMETAL,
	HYPERVISOR_ESXI,
	HYPERVISOR_CONTAINER,
	HYPERVISOR_ALIYUN,
	HYPERVISOR_AZURE,
	HYPERVISOR_AWS,
	HYPERVISOR_QCLOUD,
	HYPERVISOR_HUAWEI,
	HYPERVISOR_OPENSTACK,
}

var PUBLIC_CLOUD_HYPERVISORS = []string{
	HYPERVISOR_ALIYUN,
	HYPERVISOR_AWS,
	HYPERVISOR_AZURE,
	HYPERVISOR_QCLOUD,
	HYPERVISOR_HUAWEI,
	HYPERVISOR_OPENSTACK,
}

// var HYPERVISORS = []string{HYPERVISOR_ALIYUN}

var HYPERVISOR_HOSTTYPE = map[string]string{
	HYPERVISOR_KVM:       HOST_TYPE_HYPERVISOR,
	HYPERVISOR_BAREMETAL: HOST_TYPE_BAREMETAL,
	HYPERVISOR_ESXI:      HOST_TYPE_ESXI,
	HYPERVISOR_CONTAINER: HOST_TYPE_KUBELET,
	HYPERVISOR_ALIYUN:    HOST_TYPE_ALIYUN,
	HYPERVISOR_AZURE:     HOST_TYPE_AZURE,
	HYPERVISOR_AWS:       HOST_TYPE_AWS,
	HYPERVISOR_QCLOUD:    HOST_TYPE_QCLOUD,
	HYPERVISOR_HUAWEI:    HOST_TYPE_HUAWEI,
	HYPERVISOR_OPENSTACK: HOST_TYPE_OPENSTACK,
}

var HOSTTYPE_HYPERVISOR = map[string]string{
	HOST_TYPE_HYPERVISOR: HYPERVISOR_KVM,
	HOST_TYPE_BAREMETAL:  HYPERVISOR_BAREMETAL,
	HOST_TYPE_ESXI:       HYPERVISOR_ESXI,
	HOST_TYPE_KUBELET:    HYPERVISOR_CONTAINER,
	HOST_TYPE_ALIYUN:     HYPERVISOR_ALIYUN,
	HOST_TYPE_AZURE:      HYPERVISOR_AZURE,
	HOST_TYPE_AWS:        HYPERVISOR_AWS,
	HOST_TYPE_QCLOUD:     HYPERVISOR_QCLOUD,
	HOST_TYPE_HUAWEI:     HYPERVISOR_HUAWEI,
	HOST_TYPE_OPENSTACK:  HYPERVISOR_OPENSTACK,
}

type SGuestManager struct {
	db.SVirtualResourceBaseManager
}

var GuestManager *SGuestManager

func init() {
	GuestManager = &SGuestManager{
		SVirtualResourceBaseManager: db.NewVirtualResourceBaseManager(
			SGuest{},
			"guests_tbl",
			"server",
			"servers",
		),
	}
	GuestManager.SetAlias("guest", "guests")
}

type SGuest struct {
	db.SVirtualResourceBase

	SBillingResourceBase

	VcpuCount int8 `nullable:"false" default:"1" list:"user" create:"optional"` // Column(TINYINT, nullable=False, default=1)
	VmemSize  int  `nullable:"false" list:"user" create:"required"`             // Column(Integer, nullable=False)

	BootOrder string `width:"8" charset:"ascii" nullable:"true" default:"cdn" list:"user" update:"user" create:"optional"` // Column(VARCHAR(8, charset='ascii'), nullable=True, default='cdn')

	DisableDelete    tristate.TriState `nullable:"false" default:"true" list:"user" update:"user" create:"optional"`           // Column(Boolean, nullable=False, default=True)
	ShutdownBehavior string            `width:"16" charset:"ascii" default:"stop" list:"user" update:"user" create:"optional"` // Column(VARCHAR(16, charset='ascii'), default=SHUTDOWN_STOP)

	KeypairId string `width:"36" charset:"ascii" nullable:"true" list:"user" create:"optional"` // Column(VARCHAR(36, charset='ascii'), nullable=True)

	HostId       string `width:"36" charset:"ascii" nullable:"true" list:"admin" get:"admin"` // Column(VARCHAR(36, charset='ascii'), nullable=True)
	BackupHostId string `width:"36" charset:"ascii" nullable:"true" list:"admin" get:"admin"`

	Vga     string `width:"36" charset:"ascii" nullable:"true" list:"user" update:"user" create:"optional"` // Column(VARCHAR(36, charset='ascii'), nullable=True)
	Vdi     string `width:"36" charset:"ascii" nullable:"true" list:"user" update:"user" create:"optional"` // Column(VARCHAR(36, charset='ascii'), nullable=True)
	Machine string `width:"36" charset:"ascii" nullable:"true" list:"user" update:"user" create:"optional"` // Column(VARCHAR(36, charset='ascii'), nullable=True)
	Bios    string `width:"36" charset:"ascii" nullable:"true" list:"user" update:"user" create:"optional"` // Column(VARCHAR(36, charset='ascii'), nullable=True)
	OsType  string `width:"36" charset:"ascii" nullable:"true" list:"user" update:"user" create:"optional"` // Column(VARCHAR(36, charset='ascii'), nullable=True)

	FlavorId string `width:"36" charset:"ascii" nullable:"true" list:"user" create:"optional"` // Column(VARCHAR(36, charset='ascii'), nullable=True)

	SecgrpId      string `width:"36" charset:"ascii" nullable:"true" get:"user" create:"optional"` // Column(VARCHAR(36, charset='ascii'), nullable=True)
	AdminSecgrpId string `width:"36" charset:"ascii" nullable:"true" get:"admin"`                  // Column(VARCHAR(36, charset='ascii'), nullable=True)

	Hypervisor string `width:"16" charset:"ascii" nullable:"false" default:"kvm" list:"user" create:"required"` // Column(VARCHAR(16, charset='ascii'), nullable=False, default=HYPERVISOR_DEFAULT)

	InstanceType string `width:"64" charset:"ascii" nullable:"true" list:"user" create:"optional"`
}

func (manager *SGuestManager) AllowListItems(ctx context.Context, userCred mcclient.TokenCredential, query jsonutils.JSONObject) bool {
	if query.Contains("host") || query.Contains("wire") || query.Contains("zone") {
		if !db.IsAdminAllowList(userCred, manager) {
			return false
		}
	}
	return manager.SVirtualResourceBaseManager.AllowListItems(ctx, userCred, query)
}

func (manager *SGuestManager) ListItemFilter(ctx context.Context, q *sqlchemy.SQuery, userCred mcclient.TokenCredential, query jsonutils.JSONObject) (*sqlchemy.SQuery, error) {
	queryDict, ok := query.(*jsonutils.JSONDict)
	if !ok {
		return nil, fmt.Errorf("invalid querystring format")
	}

	var err error
	q, err = managedResourceFilterByAccount(q, query, "host_id", func() *sqlchemy.SQuery {
		hosts := HostManager.Query().SubQuery()
		return hosts.Query(hosts.Field("id"))
	})
	if err != nil {
		return nil, err
	}
	q = managedResourceFilterByCloudType(q, query, "host_id", func() *sqlchemy.SQuery {
		hosts := HostManager.Query().SubQuery()
		return hosts.Query(hosts.Field("id"))
	})

	billingTypeStr, _ := queryDict.GetString("billing_type")
	if len(billingTypeStr) > 0 {
		if billingTypeStr == BILLING_TYPE_POSTPAID {
			q = q.Filter(
				sqlchemy.OR(
					sqlchemy.IsNullOrEmpty(q.Field("billing_type")),
					sqlchemy.Equals(q.Field("billing_type"), billingTypeStr),
				),
			)
		} else {
			q = q.Equals("billing_type", billingTypeStr)
		}
		queryDict.Remove("billing_type")
	}

	q, err = manager.SVirtualResourceBaseManager.ListItemFilter(ctx, q, userCred, query)
	if err != nil {
		return nil, err
	}
	isBMstr, _ := queryDict.GetString("baremetal")
	if len(isBMstr) > 0 && utils.ToBool(isBMstr) {
		queryDict.Add(jsonutils.NewString(HYPERVISOR_BAREMETAL), "hypervisor")
		queryDict.Remove("baremetal")
	}
	hypervisor, _ := queryDict.GetString("hypervisor")
	if len(hypervisor) > 0 {
		q = q.Equals("hypervisor", hypervisor)
	}

	resourceTypeStr := jsonutils.GetAnyString(queryDict, []string{"resource_type"})
	if len(resourceTypeStr) > 0 {
		hosts := HostManager.Query().SubQuery()
		subq := hosts.Query(hosts.Field("id"))
		switch resourceTypeStr {
		case HostResourceTypeShared:
			subq = subq.Filter(
				sqlchemy.OR(
					sqlchemy.IsNullOrEmpty(hosts.Field("resource_type")),
					sqlchemy.Equals(hosts.Field("resource_type"), resourceTypeStr),
				),
			)
		default:
			subq = subq.Equals("resource_type", resourceTypeStr)
		}

		q = q.In("host_id", subq.SubQuery())
	}

	hostFilter, _ := queryDict.GetString("host")
	if len(hostFilter) > 0 {
		host, _ := HostManager.FetchByIdOrName(nil, hostFilter)
		if host == nil {
			return nil, httperrors.NewResourceNotFoundError("host %s not found", hostFilter)
		}
		if jsonutils.QueryBoolean(queryDict, "get_backup_guests_on_host", false) {
			q.Filter(sqlchemy.OR(sqlchemy.Equals(q.Field("host_id"), host.GetId()),
				sqlchemy.Equals(q.Field("backup_host_id"), host.GetId())))
		} else {
			q = q.Equals("host_id", host.GetId())
		}
	}

	secgrpFilter, _ := queryDict.GetString("secgroup")
	if len(secgrpFilter) > 0 {
		secgrp, _ := SecurityGroupManager.FetchByIdOrName(nil, secgrpFilter)
		if secgrp == nil {
			return nil, httperrors.NewResourceNotFoundError("secgroup %s not found", secgrpFilter)
		}
		q = q.Filter(
			sqlchemy.OR(
				sqlchemy.In(q.Field("id"), GuestsecgroupManager.Query("guest_id").Equals("secgroup_id", secgrp.GetId()).SubQuery()),
				sqlchemy.Equals(q.Field("secgrp_id"), secgrp.GetId()),
			),
		)
	}

	zoneFilter, _ := queryDict.GetString("zone")
	if len(zoneFilter) > 0 {
		zone, _ := ZoneManager.FetchByIdOrName(nil, zoneFilter)
		if zone == nil {
			return nil, httperrors.NewResourceNotFoundError("zone %s not found", zoneFilter)
		}
		hostTable := HostManager.Query().SubQuery()
		zoneTable := ZoneManager.Query().SubQuery()
		sq := hostTable.Query(hostTable.Field("id")).Join(zoneTable,
			sqlchemy.Equals(zoneTable.Field("id"), hostTable.Field("zone_id"))).Filter(sqlchemy.Equals(zoneTable.Field("id"), zone.GetId())).SubQuery()
		q = q.In("host_id", sq)
	}

	wireFilter, _ := queryDict.GetString("wire")
	if len(wireFilter) > 0 {
		wire, _ := WireManager.FetchByIdOrName(nil, wireFilter)
		if wire == nil {
			return nil, httperrors.NewResourceNotFoundError("wire %s not found", wireFilter)
		}
		hostTable := HostManager.Query().SubQuery()
		hostWire := HostwireManager.Query().SubQuery()
		sq := hostTable.Query(hostTable.Field("id")).Join(hostWire, sqlchemy.Equals(hostWire.Field("host_id"), hostTable.Field("id"))).Filter(sqlchemy.Equals(hostWire.Field("wire_id"), wire.GetId())).SubQuery()
		q = q.In("host_id", sq)
	}

	networkFilter, _ := queryDict.GetString("network")
	if len(networkFilter) > 0 {
		netI, _ := NetworkManager.FetchByIdOrName(userCred, networkFilter)
		if netI == nil {
			return nil, httperrors.NewResourceNotFoundError("network %s not found", networkFilter)
		}
		net := netI.(*SNetwork)
		hostTable := HostManager.Query().SubQuery()
		hostWire := HostwireManager.Query().SubQuery()
		sq := hostTable.Query(hostTable.Field("id")).Join(hostWire,
			sqlchemy.Equals(hostWire.Field("host_id"), hostTable.Field("id"))).Filter(sqlchemy.Equals(hostWire.Field("wire_id"), net.WireId)).SubQuery()
		q = q.In("host_id", sq)
	}

	diskFilter, _ := queryDict.GetString("disk")
	if len(diskFilter) > 0 {
		diskI, _ := DiskManager.FetchByIdOrName(userCred, diskFilter)
		if diskI == nil {
			return nil, httperrors.NewResourceNotFoundError("disk %s not found", diskFilter)
		}
		disk := diskI.(*SDisk)
		guestdisks := GuestdiskManager.Query().SubQuery()
		count := guestdisks.Query().Equals("disk_id", disk.Id).Count()
		if count > 0 {
			sgq := guestdisks.Query(guestdisks.Field("guest_id")).Equals("disk_id", disk.Id).SubQuery()
			q = q.Filter(sqlchemy.In(q.Field("id"), sgq))
		} else {
			hosts := HostManager.Query().SubQuery()
			hoststorages := HoststorageManager.Query().SubQuery()
			storages := StorageManager.Query().SubQuery()
			sq := hosts.Query(hosts.Field("id")).
				Join(hoststorages, sqlchemy.Equals(hoststorages.Field("host_id"), hosts.Field("id"))).
				Join(storages, sqlchemy.Equals(storages.Field("id"), hoststorages.Field("storage_id"))).
				Filter(sqlchemy.Equals(storages.Field("id"), disk.StorageId)).SubQuery()
			q = q.In("host_id", sq)
		}
	}

	/*managerFilter, _ := queryDict.GetString("manager")
	if len(managerFilter) > 0 {
		managerI, _ := CloudproviderManager.FetchByIdOrName(userCred, managerFilter)
		if managerI == nil {
			return nil, httperrors.NewResourceNotFoundError("cloud provider %s not found", managerFilter)
		}
		hosts := HostManager.Query().SubQuery()
		sq := hosts.Query(hosts.Field("id")).Equals("manager_id", managerI.GetId()).SubQuery()
		q = q.In("host_id", sq)
	}

	accountStr := jsonutils.GetAnyString(query, []string{"account", "account_id", "cloudaccount", "cloudaccount_id"})
	if len(accountStr) > 0 {
		account, err := CloudaccountManager.FetchByIdOrName(nil, accountStr)
		if err != nil {
			if err == sql.ErrNoRows {
				return nil, httperrors.NewResourceNotFoundError2(CloudaccountManager.Keyword(), accountStr)
			}
			return nil, httperrors.NewGeneralError(err)
		}
		hosts := HostManager.Query().SubQuery()
		cloudproviders := CloudproviderManager.Query().SubQuery()

		subq := hosts.Query(hosts.Field("id"))
		subq = subq.Join(cloudproviders, sqlchemy.Equals(cloudproviders.Field("id"), hosts.Field("manager_id")))
		subq = subq.Filter(sqlchemy.Equals(cloudproviders.Field("cloudaccount_id"), account.GetId()))

		q = q.Filter(sqlchemy.In(q.Field("host_id"), subq.SubQuery()))
	}

	providerStr := jsonutils.GetAnyString(query, []string{"provider"})
	if len(providerStr) > 0 {
		hosts := HostManager.Query().SubQuery()
		cloudproviders := CloudproviderManager.Query().SubQuery()

		subq := hosts.Query(hosts.Field("id"))
		subq = subq.Join(cloudproviders, sqlchemy.Equals(cloudproviders.Field("id"), hosts.Field("manager_id")))
		subq = subq.Filter(sqlchemy.Equals(cloudproviders.Field("provider"), providerStr))

		q = q.Filter(sqlchemy.In(q.Field("host_id"), subq.SubQuery()))
	}*/

	regionFilter, _ := queryDict.GetString("region")
	if len(regionFilter) > 0 {
		regionObj, err := CloudregionManager.FetchByIdOrName(userCred, regionFilter)
		if err != nil {
			if err == sql.ErrNoRows {
				return nil, httperrors.NewResourceNotFoundError("cloud region %s not found", regionFilter)
			} else {
				return nil, httperrors.NewGeneralError(err)
			}
		}
		hosts := HostManager.Query().SubQuery()
		zones := ZoneManager.Query().SubQuery()
		sq := hosts.Query(hosts.Field("id"))
		sq = sq.Join(zones, sqlchemy.Equals(hosts.Field("zone_id"), zones.Field("id")))
		sq = sq.Filter(sqlchemy.Equals(zones.Field("cloudregion_id"), regionObj.GetId()))
		q = q.In("host_id", sq)
	}

	withEip, _ := queryDict.GetString("with_eip")
	withoutEip, _ := queryDict.GetString("without_eip")
	if len(withEip) > 0 || len(withoutEip) > 0 {
		eips := ElasticipManager.Query().SubQuery()
		sq := eips.Query(eips.Field("associate_id")).Equals("associate_type", EIP_ASSOCIATE_TYPE_SERVER)
		sq = sq.IsNotNull("associate_id").IsNotEmpty("associate_id")

		if utils.ToBool(withEip) {
			q = q.In("id", sq)
		} else if utils.ToBool(withoutEip) {
			q = q.NotIn("id", sq)
		}
	}

	gpu, _ := queryDict.GetString("gpu")
	if len(gpu) != 0 {
		isodev := IsolatedDeviceManager.Query().SubQuery()
		sgq := isodev.Query(isodev.Field("guest_id")).
			Filter(sqlchemy.AND(
				sqlchemy.IsNotNull(isodev.Field("guest_id")),
				sqlchemy.Startswith(isodev.Field("dev_type"), "GPU")))
		showGpu := utils.ToBool(gpu)
		cond := sqlchemy.NotIn
		if showGpu {
			cond = sqlchemy.In
		}
		q = q.Filter(cond(q.Field("id"), sgq))
	}

	orderByDisk, _ := queryDict.GetString("order_by_disk")
	if orderByDisk == "asc" {
		guestdisks := GuestdiskManager.Query().SubQuery()
		disks := DiskManager.Query().SubQuery()
		q.AppendField(sqlchemy.SUM("disks_size", disks.Field("disk_size")))
		q = q.Join(guestdisks, sqlchemy.Equals(q.Field("id"), guestdisks.Field("guest_id"))).
			Join(disks, sqlchemy.Equals(guestdisks.Field("disk_id"), disks.Field("id"))).
			Asc(q.Field("disks_size")).GroupBy(q.Field("id"))
	} else if orderByDisk == "desc" {
		guestdisks := GuestdiskManager.Query().SubQuery()
		disks := DiskManager.Query().SubQuery()
		q.AppendField(sqlchemy.SUM("disks_size", disks.Field("disk_size")))
		q = q.Join(guestdisks, sqlchemy.Equals(q.Field("id"), guestdisks.Field("guest_id"))).
			Join(disks, sqlchemy.Equals(guestdisks.Field("disk_id"), disks.Field("id"))).
			Desc(q.Field("disks_size")).GroupBy(q.Field("id"))
	}
	return q, nil
}

func (manager *SGuestManager) ExtraSearchConditions(ctx context.Context, q *sqlchemy.SQuery, like string) []sqlchemy.ICondition {
	var sq *sqlchemy.SSubQuery
	if regutils.MatchIP4Addr(like) {
		sq = GuestnetworkManager.Query("guest_id").Equals("ip_addr", like).SubQuery()
	} else if regutils.MatchMacAddr(like) {
		sq = GuestnetworkManager.Query("guest_id").Equals("mac_addr", like).SubQuery()
	}
	if sq != nil {
		return []sqlchemy.ICondition{sqlchemy.In(q.Field("id"), sq)}
	}
	return nil
}

func (guest *SGuest) GetHypervisor() string {
	if len(guest.Hypervisor) == 0 {
		return HYPERVISOR_DEFAULT
	} else {
		return guest.Hypervisor
	}
}

func (guest *SGuest) GetHostType() string {
	return HYPERVISOR_HOSTTYPE[guest.Hypervisor]
}

func (guest *SGuest) GetDriver() IGuestDriver {
	hypervisor := guest.GetHypervisor()
	if !utils.IsInStringArray(hypervisor, HYPERVISORS) {
		log.Fatalf("Unsupported hypervisor %s", hypervisor)
	}
	return GetDriver(hypervisor)
}

func (guest *SGuest) validateDeleteCondition(ctx context.Context, isPurge bool) error {
	if guest.DisableDelete.IsTrue() {
		return httperrors.NewInvalidStatusError("Virtual server is locked, cannot delete")
	}
	if !isPurge && guest.IsValidPrePaid() {
		return httperrors.NewForbiddenError("not allow to delete prepaid server in valid status")
	}
	return guest.SVirtualResourceBase.ValidateDeleteCondition(ctx)
}

func (guest *SGuest) ValidatePurgeCondition(ctx context.Context) error {
	return guest.validateDeleteCondition(ctx, true)
}

func (guest *SGuest) ValidateDeleteCondition(ctx context.Context) error {
	return guest.validateDeleteCondition(ctx, false)
}

func (guest *SGuest) GetDisksQuery() *sqlchemy.SQuery {
	return GuestdiskManager.Query().Equals("guest_id", guest.Id)
}

func (guest *SGuest) DiskCount() int {
	return guest.GetDisksQuery().Count()
}

func (guest *SGuest) GetDisks() []SGuestdisk {
	disks := make([]SGuestdisk, 0)
	q := guest.GetDisksQuery().Asc("index")
	err := db.FetchModelObjects(GuestdiskManager, q, &disks)
	if err != nil {
		log.Errorf("Getdisks error: %s", err)
	}
	return disks
}

func (guest *SGuest) GetGuestDisk(diskId string) *SGuestdisk {
	guestdisk, err := db.NewModelObject(GuestdiskManager)
	if err != nil {
		log.Errorf("new guestdisk model failed: %s", err)
		return nil
	}
	q := guest.GetDisksQuery()
	err = q.Equals("disk_id", diskId).First(guestdisk)
	if err != nil {
		log.Errorf("GetGuestDisk error: %s", err)
		return nil
	}
	return guestdisk.(*SGuestdisk)
}

func (guest *SGuest) GetNetworksQuery(netId string) *sqlchemy.SQuery {
	q := GuestnetworkManager.Query().Equals("guest_id", guest.Id)
	if len(netId) > 0 {
		q = q.Equals("network_id", netId)
	}
	return q
}

func (guest *SGuest) NetworkCount() int {
	return guest.GetNetworksQuery("").Count()
}

func (guest *SGuest) GetNetworks(netId string) ([]SGuestnetwork, error) {
	guestnics := make([]SGuestnetwork, 0)
	q := guest.GetNetworksQuery(netId).Asc("index")
	err := db.FetchModelObjects(GuestnetworkManager, q, &guestnics)
	if err != nil {
		log.Errorf("GetNetworks error: %s", err)
		return nil, err
	}
	return guestnics, nil
}

func (guest *SGuest) getNetworkByIpOrMac(ipAddr string, macAddr string) (*SGuestnetwork, error) {
	q := guest.GetNetworksQuery("")
	if len(ipAddr) > 0 {
		q = q.Equals("ip_addr", ipAddr)
	}
	if len(macAddr) > 0 {
		q = q.Equals("mac_addr", macAddr)
	}

	guestnic := SGuestnetwork{}
	err := q.First(&guestnic)
	if err != nil {
		return nil, err
	}
	guestnic.SetModelManager(GuestnetworkManager)
	return &guestnic, nil
}

func (guest *SGuest) GetNetworkByIp(ipAddr string) (*SGuestnetwork, error) {
	return guest.getNetworkByIpOrMac(ipAddr, "")
}

func (guest *SGuest) GetNetworkByMac(macAddr string) (*SGuestnetwork, error) {
	return guest.getNetworkByIpOrMac("", macAddr)
}

func (guest *SGuest) IsNetworkAllocated() bool {
	guestnics, err := guest.GetNetworks("")
	if err != nil {
		return false
	}
	for _, gn := range guestnics {
		if !gn.IsAllocated() {
			return false
		}
	}
	return true
}

func (guest *SGuest) CustomizeCreate(ctx context.Context, userCred mcclient.TokenCredential, ownerProjId string, query jsonutils.JSONObject, data jsonutils.JSONObject) error {
	guest.HostId = ""
	return guest.SVirtualResourceBase.CustomizeCreate(ctx, userCred, ownerProjId, query, data)
}

func (guest *SGuest) GetHost() *SHost {
	if len(guest.HostId) > 0 && regutils.MatchUUID(guest.HostId) {
		host, _ := HostManager.FetchById(guest.HostId)
		return host.(*SHost)
	}
	return nil
}

func (guest *SGuest) SetHostId(userCred mcclient.TokenCredential, hostId string) error {
	if guest.HostId != hostId {
		diff, err := db.Update(guest, func() error {
			guest.HostId = hostId
			return nil
		})
		if err != nil {
			return err
		}
		db.OpsLog.LogEvent(guest, db.ACT_UPDATE, diff, userCred)
	}
	return nil
}

func (guest *SGuest) SetHostIdWithBackup(userCred mcclient.TokenCredential, master, slave string) error {
	diff, err := db.Update(guest, func() error {
		guest.HostId = master
		guest.BackupHostId = slave
		return nil
	})
	if err != nil {
		return err
	}
	db.OpsLog.LogEvent(guest, db.ACT_UPDATE, diff, userCred)
	return err
}

func (guest *SGuest) ValidateResizeDisk(disk *SDisk, storage *SStorage) error {
	return guest.GetDriver().ValidateResizeDisk(guest, disk, storage)
}

func ValidateMemCpuData(data jsonutils.JSONObject) (int, int, error) {
	vmemSize := 0
	vcpuCount := 0
	var err error

	hypervisor, _ := data.GetString("hypervisor")
	if len(hypervisor) == 0 {
		hypervisor = HYPERVISOR_DEFAULT
	}
	driver := GetDriver(hypervisor)

	vmemStr, _ := data.GetString("vmem_size")
	if len(vmemStr) > 0 {
		if !regutils.MatchSize(vmemStr) {
			return 0, 0, httperrors.NewInputParameterError("Memory size must be number[+unit], like 256M, 1G or 256")
		}
		vmemSize, err = fileutils.GetSizeMb(vmemStr, 'M', 1024)
		if err != nil {
			return 0, 0, err
		}
		maxVmemGb := driver.GetMaxVMemSizeGB()
		if vmemSize < 8 || vmemSize > maxVmemGb*1024 {
			return 0, 0, httperrors.NewInputParameterError("Memory size must be 8MB ~ %d GB", maxVmemGb)
		}
	}
	vcpuStr, _ := data.GetString("vcpu_count")
	if len(vcpuStr) > 0 {
		if !regutils.MatchInteger(vcpuStr) {
			return 0, 0, httperrors.NewInputParameterError("CPU core count must be integer")
		}
		vcpuCount, _ = strconv.Atoi(vcpuStr)
		maxVcpuCount := driver.GetMaxVCpuCount()
		if vcpuCount < 1 || vcpuCount > maxVcpuCount {
			return 0, 0, httperrors.NewInputParameterError("CPU core count must be 1 ~ %d", maxVcpuCount)
		}
	}
	return vmemSize, vcpuCount, nil
}

func (self *SGuest) ValidateUpdateData(ctx context.Context, userCred mcclient.TokenCredential, query jsonutils.JSONObject, data *jsonutils.JSONDict) (*jsonutils.JSONDict, error) {
	vmemSize, vcpuCount, err := ValidateMemCpuData(data)
	if err != nil {
		return nil, err
	}

	if vmemSize > 0 || vcpuCount > 0 {
		if !utils.IsInStringArray(self.Status, []string{VM_READY}) && self.GetHypervisor() != HYPERVISOR_CONTAINER {
			return nil, httperrors.NewInvalidStatusError("Cannot modify Memory and CPU in status %s", self.Status)
		}
		if self.GetHypervisor() == HYPERVISOR_BAREMETAL {
			return nil, httperrors.NewInputParameterError("Cannot modify memory for baremetal")
		}
	}

	if vmemSize > 0 {
		data.Add(jsonutils.NewInt(int64(vmemSize)), "vmem_size")
	}
	if vcpuCount > 0 {
		data.Add(jsonutils.NewInt(int64(vcpuCount)), "vcpu_count")
	}

	data, err = self.GetDriver().ValidateUpdateData(ctx, userCred, data)
	if err != nil {
		return nil, err
	}

	err = self.checkUpdateQuota(ctx, userCred, vcpuCount, vmemSize)
	if err != nil {
		return nil, httperrors.NewOutOfQuotaError(err.Error())
	}

	if data.Contains("name") {
		if name, _ := data.GetString("name"); len(name) < 2 {
			return nil, httperrors.NewInputParameterError("name is to short")
		}
	}
	return self.SVirtualResourceBase.ValidateUpdateData(ctx, userCred, query, data)
}

func (manager *SGuestManager) ValidateCreateData(ctx context.Context, userCred mcclient.TokenCredential, ownerProjId string, query jsonutils.JSONObject, data *jsonutils.JSONDict) (*jsonutils.JSONDict, error) {
	resetPassword := jsonutils.QueryBoolean(data, "reset_password", true)
	passwd, _ := data.GetString("password")
	if resetPassword && len(passwd) > 0 {
		if !seclib2.MeetComplxity(passwd) {
			return nil, httperrors.NewWeakPasswordError()
		}
	}

	var err error
	var hypervisor string
	// var rootStorageType string
	var osProf osprofile.SOSProfile
	hypervisor, _ = data.GetString("hypervisor")
	if hypervisor != HYPERVISOR_CONTAINER {

		disk0Json, _ := data.Get("disk.0")
		if disk0Json == nil || disk0Json == jsonutils.JSONNull {
			return nil, httperrors.NewInputParameterError("No disk information provided")
		}
		diskConfig, err := parseDiskInfo(ctx, userCred, disk0Json)
		if err != nil {
			return nil, httperrors.NewInputParameterError("Invalid root image: %s", err)
		}
		if len(diskConfig.SnapshotId) > 0 && diskConfig.DiskType != DISK_TYPE_SYS {
			return nil, httperrors.NewBadRequestError("Snapshot error: disk index 0 but disk type is %s", diskConfig.DiskType)
		}

		if len(diskConfig.ImageId) == 0 && len(diskConfig.SnapshotId) == 0 && !data.Contains("cdrom") {
			return nil, httperrors.NewBadRequestError("Miss operating system???")
		}

		// if len(diskConfig.Backend) == 0 {
		// 	diskConfig.Backend = STORAGE_LOCAL
		// }
		// rootStorageType = diskConfig.Backend

		data.Add(jsonutils.Marshal(diskConfig), "disk.0")

		imgProperties := diskConfig.ImageProperties
		if data.Contains("cdrom") {
			cdromStr, err := data.GetString("cdrom")
			if err != nil {
				return nil, httperrors.NewInputParameterError("invalid cdrom device description %s", err)
			}
			image, err := parseIsoInfo(ctx, userCred, cdromStr)
			if err != nil {
				return nil, httperrors.NewInputParameterError("parse cdrom device info error %s", err)
			}
			data.Add(jsonutils.NewString(image.Id), "cdrom")
			if len(imgProperties) == 0 {
				imgProperties = image.Properties
			}
		}

		if len(imgProperties) == 0 {
			imgProperties = map[string]string{"os_type": "Linux"}
		}

		osType, _ := data.GetString("os_type")
		osProf, err = osprofile.GetOSProfileFromImageProperties(imgProperties, hypervisor)
		if err != nil {
			return nil, httperrors.NewInputParameterError("Invalid root image: %s", err)
		}

		if len(osProf.Hypervisor) > 0 && len(hypervisor) == 0 {
			hypervisor = osProf.Hypervisor
			data.Add(jsonutils.NewString(osProf.Hypervisor), "hypervisor")
		}
		if len(osProf.OSType) > 0 && len(osType) == 0 {
			osType = osProf.OSType
			data.Add(jsonutils.NewString(osProf.OSType), "os_type")
		}
		data.Add(jsonutils.Marshal(osProf), "__os_profile__")
	}

	data, err = ValidateScheduleCreateData(ctx, userCred, data, hypervisor)
	if err != nil {
		return nil, err
	}

	hypervisor, _ = data.GetString("hypervisor")
	if hypervisor != HYPERVISOR_CONTAINER {
		// support sku here
		var sku *SServerSku
		skuName := jsonutils.GetAnyString(data, []string{"sku", "flavor", "instance_type"})
		if len(skuName) > 0 {
			sku, err := ServerSkuManager.FetchSkuByNameAndHypervisor(skuName, hypervisor, true)
			if err != nil {
				return nil, err
			}

			data.Add(jsonutils.NewString(sku.Name), "instance_type")
			data.Add(jsonutils.NewInt(int64(sku.MemorySizeMB)), "vmem_size")
			data.Add(jsonutils.NewInt(int64(sku.CpuCoreCount)), "vcpu_count")
		} else {
			vmemSize, vcpuCount, err := ValidateMemCpuData(data)
			if err != nil {
				return nil, err
			}

			if vmemSize == 0 {
				return nil, httperrors.NewInputParameterError("Missing memory size")
			}
			if vcpuCount == 0 {
				vcpuCount = 1
			}
			data.Add(jsonutils.NewInt(int64(vmemSize)), "vmem_size")
			data.Add(jsonutils.NewInt(int64(vcpuCount)), "vcpu_count")
		}

		dataDiskDefs := make([]string, 0)
		if sku != nil && sku.AttachedDiskCount > 0 {
			for i := 0; i < sku.AttachedDiskCount; i += 1 {
				dataDiskDefs = append(dataDiskDefs, fmt.Sprintf("%dg:%s", sku.AttachedDiskSizeGB, sku.AttachedDiskType))
			}
		}

		// start from data disk
		jsonArray := jsonutils.GetArrayOfPrefix(data, "disk")
		for idx := 1; idx < len(jsonArray); idx += 1 { // data.Contains(fmt.Sprintf("disk.%d", idx))
			diskJson, err := jsonArray[idx].GetString() // data.GetString(fmt.Sprintf("disk.%d", idx))
			if err != nil {
				return nil, httperrors.NewInputParameterError("invalid disk description %s", err)
			}
			dataDiskDefs = append(dataDiskDefs, diskJson)
		}

		rootDiskConfig, err := parseDiskInfo(ctx, userCred, jsonArray[0])
		if err != nil {
			return nil, httperrors.NewGeneralError(err) // should no error
		}
		if len(rootDiskConfig.Backend) == 0 {
			rootDiskConfig.Backend = GetDriver(hypervisor).GetDefaultSysDiskBackend()
		}
		if rootDiskConfig.SizeMb == 0 {
			rootDiskConfig.SizeMb = GetDriver(hypervisor).GetMinimalSysDiskSizeGb() * 1024
		}
		log.Debugf("ROOT DISK: %#v", rootDiskConfig)
		data.Set("disk.0", jsonutils.Marshal(rootDiskConfig))

		for i := 0; i < len(dataDiskDefs); i += 1 {
			diskConfig, err := parseDiskInfo(ctx, userCred, jsonutils.NewString(dataDiskDefs[i]))
			if err != nil {
				return nil, httperrors.NewInputParameterError("parse disk description error %s", err)
			}
			if diskConfig.DiskType == DISK_TYPE_SYS {
				return nil, httperrors.NewBadRequestError("Snapshot error: disk index %d > 0 but disk type is %s", i+1, DISK_TYPE_SYS)
			}
			if len(diskConfig.Backend) == 0 {
				diskConfig.Backend = rootDiskConfig.Backend
			}
			if len(diskConfig.Driver) == 0 {
				diskConfig.Driver = osProf.DiskDriver
			}
			data.Set(fmt.Sprintf("disk.%d", i+1), jsonutils.Marshal(diskConfig))
		}

		resourceTypeStr := jsonutils.GetAnyString(data, []string{"resource_type"})
		durationStr := jsonutils.GetAnyString(data, []string{"duration"})

		if len(durationStr) > 0 {

			if !userCred.IsAdminAllow(consts.GetServiceType(), manager.KeywordPlural(), "renew") {
				return nil, httperrors.NewForbiddenError("only admin can create prepaid resource")
			}

			if resourceTypeStr == HostResourceTypePrepaidRecycle {
				return nil, httperrors.NewConflictError("cannot create prepaid server on prepaid resource type")
			}

			billingCycle, err := billing.ParseBillingCycle(durationStr)
			if err != nil {
				return nil, httperrors.NewInputParameterError("invalid duration %s", durationStr)
			}

			if !GetDriver(hypervisor).IsSupportedBillingCycle(billingCycle) {
				return nil, httperrors.NewInputParameterError("unsupported duration %s", durationStr)
			}

			data.Add(jsonutils.NewString(BILLING_TYPE_PREPAID), "billing_type")
			data.Add(jsonutils.NewString(billingCycle.String()), "billing_cycle")
			// expired_at will be set later by callback
			// data.Add(jsonutils.NewTimeString(billingCycle.EndAt(time.Time{})), "expired_at")

			data.Set("duration", jsonutils.NewString(billingCycle.String()))
		}
	}

	netJsonArray := jsonutils.GetArrayOfPrefix(data, "net")
	for idx := 0; idx < len(netJsonArray); idx += 1 { // .Contains(fmt.Sprintf("net.%d", idx)); idx += 1 {
		netConfig, err := parseNetworkInfo(userCred, netJsonArray[idx])
		if err != nil {
			return nil, httperrors.NewInputParameterError("parse network description error %s", err)
		}
		err = isValidNetworkInfo(userCred, netConfig)
		if err != nil {
			return nil, err
		}
		if len(netConfig.Driver) == 0 {
			netConfig.Driver = osProf.NetDriver
		}
		data.Set(fmt.Sprintf("net.%d", idx), jsonutils.Marshal(netConfig))
	}

	isoDevArray := jsonutils.GetArrayOfPrefix(data, "isolated_device")
	for idx := 0; idx < len(isoDevArray); idx += 1 { // .Contains(fmt.Sprintf("isolated_device.%d", idx)); idx += 1 {
		if jsonutils.QueryBoolean(data, "backup", false) {
			return nil, httperrors.NewBadRequestError("Cannot create backup with isolated device")
		}
		devConfig, err := IsolatedDeviceManager.parseDeviceInfo(userCred, isoDevArray[idx])
		if err != nil {
			return nil, httperrors.NewInputParameterError("parse isolated device description error %s", err)
		}
		err = IsolatedDeviceManager.isValidDeviceinfo(devConfig)
		if err != nil {
			return nil, err
		}
		data.Set(fmt.Sprintf("isolated_device.%d", idx), jsonutils.Marshal(devConfig))
	}

	keypairId, _ := data.GetString("keypair")
	if len(keypairId) == 0 {
		keypairId, _ = data.GetString("keypair_id")
	}
	if len(keypairId) > 0 {
		keypairObj, err := KeypairManager.FetchByIdOrName(userCred, keypairId)
		if err != nil {
			return nil, httperrors.NewResourceNotFoundError("Keypair %s not found", keypairId)
		}
		data.Add(jsonutils.NewString(keypairObj.GetId()), "keypair_id")
	} else {
		data.Add(jsonutils.NewString("None"), "keypair_id")
	}

	if data.Contains("secgroup") {
		secGrpId, _ := data.GetString("secgroup")
		secGrpObj, err := SecurityGroupManager.FetchByIdOrName(userCred, secGrpId)
		if err != nil {
			return nil, httperrors.NewResourceNotFoundError("Secgroup %s not found", secGrpId)
		}
		data.Add(jsonutils.NewString(secGrpObj.GetId()), "secgrp_id")
	} else {
		data.Add(jsonutils.NewString("default"), "secgrp_id")
	}

	eipStr, _ := data.GetString("eip")
	eipBw, _ := data.Int("eip_bw")
	if len(eipStr) > 0 || eipBw > 0 {
		if !GetDriver(hypervisor).IsSupportEip() {
			return nil, httperrors.NewNotImplementedError("eip not supported for %s", hypervisor)
		}
		if len(eipStr) > 0 {
			eipObj, err := ElasticipManager.FetchByIdOrName(userCred, eipStr)
			if err != nil {
				if err == sql.ErrNoRows {
					return nil, httperrors.NewResourceNotFoundError2(ElasticipManager.Keyword(), eipStr)
				} else {
					return nil, httperrors.NewGeneralError(err)
				}
			}

			eip := eipObj.(*SElasticip)
			if eip.Status != EIP_STATUS_READY {
				return nil, httperrors.NewInvalidStatusError("eip %s status invalid %s", eipStr, eip.Status)
			}
			if eip.IsAssociated() {
				return nil, httperrors.NewResourceBusyError("eip %s has been associated", eipStr)
			}
			data.Set("eip_id", jsonutils.NewString(eipObj.GetId()))

			eipRegion := eip.GetRegion()
			preferRegionId, _ := data.GetString("prefer_region_id")
			if len(preferRegionId) > 0 && preferRegionId != eipRegion.Id {
				return nil, httperrors.NewConflictError("cannot assoicate with eip %s: different region", eipStr)
			}
			data.Set("prefer_region_id", jsonutils.NewString(eipRegion.Id))
		} else {
			// create new eip
		}
	}

	/*
		TODO
		group
		for idx := 0; data.Contains(fmt.Sprintf("srvtag.%d", idx)); idx += 1 {

		}*/

	data, err = GetDriver(hypervisor).ValidateCreateData(ctx, userCred, data)
	if err != nil {
		return nil, err
	}

	data, err = manager.SVirtualResourceBaseManager.ValidateCreateData(ctx, userCred, ownerProjId, query, data)
	if err != nil {
		return nil, err
	}

	if !jsonutils.QueryBoolean(data, "is_system", false) {
		err = manager.checkCreateQuota(ctx, userCred, ownerProjId, data,
			jsonutils.QueryBoolean(data, "backup", false))
		if err != nil {
			return nil, err
		}
	}

	data.Add(jsonutils.NewString(ownerProjId), "owner_tenant_id")
	return data, nil
}

func (manager *SGuestManager) checkCreateQuota(ctx context.Context, userCred mcclient.TokenCredential, ownerProjId string, data *jsonutils.JSONDict, hasBackup bool) error {
	req := getGuestResourceRequirements(ctx, userCred, data, 1, hasBackup)
	err := QuotaManager.CheckSetPendingQuota(ctx, userCred, ownerProjId, &req)
	if err != nil {
		return httperrors.NewOutOfQuotaError(err.Error())
	} else {
		return nil
	}
}

func (self *SGuest) checkUpdateQuota(ctx context.Context, userCred mcclient.TokenCredential, vcpuCount int, vmemSize int) error {
	req := SQuota{}

	if vcpuCount > 0 && vcpuCount > int(self.VcpuCount) {
		req.Cpu = vcpuCount - int(self.VcpuCount)
	}

	if vmemSize > 0 && vmemSize > self.VmemSize {
		req.Memory = vmemSize - self.VmemSize
	}

	_, err := QuotaManager.CheckQuota(ctx, userCred, self.ProjectId, &req)

	return err
}

func getGuestResourceRequirements(ctx context.Context, userCred mcclient.TokenCredential, data jsonutils.JSONObject, count int, hasBackup bool) SQuota {
	vcpuCount, _ := data.Int("vcpu_count")
	if vcpuCount == 0 {
		vcpuCount = 1
	}

	vmemSize, _ := data.Int("vmem_size")

	diskSize := 0

	diskJsonArray := jsonutils.GetArrayOfPrefix(data, "disk")
	for idx := 0; idx < len(diskJsonArray); idx += 1 { // data.Contains(fmt.Sprintf("disk.%d", idx)); idx += 1 {
		diskConfig, _ := parseDiskInfo(ctx, userCred, diskJsonArray[idx])
		diskSize += diskConfig.SizeMb
	}

	isoDevArray := jsonutils.GetArrayOfPrefix(data, "isolated_device")
	devCount := len(isoDevArray)
	// for idx := 0; data.Contains(fmt.Sprintf("isolated_device.%d", idx)); idx += 1 {
	// 	devCount += 1
	//}

	eNicCnt := 0
	iNicCnt := 0
	eBw := 0
	iBw := 0
	netJsonArray := jsonutils.GetArrayOfPrefix(data, "net")
	for idx := 0; idx < len(netJsonArray); idx += 1 { // .Contains(fmt.Sprintf("net.%d", idx)); idx += 1 {
		netConfig, _ := parseNetworkInfo(userCred, netJsonArray[idx])
		if isExitNetworkInfo(netConfig) {
			eNicCnt += 1
			eBw += netConfig.BwLimit
		} else {
			iNicCnt += 1
			iBw += netConfig.BwLimit
		}
	}
	if hasBackup {
		vcpuCount = vcpuCount * 2
		vmemSize = vmemSize * 2
		diskSize = diskSize * 2
	}

	eipCnt := 0
	eipBw, _ := data.Int("eip_bw")
	if eipBw > 0 {
		eipCnt = 1
	}

	return SQuota{
		Cpu:            int(vcpuCount) * count,
		Memory:         int(vmemSize) * count,
		Storage:        diskSize * count,
		Port:           iNicCnt * count,
		Eport:          eNicCnt * count,
		Bw:             iBw * count,
		Ebw:            eBw * count,
		IsolatedDevice: devCount * count,
		Eip:            eipCnt * count,
	}
}

func (guest *SGuest) getGuestBackupResourceRequirements(ctx context.Context, userCred mcclient.TokenCredential) SQuota {
	guestDisksSize := guest.getDiskSize()
	return SQuota{
		Cpu:     int(guest.VcpuCount),
		Memory:  guest.VmemSize,
		Storage: guestDisksSize,
	}
}

func (guest *SGuest) PostCreate(ctx context.Context, userCred mcclient.TokenCredential, ownerProjId string, query jsonutils.JSONObject, data jsonutils.JSONObject) {
	guest.SVirtualResourceBase.PostCreate(ctx, userCred, ownerProjId, query, data)
	tags := []string{"cpu_bound", "io_bound", "io_hardlimit"}
	appTags := make([]string, 0)
	for _, tag := range tags {
		if data.Contains(tag) {
			appTags = append(appTags, tag)
		}
	}
	guest.setApptags(ctx, appTags, userCred)
	osProfileJson, _ := data.Get("__os_profile__")
	if osProfileJson != nil {
		guest.setOSProfile(ctx, userCred, osProfileJson)
	}

	userData, _ := data.GetString("user_data")
	if len(userData) > 0 {
		guest.setUserData(ctx, userCred, userData)
	}
}

func (guest *SGuest) setApptags(ctx context.Context, appTags []string, userCred mcclient.TokenCredential) {
	err := guest.SetMetadata(ctx, "app_tags", strings.Join(appTags, ","), userCred)
	if err != nil {
		log.Errorln(err)
	}
}

func (manager *SGuestManager) OnCreateComplete(ctx context.Context, items []db.IModel, userCred mcclient.TokenCredential, query jsonutils.JSONObject, data jsonutils.JSONObject) {
	pendingUsage := getGuestResourceRequirements(ctx, userCred, data, len(items),
		jsonutils.QueryBoolean(data, "backup", false))
	RunBatchCreateTask(ctx, items, userCred, data, pendingUsage, "GuestBatchCreateTask")
}

func (guest *SGuest) GetGroups() []SGroupguest {
	guestgroups := make([]SGroupguest, 0)
	q := GroupguestManager.Query().Equals("guest_id", guest.Id)
	err := db.FetchModelObjects(GroupguestManager, q, &guestgroups)
	if err != nil {
		log.Errorf("GetGroups fail %s", err)
		return nil
	}
	return guestgroups
}

func (self *SGuest) getBandwidth(isExit bool) int {
	bw := 0
	networks, err := self.GetNetworks("")
	if err != nil {
		return bw
	}
	if networks != nil && len(networks) > 0 {
		for i := 0; i < len(networks); i += 1 {
			if networks[i].IsExit() == isExit {
				bw += networks[i].getBandwidth()
			}
		}
	}
	return bw
}

func (self *SGuest) getExtBandwidth() int {
	return self.getBandwidth(true)
}

func (self *SGuest) GetCustomizeColumns(ctx context.Context, userCred mcclient.TokenCredential, query jsonutils.JSONObject) *jsonutils.JSONDict {
	extra := self.SVirtualResourceBase.GetCustomizeColumns(ctx, userCred, query)

	if db.IsAdminAllowGet(userCred, self) {
		host := self.GetHost()
		if host != nil {
			extra.Add(jsonutils.NewString(host.Name), "host")
		}
	}
	extra.Add(jsonutils.NewString(strings.Join(self.getRealIPs(), ",")), "ips")
	eip, _ := self.GetEip()
	if eip != nil {
		extra.Add(jsonutils.NewString(eip.IpAddr), "eip")
		extra.Add(jsonutils.NewString(eip.Mode), "eip_mode")
	}
	extra.Add(jsonutils.NewInt(int64(self.getDiskSize())), "disk")
	// flavor??
	// extra.Add(jsonutils.NewString(self.getFlavorName()), "flavor")
	extra.Add(jsonutils.NewString(self.getKeypairName()), "keypair")
	extra.Add(jsonutils.NewInt(int64(self.getExtBandwidth())), "ext_bw")

	extra.Add(jsonutils.NewString(self.GetSecgroupName()), "secgroup")

	if secgroups := self.getSecgroupJson(); len(secgroups) > 0 {
		extra.Add(jsonutils.NewArray(secgroups...), "secgroups")
	}

	if self.PendingDeleted {
		pendingDeletedAt := self.PendingDeletedAt.Add(time.Second * time.Duration(options.Options.PendingDeleteExpireSeconds))
		extra.Add(jsonutils.NewString(timeutils.FullIsoTime(pendingDeletedAt)), "auto_delete_at")
	}

	isGpu := jsonutils.JSONFalse
	if self.isGpu() {
		isGpu = jsonutils.JSONTrue
	}
	extra.Add(isGpu, "is_gpu")

	extra.Add(jsonutils.JSONNull, "cdrom")
	if cdrom := self.getCdrom(); cdrom != nil {
		extra.Set("cdrom", jsonutils.NewString(cdrom.GetDetails()))
	}

	return self.moreExtraInfo(extra)
}

func (self *SGuest) moreExtraInfo(extra *jsonutils.JSONDict) *jsonutils.JSONDict {
	/*zone := self.getZone()
	if zone != nil {
		extra.Add(jsonutils.NewString(zone.GetId()), "zone_id")
		extra.Add(jsonutils.NewString(zone.GetName()), "zone")
		if len(zone.ExternalId) > 0 {
			extra.Add(jsonutils.NewString(zone.ExternalId), "zone_external_id")
		}

		region := zone.GetRegion()
		if region != nil {
			extra.Add(jsonutils.NewString(region.Id), "region_id")
			extra.Add(jsonutils.NewString(region.Name), "region")

			if len(region.ExternalId) > 0 {
				extra.Add(jsonutils.NewString(region.ExternalId), "region_external_id")
			}
		}

		host := self.GetHost()
		if host != nil {
			provider := host.GetCloudprovider()
			if provider != nil {
				extra.Add(jsonutils.NewString(host.ManagerId), "manager_id")
				extra.Add(jsonutils.NewString(provider.GetName()), "manager")
			}
		}
	}*/

	extra.Add(self.getDisksInfoDetails(), "disks_info")
	extra.Add(jsonutils.NewString(self.getIsolatedDeviceDetails()), "isolated_devices")

	if len(self.BackupHostId) > 0 {
		backupHost := HostManager.FetchHostById(self.BackupHostId)
		extra.Set("backup_host_name", jsonutils.NewString(backupHost.Name))
		extra.Set("backup_host_status", jsonutils.NewString(backupHost.HostStatus))
	}

	host := self.GetHost()
	if host != nil {
		info := host.getCloudProviderInfo()
		extra.Update(jsonutils.Marshal(&info))
	}

	err := self.CanPerformPrepaidRecycle()
	if err != nil {
		extra.Add(jsonutils.JSONFalse, "can_recycle")
	} else {
		extra.Add(jsonutils.JSONTrue, "can_recycle")
	}

	return extra
}

func (self *SGuest) GetExtraDetails(ctx context.Context, userCred mcclient.TokenCredential, query jsonutils.JSONObject) (*jsonutils.JSONDict, error) {
	extra, err := self.SVirtualResourceBase.GetExtraDetails(ctx, userCred, query)
	if err != nil {
		return nil, err
	}

	extra.Add(jsonutils.NewString(self.getNetworksDetails()), "networks")
	extra.Add(jsonutils.NewString(self.getDisksDetails()), "disks")
	extra.Add(jsonutils.NewInt(int64(self.getDiskSize())), "disk")
	cdrom := self.getCdrom()
	if cdrom != nil {
		extra.Add(jsonutils.NewString(cdrom.GetDetails()), "cdrom")
	}
	// extra.Add(jsonutils.NewString(self.getFlavorName()), "flavor")
	extra.Add(jsonutils.NewString(self.getKeypairName()), "keypair")
	extra.Add(jsonutils.NewString(self.GetSecgroupName()), "secgroup")

	if secgroups := self.getSecgroupJson(); len(secgroups) > 0 {
		extra.Add(jsonutils.NewArray(secgroups...), "secgroups")
	}

	extra.Add(jsonutils.NewString(strings.Join(self.getIPs(), ",")), "ips")
	extra.Add(jsonutils.NewString(self.getSecurityGroupsRules()), "security_rules")
	osName := self.GetOS()
	if len(osName) > 0 {
		extra.Add(jsonutils.NewString(osName), "os_name")
		if len(self.OsType) == 0 {
			extra.Add(jsonutils.NewString(osName), "os_type")
		}
	}
	if metaData, err := self.GetAllMetadata(userCred); err == nil {
		extra.Add(jsonutils.Marshal(metaData), "metadata")
	}
	if db.IsAdminAllowGet(userCred, self) {
		host := self.GetHost()
		if host != nil {
			extra.Add(jsonutils.NewString(host.GetName()), "host")
		}
		extra.Add(jsonutils.NewString(self.getAdminSecurityRules()), "admin_security_rules")
	}
	eip, _ := self.GetEip()
	if eip != nil {
		extra.Add(jsonutils.NewString(eip.IpAddr), "eip")
		extra.Add(jsonutils.NewString(eip.Mode), "eip_mode")
	}

	isGpu := jsonutils.JSONFalse
	if self.isGpu() {
		isGpu = jsonutils.JSONTrue
	}
	extra.Add(isGpu, "is_gpu")

	if self.IsPrepaidRecycle() {
		extra.Add(jsonutils.JSONTrue, "is_prepaid_recycle")
	} else {
		extra.Add(jsonutils.JSONFalse, "is_prepaid_recycle")
	}

	return self.moreExtraInfo(extra), nil
}

func (manager *SGuestManager) ListItemExportKeys(ctx context.Context, q *sqlchemy.SQuery, userCred mcclient.TokenCredential, query jsonutils.JSONObject) (*sqlchemy.SQuery, error) {
	exportKeys, _ := query.GetString("export_keys")
	keys := strings.Split(exportKeys, ",")

	// guest_id as filter key
	if utils.IsInStringArray("ips", keys) {
		guestIpsQuery := GuestnetworkManager.Query("guest_id").GroupBy("guest_id")
		guestIpsQuery.AppendField(sqlchemy.GROUP_CONCAT("concat_ip_addr", guestIpsQuery.Field("ip_addr")))
		ipsSubQuery := guestIpsQuery.SubQuery()
		guestIpsQuery.DebugQuery()
		q.LeftJoin(ipsSubQuery, sqlchemy.Equals(q.Field("id"), ipsSubQuery.Field("guest_id")))
		q.AppendField(ipsSubQuery.Field("concat_ip_addr"))
	}
	if utils.IsInStringArray("disk", keys) {
		guestDisksQuery := GuestdiskManager.Query("guest_id", "disk_id").GroupBy("guest_id")
		diskQuery := DiskManager.Query("id", "disk_size").SubQuery()
		guestDisksQuery.Join(diskQuery, sqlchemy.Equals(diskQuery.Field("id"), guestDisksQuery.Field("disk_id")))
		guestDisksQuery.AppendField(sqlchemy.SUM("disk_size", diskQuery.Field("disk_size")))
		guestDisksSubQuery := guestDisksQuery.SubQuery()
		guestDisksSubQuery.DebugQuery()
		q.LeftJoin(guestDisksSubQuery, sqlchemy.Equals(q.Field("id"), guestDisksSubQuery.
			Field("guest_id")))
		q.AppendField(guestDisksSubQuery.Field("disk_size"))
	}
	if utils.IsInStringArray("eip", keys) {
		eipsQuery := ElasticipManager.Query("associate_id", "ip_addr").Equals("associate_type", "server").GroupBy("associate_id")
		eipsSubQuery := eipsQuery.SubQuery()
		eipsSubQuery.DebugQuery()
		q.LeftJoin(eipsSubQuery, sqlchemy.Equals(q.Field("id"), eipsSubQuery.Field("associate_id")))
		q.AppendField(eipsSubQuery.Field("ip_addr", "eip"))
	}

	// host_id as filter key
	if utils.IsInStringArray("region", keys) {
		zoneQuery := ZoneManager.Query("id", "cloudregion_id").SubQuery()
		hostQuery := HostManager.Query("id", "zone_id").GroupBy("id")
		cloudregionQuery := CloudregionManager.Query("id", "name").SubQuery()
		hostQuery.LeftJoin(zoneQuery, sqlchemy.Equals(hostQuery.Field("zone_id"), zoneQuery.Field("id"))).
			LeftJoin(cloudregionQuery, sqlchemy.OR(sqlchemy.Equals(cloudregionQuery.Field("id"),
				zoneQuery.Field("cloudregion_id")), sqlchemy.Equals(cloudregionQuery.Field("id"), "default")))
		hostQuery.AppendField(cloudregionQuery.Field("name", "region"))
		hostSubQuery := hostQuery.SubQuery()
		q.LeftJoin(hostSubQuery, sqlchemy.Equals(q.Field("host_id"), hostSubQuery.Field("id")))
		q.AppendField(hostSubQuery.Field("region"))
	}
	if utils.IsInStringArray("manager", keys) {
		hostQuery := HostManager.Query("id", "manager_id").GroupBy("id")
		cloudProviderQuery := CloudproviderManager.Query("id", "name").SubQuery()
		hostQuery.LeftJoin(cloudProviderQuery, sqlchemy.Equals(hostQuery.Field("manager_id"),
			cloudProviderQuery.Field("id")))
		hostQuery.AppendField(cloudProviderQuery.Field("name", "manager"))
		hostSubQuery := hostQuery.SubQuery()
		q.LeftJoin(hostSubQuery, sqlchemy.Equals(q.Field("host_id"), hostSubQuery.Field("id")))
		q.AppendField(hostSubQuery.Field("manager"))
	}
	return q, nil
}

func (manager *SGuestManager) GetExportExtraKeys(ctx context.Context, query jsonutils.JSONObject, rowMap map[string]string) *jsonutils.JSONDict {
	res := manager.SStatusStandaloneResourceBaseManager.GetExportExtraKeys(ctx, query, rowMap)
	exportKeys, _ := query.GetString("export_keys")
	keys := strings.Split(exportKeys, ",")
	if ips, ok := rowMap["concat_ip_addr"]; ok && len(ips) > 0 {
		res.Set("ips", jsonutils.NewString(ips))
	}
	if eip, ok := rowMap["eip"]; ok && len(eip) > 0 {
		res.Set("eip", jsonutils.NewString(eip))
	}
	if disk, ok := rowMap["disk_size"]; ok {
		res.Set("disk", jsonutils.NewString(disk))
	}
	if region, ok := rowMap["region"]; ok && len(region) > 0 {
		res.Set("region", jsonutils.NewString(region))
	}
	if manager, ok := rowMap["manager"]; ok && len(manager) > 0 {
		res.Set("manager", jsonutils.NewString(manager))
	}
	if utils.IsInStringArray("tenant", keys) {
		if projectId, ok := rowMap["tenant_id"]; ok {
			tenant, err := db.TenantCacheManager.FetchTenantById(ctx, projectId)
			if err == nil {
				res.Set("tenant", jsonutils.NewString(tenant.GetName()))
			}
		}
	}
	if utils.IsInStringArray("os_distribution", keys) {
		if osType, ok := rowMap["os_type"]; ok {
			res.Set("os_distribution", jsonutils.NewString(osType))
		}
	}
	return res
}

func (self *SGuest) getNetworksDetails() string {
	guestnets, err := self.GetNetworks("")
	if err != nil {
		return ""
	}
	var buf bytes.Buffer
	for _, nic := range guestnets {
		buf.WriteString(nic.GetDetailedString())
		buf.WriteString("\n")
	}
	return buf.String()
}

func (self *SGuest) getDisksDetails() string {
	var buf bytes.Buffer
	for _, disk := range self.GetDisks() {
		buf.WriteString(disk.GetDetailedString())
		buf.WriteString("\n")
	}
	return buf.String()
}

func (self *SGuest) getDisksInfoDetails() *jsonutils.JSONArray {
	details := jsonutils.NewArray()
	for _, disk := range self.GetDisks() {
		details.Add(disk.GetDetailedJson())
	}
	return details
}

func (self *SGuest) getIsolatedDeviceDetails() string {
	var buf bytes.Buffer
	for _, dev := range self.GetIsolatedDevices() {
		buf.WriteString(dev.getDetailedString())
		buf.WriteString("\n")
	}
	return buf.String()
}

func (self *SGuest) getDiskSize() int {
	size := 0
	for _, disk := range self.GetDisks() {
		size += disk.GetDisk().DiskSize
	}
	return size
}

func (self *SGuest) getCdrom() *SGuestcdrom {
	cdrom := SGuestcdrom{}
	cdrom.SetModelManager(GuestcdromManager)

	err := GuestcdromManager.Query().Equals("id", self.Id).First(&cdrom)
	if err != nil {
		if err == sql.ErrNoRows {
			cdrom.Id = self.Id
			err = GuestcdromManager.TableSpec().Insert(&cdrom)
			if err != nil {
				log.Errorf("insert cdrom fail %s", err)
				return nil
			}
			return &cdrom
		} else {
			log.Errorf("getCdrom query fail %s", err)
			return nil
		}
	} else {
		return &cdrom
	}
}

func (self *SGuest) getKeypair() *SKeypair {
	if len(self.KeypairId) > 0 {
		keypair, _ := KeypairManager.FetchById(self.KeypairId)
		if keypair != nil {
			return keypair.(*SKeypair)
		}
	}
	return nil
}

func (self *SGuest) getKeypairName() string {
	keypair := self.getKeypair()
	if keypair != nil {
		return keypair.Name
	}
	return ""
}

func (self *SGuest) getNotifyIps() string {
	ips := self.getRealIPs()
	vips := self.getVirtualIPs()
	if vips != nil {
		ips = append(ips, vips...)
	}
	return strings.Join(ips, ",")
}

func (self *SGuest) getRealIPs() []string {
	guestnets, err := self.GetNetworks("")
	if err != nil {
		return nil
	}
	ips := make([]string, 0)
	for _, nic := range guestnets {
		if !nic.Virtual {
			ips = append(ips, nic.IpAddr)
		}
	}
	return ips
}

func (self *SGuest) IsExitOnly() bool {
	for _, ip := range self.getRealIPs() {
		addr, _ := netutils.NewIPV4Addr(ip)
		if !netutils.IsExitAddress(addr) {
			return false
		}
	}
	return true
}

func (self *SGuest) getVirtualIPs() []string {
	ips := make([]string, 0)
	for _, guestgroup := range self.GetGroups() {
		group := guestgroup.GetGroup()
		groupnets, err := group.GetNetworks()
		if err != nil {
			continue
		}
		for _, groupnetwork := range groupnets {
			ips = append(ips, groupnetwork.IpAddr)
		}
	}
	return ips
}

func (self *SGuest) getIPs() []string {
	ips := self.getRealIPs()
	vips := self.getVirtualIPs()
	ips = append(ips, vips...)
	/*eip, _ := self.GetEip()
	if eip != nil {
		ips = append(ips, eip.IpAddr)
	}*/
	return ips
}

func (self *SGuest) getZone() *SZone {
	host := self.GetHost()
	if host != nil {
		return host.GetZone()
	}
	return nil
}

func (self *SGuest) getRegion() *SCloudregion {
	zone := self.getZone()
	if zone != nil {
		return zone.GetRegion()
	}
	return nil
}

func (self *SGuest) GetOS() string {
	if len(self.OsType) > 0 {
		return self.OsType
	}
	return self.GetMetadata("os_name", nil)
}

func (self *SGuest) IsLinux() bool {
	os := self.GetOS()
	if strings.HasPrefix(strings.ToLower(os), "lin") {
		return true
	} else {
		return false
	}
}

func (self *SGuest) IsWindows() bool {
	os := self.GetOS()
	if strings.HasPrefix(strings.ToLower(os), "win") {
		return true
	} else {
		return false
	}
}

func (self *SGuest) getSecgroupJson() []jsonutils.JSONObject {
	secgroups := []jsonutils.JSONObject{}
	for _, secGrp := range self.GetSecgroups() {
		secgroups = append(secgroups, secGrp.getDesc())
	}
	return secgroups
}

func (self *SGuest) GetSecgroups() []SSecurityGroup {
	secgrpQuery := SecurityGroupManager.Query()
	secgrpQuery.Filter(
		sqlchemy.OR(
			sqlchemy.Equals(secgrpQuery.Field("id"), self.SecgrpId),
			sqlchemy.In(secgrpQuery.Field("id"), GuestsecgroupManager.Query("secgroup_id").Equals("guest_id", self.Id).SubQuery()),
		),
	)
	secgroups := []SSecurityGroup{}
	if err := db.FetchModelObjects(SecurityGroupManager, secgrpQuery, &secgroups); err != nil {
		log.Errorf("Get security group error: %v", err)
		return nil
	}
	return secgroups
}

func (self *SGuest) getSecgroup() *SSecurityGroup {
	return SecurityGroupManager.FetchSecgroupById(self.SecgrpId)
}

func (self *SGuest) getAdminSecgroup() *SSecurityGroup {
	return SecurityGroupManager.FetchSecgroupById(self.AdminSecgrpId)
}

func (self *SGuest) GetSecgroupName() string {
	secgrp := self.getSecgroup()
	if secgrp != nil {
		return secgrp.GetName()
	}
	return ""
}

func (self *SGuest) getAdminSecgroupName() string {
	secgrp := self.getAdminSecgroup()
	if secgrp != nil {
		return secgrp.GetName()
	}
	return ""
}

func (self *SGuest) GetSecRules() []secrules.SecurityRule {
	return self.getSecRules()
}

func (self *SGuest) getSecRules() []secrules.SecurityRule {
	if secgrp := self.getSecgroup(); secgrp != nil {
		return secgrp.GetSecRules("")
	}
	if rule, err := secrules.ParseSecurityRule(options.Options.DefaultSecurityRules); err == nil {
		return []secrules.SecurityRule{*rule}
	} else {
		log.Errorf("Default SecurityRules error: %v", err)
	}
	return []secrules.SecurityRule{}
}

func (self *SGuest) getSecurityRules() string {
	secgrp := self.getSecgroup()
	if secgrp != nil {
		return secgrp.getSecurityRuleString("")
	} else {
		return options.Options.DefaultSecurityRules
	}
}

//获取多个安全组规则，优先级降序排序
func (self *SGuest) getSecurityGroupsRules() string {
	secgroups := self.GetSecgroups()
	secgroupids := []string{}
	for _, secgroup := range secgroups {
		secgroupids = append(secgroupids, secgroup.Id)
	}
	q := SecurityGroupRuleManager.Query()
	q.Filter(sqlchemy.In(q.Field("secgroup_id"), secgroupids)).Desc(q.Field("priority"))
	secrules := []SSecurityGroupRule{}
	if err := db.FetchModelObjects(SecurityGroupRuleManager, q, &secrules); err != nil {
		log.Errorf("Get rules error: %v", err)
		return options.Options.DefaultSecurityRules
	}
	rules := []string{}
	for _, rule := range secrules {
		rules = append(rules, rule.String())
	}
	return strings.Join(rules, SECURITY_GROUP_SEPARATOR)
}

func (self *SGuest) getAdminSecurityRules() string {
	secgrp := self.getAdminSecgroup()
	if secgrp != nil {
		return secgrp.getSecurityRuleString("")
	} else {
		return options.Options.DefaultAdminSecurityRules
	}
}

func (self *SGuest) isGpu() bool {
	return len(self.GetIsolatedDevices()) != 0
}

func (self *SGuest) GetIsolatedDevices() []SIsolatedDevice {
	return IsolatedDeviceManager.findAttachedDevicesOfGuest(self)
}

func (self *SGuest) syncRemoveCloudVM(ctx context.Context, userCred mcclient.TokenCredential) error {
	lockman.LockObject(ctx, self)
	defer lockman.ReleaseObject(ctx, self)

	return self.SetStatus(userCred, VM_UNKNOWN, "Sync lost")
}

func (self *SGuest) syncWithCloudVM(ctx context.Context, userCred mcclient.TokenCredential, provider cloudprovider.ICloudProvider, host *SHost, extVM cloudprovider.ICloudVM, projectId string, projectSync bool) error {
	recycle := false

	if provider.GetFactory().IsSupportPrepaidResources() && self.IsPrepaidRecycle() {
		recycle = true
	}

	// metaData := extVM.GetMetadata()
	diff, err := db.UpdateWithLock(ctx, self, func() error {
		extVM.Refresh()
		// self.Name = extVM.GetName()
		self.Status = extVM.GetStatus()
		self.VcpuCount = extVM.GetVcpuCount()
		self.BootOrder = extVM.GetBootOrder()
		self.Vga = extVM.GetVga()
		self.Vdi = extVM.GetVdi()
		self.OsType = extVM.GetOSType()
		self.Bios = extVM.GetBios()
		self.Machine = extVM.GetMachine()
		if !recycle {
			self.HostId = host.Id
		}

		metaData := extVM.GetMetadata()
		instanceType := extVM.GetInstanceType()

		if len(instanceType) > 0 {
			self.InstanceType = instanceType
		}

		if extVM.GetHypervisor() == HYPERVISOR_AWS {
			sku, err := ServerSkuManager.FetchSkuByNameAndHypervisor(instanceType, extVM.GetHypervisor(), false)
			if err == nil {
				self.VmemSize = sku.MemorySizeMB
			} else {
				self.VmemSize = extVM.GetVmemSizeMB()
			}
		} else {
			self.VmemSize = extVM.GetVmemSizeMB()
		}

		if projectSync && len(projectId) > 0 {
			self.ProjectId = projectId
		}

		self.Hypervisor = extVM.GetHypervisor()

		self.IsEmulated = extVM.IsEmulated()

		if provider.GetFactory().IsSupportPrepaidResources() && !recycle {
			self.BillingType = extVM.GetBillingType()
			self.ExpiredAt = extVM.GetExpiredAt()
		}

		if metaData != nil && metaData.Contains("secgroupIds") {
			secgroupIds := []string{}
			if err := metaData.Unmarshal(&secgroupIds, "secgroupIds"); err == nil {
				for _, secgroupId := range secgroupIds {
					secgrp, err := SecurityGroupManager.FetchByExternalId(secgroupId)
					if err != nil {
						log.Errorf("Failed find secgroup %s for guest %s error: %v", secgroupId, self.Name, err)
						continue
					}
					secgroup := secgrp.(*SSecurityGroup)
					if len(self.SecgrpId) == 0 {
						self.SecgrpId = secgroup.Id
					} else {
						if _, err := GuestsecgroupManager.newGuestSecgroup(ctx, userCred, self, secgroup); err != nil {
							log.Errorf("failed to bind secgroup %s for guest %s error: %v", secgroup.Name, self.Name, err)
						}
					}
				}
			}
		}
		return nil
	})
	if err != nil {
		log.Errorf("%s", err)
		return err
	}

	db.OpsLog.LogSyncUpdate(self, diff, userCred)

	if provider.GetFactory().IsSupportPrepaidResources() && recycle {
		vhost := self.GetHost()
		err = vhost.syncWithCloudPrepaidVM(extVM, host, projectSync)
		if err != nil {
			return err
		}
	}

	return nil
}

func (manager *SGuestManager) newCloudVM(ctx context.Context, userCred mcclient.TokenCredential, provider cloudprovider.ICloudProvider, host *SHost, extVM cloudprovider.ICloudVM, projectId string) (*SGuest, error) {

	guest := SGuest{}
	guest.SetModelManager(manager)

	guest.Status = extVM.GetStatus()
	guest.ExternalId = extVM.GetGlobalId()
	guest.Name = db.GenerateName(manager, projectId, extVM.GetName())
	guest.VcpuCount = extVM.GetVcpuCount()
	guest.BootOrder = extVM.GetBootOrder()
	guest.Vga = extVM.GetVga()
	guest.Vdi = extVM.GetVdi()
	guest.OsType = extVM.GetOSType()
	guest.Bios = extVM.GetBios()
	guest.Machine = extVM.GetMachine()
	guest.Hypervisor = extVM.GetHypervisor()

	guest.IsEmulated = extVM.IsEmulated()

	if provider.GetFactory().IsSupportPrepaidResources() {
		guest.BillingType = extVM.GetBillingType()
		guest.ExpiredAt = extVM.GetExpiredAt()
	}

	guest.HostId = host.Id

	metaData := extVM.GetMetadata()
	instanceType := extVM.GetInstanceType()

	/*zoneExtId, err := metaData.GetString("zone_ext_id")
	if err != nil {
		log.Errorf("get zone external id fail %s", err)
	}

	isku, err := ServerSkuManager.FetchByZoneExtId(zoneExtId, instanceType)
	if err != nil {
		log.Errorf("get sku zone %s instance type %s fail %s", zoneExtId, instanceType, err)
	} else {
		guest.SkuId = isku.GetId()
	}*/

	if len(instanceType) > 0 {
		guest.InstanceType = instanceType
	}

	if extVM.GetHypervisor() == HYPERVISOR_AWS {
		sku, err := ServerSkuManager.FetchSkuByNameAndHypervisor(instanceType, extVM.GetHypervisor(), false)
		if err == nil {
			guest.VmemSize = sku.MemorySizeMB
		} else {
			guest.VmemSize = extVM.GetVmemSizeMB()
		}
	} else {
		guest.VmemSize = extVM.GetVmemSizeMB()
	}

	guest.ProjectId = projectId

	extraSecgroups := []*SSecurityGroup{}
	if metaData != nil && metaData.Contains("secgroupIds") {
		secgroupIds := []string{}
		if err := metaData.Unmarshal(&secgroupIds, "secgroupIds"); err == nil {
			for _, secgroupId := range secgroupIds {
				secgrp, err := SecurityGroupManager.FetchByExternalId(secgroupId)
				if err != nil {
					log.Errorf("Failed find secgroup %s for guest %s error: %v", secgroupId, guest.Name, err)
					continue
				}
				secgroup := secgrp.(*SSecurityGroup)
				if len(guest.SecgrpId) == 0 {
					guest.SecgrpId = secgroup.Id
				} else {
					extraSecgroups = append(extraSecgroups, secgroup)
				}
			}
		}
	}

	err := manager.TableSpec().Insert(&guest)
	if err != nil {
		log.Errorf("Insert fail %s", err)
		return nil, err
	}

	for _, secgroup := range extraSecgroups {
		if _, err := GuestsecgroupManager.newGuestSecgroup(ctx, userCred, &guest, secgroup); err != nil {
			log.Errorf("failed to bind secgroup %s for guest %s error: %v", secgroup.Name, guest.Name, err)
		}
	}

	db.OpsLog.LogEvent(&guest, db.ACT_CREATE, guest.GetShortDesc(ctx), userCred)

	return &guest, nil
}

func (manager *SGuestManager) TotalCount(
	projectId string, rangeObj db.IStandaloneModel,
	status []string, hypervisors []string,
	includeSystem bool, pendingDelete bool,
	hostTypes []string, resourceTypes []string, providers []string,
) SGuestCountStat {
	return totalGuestResourceCount(projectId, rangeObj, status, hypervisors, includeSystem, pendingDelete, hostTypes, resourceTypes, providers)
}

func (self *SGuest) detachNetworks(ctx context.Context, userCred mcclient.TokenCredential, gns []SGuestnetwork, reserve bool, deploy bool) error {
	err := GuestnetworkManager.DeleteGuestNics(ctx, userCred, gns, reserve)
	if err != nil {
		return err
	}
	host := self.GetHost()
	if host != nil {
		host.ClearSchedDescCache() // ignore error
	}
	if deploy {
		self.StartGuestDeployTask(ctx, userCred, nil, "deploy", "")
	}
	return nil
}

func (self *SGuest) getAttach2NetworkCount(net *SNetwork) int {
	q := GuestnetworkManager.Query()
	q = q.Equals("guest_id", self.Id).Equals("network_id", net.Id)
	return q.Count()
}

func (self *SGuest) getMaxNicIndex() int8 {
	nics, err := self.GetNetworks("")
	if err != nil {
		return -1
	}
	return int8(len(nics))
}

func (self *SGuest) setOSProfile(ctx context.Context, userCred mcclient.TokenCredential, profile jsonutils.JSONObject) error {
	return self.SetMetadata(ctx, "__os_profile__", profile, userCred)
}

func (self *SGuest) getOSProfile() osprofile.SOSProfile {
	osName := self.GetOS()
	osProf := osprofile.GetOSProfile(osName, self.Hypervisor)
	val := self.GetMetadata("__os_profile__", nil)
	if len(val) > 0 {
		jsonVal, _ := jsonutils.ParseString(val)
		if jsonVal != nil {
			jsonVal.Unmarshal(&osProf)
		}
	}
	return osProf
}

func (self *SGuest) Attach2Network(ctx context.Context, userCred mcclient.TokenCredential, network *SNetwork,
	pendingUsage quotas.IQuota,
	address string, mac string, driver string, bwLimit int, virtual bool, index int8,
	reserved bool, allocDir IPAddlocationDirection, requireDesignatedIP bool, ifName string) (*SGuestnetwork, error) {
	/*
		allow a guest attach to a network 2 times
	*/
	if self.getAttach2NetworkCount(network) > MAX_GUESTNIC_TO_SAME_NETWORK {
		return nil, fmt.Errorf("Guest has been attached to network %s", network.Name)
	}
	if index < 0 {
		index = self.getMaxNicIndex()
	}
	if len(driver) == 0 {
		osProf := self.getOSProfile()
		driver = osProf.NetDriver
	}
	lockman.LockClass(ctx, QuotaManager, self.ProjectId)
	defer lockman.ReleaseClass(ctx, QuotaManager, self.ProjectId)

	guestnic, err := GuestnetworkManager.newGuestNetwork(ctx, userCred, self, network,
		index, address, mac, driver, bwLimit, virtual, reserved,
		allocDir, requireDesignatedIP, ifName)
	if err != nil {
		return nil, err
	}
	network.updateDnsRecord(guestnic, true)
	network.updateGuestNetmap(guestnic)
	bwLimit = guestnic.getBandwidth()
	if pendingUsage != nil {
		cancelUsage := SQuota{}
		if network.IsExitNetwork() {
			cancelUsage.Eport = 1
			cancelUsage.Ebw = bwLimit
		} else {
			cancelUsage.Port = 1
			cancelUsage.Bw = bwLimit
		}
		err = QuotaManager.CancelPendingUsage(ctx, userCred, self.ProjectId, pendingUsage, &cancelUsage)
		if err != nil {
			log.Warningf("QuotaManager.CancelPendingUsage fail %s", err)
		}
	}
	notes := jsonutils.NewDict()
	if len(address) == 0 {
		address = guestnic.IpAddr
	}
	notes.Add(jsonutils.NewString(address), "ip_addr")
	db.OpsLog.LogAttachEvent(ctx, self, network, userCred, notes)
	return guestnic, nil
}

type sRemoveGuestnic struct {
	nic     *SGuestnetwork
	reserve bool
}

type sAddGuestnic struct {
	nic     cloudprovider.ICloudNic
	net     *SNetwork
	reserve bool
}

func getCloudNicNetwork(vnic cloudprovider.ICloudNic, host *SHost) (*SNetwork, error) {
	vnet := vnic.GetINetwork()
	if vnet == nil {
		ip := vnic.GetIP()
		if len(ip) == 0 {
			return nil, fmt.Errorf("Cannot find inetwork for vnics %s %s", vnic.GetMAC(), vnic.GetIP())
		} else {
			// find network by IP
			return host.getNetworkOfIPOnHost(ip)
		}
	}
	localNetObj, err := NetworkManager.FetchByExternalId(vnet.GetGlobalId())
	if err != nil {
		return nil, fmt.Errorf("Cannot find network of external_id %s: %v", vnet.GetGlobalId(), err)
	}
	localNet := localNetObj.(*SNetwork)
	return localNet, nil
}

func (self *SGuest) SyncVMNics(ctx context.Context, userCred mcclient.TokenCredential, host *SHost, vnics []cloudprovider.ICloudNic) compare.SyncResult {
	result := compare.SyncResult{}

	guestnics, err := self.GetNetworks("")
	if err != nil {
		result.Error(err)
		return result
	}

	removed := make([]sRemoveGuestnic, 0)
	adds := make([]sAddGuestnic, 0)

	for i := 0; i < len(guestnics) || i < len(vnics); i += 1 {
		if i < len(guestnics) && i < len(vnics) {
			localNet, err := getCloudNicNetwork(vnics[i], host)
			if err != nil {
				log.Errorf("%s", err)
				result.Error(err)
				return result
			}
			if guestnics[i].NetworkId == localNet.Id {
				if guestnics[i].MacAddr == vnics[i].GetMAC() {
					if guestnics[i].IpAddr == vnics[i].GetIP() { // nothing changes
						// do nothing
					} else if len(vnics[i].GetIP()) > 0 {
						// ip changed
						removed = append(removed, sRemoveGuestnic{nic: &guestnics[i]})
						adds = append(adds, sAddGuestnic{nic: vnics[i], net: localNet})
					} else {
						// do nothing
						// vm maybe turned off, ignore the case
					}
				} else {
					reserve := false
					if len(guestnics[i].IpAddr) > 0 && guestnics[i].IpAddr == vnics[i].GetIP() {
						// mac changed
						reserve = true
					}
					removed = append(removed, sRemoveGuestnic{nic: &guestnics[i], reserve: reserve})
					adds = append(adds, sAddGuestnic{nic: vnics[i], net: localNet, reserve: reserve})
				}
			} else {
				removed = append(removed, sRemoveGuestnic{nic: &guestnics[i]})
				adds = append(adds, sAddGuestnic{nic: vnics[i], net: localNet})
			}
		} else if i < len(guestnics) {
			removed = append(removed, sRemoveGuestnic{nic: &guestnics[i]})
		} else if i < len(vnics) {
			localNet, err := getCloudNicNetwork(vnics[i], host)
			if err != nil {
				log.Errorf("%s", err) // ignore this case
			} else {
				adds = append(adds, sAddGuestnic{nic: vnics[i], net: localNet})
			}
		}
	}

	for _, remove := range removed {
		err := self.detachNetworks(ctx, userCred, []SGuestnetwork{*remove.nic}, remove.reserve, false)
		if err != nil {
			result.DeleteError(err)
		} else {
			result.Delete()
		}
	}

	for _, add := range adds {
		if len(add.nic.GetIP()) == 0 {
			continue // cannot determine which network it attached to
		}
		if add.net == nil {
			continue // cannot determine which network it attached to
		}
		// check if the IP has been occupied, if yes, release the IP
		gn, err := GuestnetworkManager.getGuestNicByIP(add.nic.GetIP(), add.net.Id)
		if err != nil {
			result.AddError(err)
			continue
		}
		if gn != nil {
			err = gn.Detach(ctx, userCred)
			if err != nil {
				result.AddError(err)
				continue
			}
		}
		_, err = self.Attach2Network(ctx, userCred, add.net, nil, add.nic.GetIP(),
			add.nic.GetMAC(), add.nic.GetDriver(), 0, false, -1, add.reserve, IPAllocationDefault, true, "")
		if err != nil {
			result.AddError(err)
		} else {
			result.Add()
		}
	}

	return result
}

func (self *SGuest) isAttach2Disk(disk *SDisk) bool {
	q := GuestdiskManager.Query().Equals("disk_id", disk.Id).Equals("guest_id", self.Id)
	return q.Count() > 0
}

func (self *SGuest) getMaxDiskIndex() int8 {
	guestdisks := self.GetDisks()
	return int8(len(guestdisks))
}

func (self *SGuest) AttachDisk(ctx context.Context, disk *SDisk, userCred mcclient.TokenCredential, driver string, cache string, mountpoint string) error {
	return self.attach2Disk(ctx, disk, userCred, driver, cache, mountpoint)
}

func (self *SGuest) attach2Disk(ctx context.Context, disk *SDisk, userCred mcclient.TokenCredential, driver string, cache string, mountpoint string) error {
	if self.isAttach2Disk(disk) {
		return fmt.Errorf("Guest has been attached to disk")
	}
	index := self.getMaxDiskIndex()
	if len(driver) == 0 {
		osProf := self.getOSProfile()
		driver = osProf.DiskDriver
	}
	guestdisk := SGuestdisk{}
	guestdisk.SetModelManager(GuestdiskManager)

	guestdisk.DiskId = disk.Id
	guestdisk.GuestId = self.Id
	guestdisk.Index = index
	err := guestdisk.DoSave(driver, cache, mountpoint)
	if err == nil {
		db.OpsLog.LogAttachEvent(ctx, self, disk, userCred, nil)
	}
	return err
}

type sSyncDiskPair struct {
	disk  *SDisk
	vdisk cloudprovider.ICloudDisk
}

func (self *SGuest) SyncVMDisks(ctx context.Context, userCred mcclient.TokenCredential, provider cloudprovider.ICloudProvider, host *SHost, vdisks []cloudprovider.ICloudDisk, projectId string, projectSync bool) compare.SyncResult {
	result := compare.SyncResult{}

	newdisks := make([]sSyncDiskPair, 0)
	for i := 0; i < len(vdisks); i += 1 {
		if len(vdisks[i].GetGlobalId()) == 0 {
			continue
		}
		disk, err := DiskManager.syncCloudDisk(ctx, userCred, provider, vdisks[i], i, projectId, projectSync)
		if err != nil {
			log.Errorf("syncCloudDisk error: %v", err)
			result.Error(err)
			return result
		}
		newdisks = append(newdisks, sSyncDiskPair{disk: disk, vdisk: vdisks[i]})
	}

	needRemoves := make([]SGuestdisk, 0)

	guestdisks := self.GetDisks()
	for i := 0; i < len(guestdisks); i += 1 {
		find := false
		for j := 0; j < len(newdisks); j += 1 {
			if newdisks[j].disk.Id == guestdisks[i].DiskId {
				find = true
				break
			}
		}
		if !find {
			needRemoves = append(needRemoves, guestdisks[i])
		}
	}

	needAdds := make([]sSyncDiskPair, 0)

	for i := 0; i < len(newdisks); i += 1 {
		find := false
		for j := 0; j < len(guestdisks); j += 1 {
			if newdisks[i].disk.Id == guestdisks[j].DiskId {
				find = true
				break
			}
		}
		if !find {
			needAdds = append(needAdds, newdisks[i])
		}
	}

	for i := 0; i < len(needRemoves); i += 1 {
		err := needRemoves[i].Detach(ctx, userCred)
		if err != nil {
			result.DeleteError(err)
		} else {
			result.Delete()
		}
	}
	for i := 0; i < len(needAdds); i += 1 {
		vdisk := needAdds[i].vdisk
		err := self.attach2Disk(ctx, needAdds[i].disk, userCred, vdisk.GetDriver(), vdisk.GetCacheMode(), vdisk.GetMountpoint())
		if err != nil {
			log.Errorf("attach2Disk error: %v", err)
			result.AddError(err)
		} else {
			result.Add()
		}
	}
	return result
}

func filterGuestByRange(q *sqlchemy.SQuery, rangeObj db.IStandaloneModel, hostTypes []string, resourceTypes []string, providers []string) *sqlchemy.SQuery {
	hosts := HostManager.Query().SubQuery()

	q = q.Join(hosts, sqlchemy.Equals(hosts.Field("id"), q.Field("host_id")))
	q = q.Filter(sqlchemy.IsTrue(hosts.Field("enabled")))
	// q = q.Filter(sqlchemy.Equals(hosts.Field("host_status"), HOST_ONLINE))

	q = AttachUsageQuery(q, hosts, hostTypes, resourceTypes, providers, rangeObj)
	return q
}

type SGuestCountStat struct {
	TotalGuestCount       int
	TotalCpuCount         int
	TotalMemSize          int
	TotalDiskSize         int
	TotalIsolatedCount    int
	TotalBackupGuestCount int
	TotalBackupCpuCount   int
	TotalBackupMemSize    int
	TotalBackupDiskSize   int
}

func totalGuestResourceCount(
	projectId string,
	rangeObj db.IStandaloneModel,
	status []string,
	hypervisors []string,
	includeSystem bool,
	pendingDelete bool,
	hostTypes []string,
	resourceTypes []string,
	providers []string,
) SGuestCountStat {

	guestdisks := GuestdiskManager.Query().SubQuery()
	disks := DiskManager.Query().SubQuery()

	diskQuery := guestdisks.Query(guestdisks.Field("guest_id"), sqlchemy.SUM("guest_disk_size", disks.Field("disk_size")))
	diskQuery = diskQuery.Join(disks, sqlchemy.Equals(guestdisks.Field("disk_id"), disks.Field("id")))
	diskQuery = diskQuery.GroupBy(guestdisks.Field("guest_id"))
	diskSubQuery := diskQuery.SubQuery()

	backupDiskQuery := guestdisks.Query(guestdisks.Field("guest_id"), sqlchemy.SUM("guest_disk_size", disks.Field("disk_size")))
	backupDiskQuery = backupDiskQuery.LeftJoin(disks, sqlchemy.Equals(guestdisks.Field("disk_id"), disks.Field("id")))
	backupDiskQuery = backupDiskQuery.Filter(sqlchemy.IsNotEmpty(disks.Field("backup_storage_id")))
	backupDiskQuery = backupDiskQuery.GroupBy(guestdisks.Field("guest_id"))

	diskBackupSubQuery := backupDiskQuery.SubQuery()
	// diskBackupSubQuery := diskQuery.IsNotEmpty("backup_storage_id").SubQuery()

	isolated := IsolatedDeviceManager.Query().SubQuery()

	isoDevQuery := isolated.Query(isolated.Field("guest_id"), sqlchemy.COUNT("device_sum"))
	isoDevQuery = isoDevQuery.Filter(sqlchemy.IsNotNull(isolated.Field("guest_id")))
	isoDevQuery = isoDevQuery.GroupBy(isolated.Field("guest_id"))

	isoDevSubQuery := isoDevQuery.SubQuery()

	guests := GuestManager.Query().SubQuery()
	guestBackupSubQuery := GuestManager.Query(
		"id",
		"vcpu_count",
		"vmem_size",
	).IsNotEmpty("backup_host_id").SubQuery()

	q := guests.Query(sqlchemy.COUNT("total_guest_count"),
		sqlchemy.SUM("total_cpu_count", guests.Field("vcpu_count")),
		sqlchemy.SUM("total_mem_size", guests.Field("vmem_size")),
		sqlchemy.SUM("total_disk_size", diskSubQuery.Field("guest_disk_size")),
		sqlchemy.SUM("total_isolated_count", isoDevSubQuery.Field("device_sum")),
		sqlchemy.SUM("total_backup_disk_size", diskBackupSubQuery.Field("guest_disk_size")),
		sqlchemy.SUM("total_backup_cpu_count", guestBackupSubQuery.Field("vcpu_count")),
		sqlchemy.SUM("total_backup_mem_size", guestBackupSubQuery.Field("vmem_size")),
		sqlchemy.COUNT("total_backup_guest_count", guestBackupSubQuery.Field("id")),
	)

	q = q.LeftJoin(guestBackupSubQuery, sqlchemy.Equals(guestBackupSubQuery.Field("id"), guests.Field("id")))

	q = q.LeftJoin(diskSubQuery, sqlchemy.Equals(diskSubQuery.Field("guest_id"), guests.Field("id")))
	q = q.LeftJoin(diskBackupSubQuery, sqlchemy.Equals(diskBackupSubQuery.Field("guest_id"), guests.Field("id")))

	q = q.LeftJoin(isoDevSubQuery, sqlchemy.Equals(isoDevSubQuery.Field("guest_id"), guests.Field("id")))

	q = filterGuestByRange(q, rangeObj, hostTypes, resourceTypes, providers)

	if len(projectId) > 0 {
		q = q.Filter(sqlchemy.Equals(guests.Field("tenant_id"), projectId))
	}
	if len(status) > 0 {
		q = q.Filter(sqlchemy.In(guests.Field("status"), status))
	}
	if len(hypervisors) > 0 {
		q = q.Filter(sqlchemy.In(guests.Field("hypervisor"), hypervisors))
	}
	if !includeSystem {
		q = q.Filter(sqlchemy.OR(sqlchemy.IsNull(guests.Field("is_system")), sqlchemy.IsFalse(guests.Field("is_system"))))
	}
	if pendingDelete {
		q = q.Filter(sqlchemy.IsTrue(guests.Field("pending_deleted")))
	} else {
		q = q.Filter(sqlchemy.OR(sqlchemy.IsNull(guests.Field("pending_deleted")), sqlchemy.IsFalse(guests.Field("pending_deleted"))))
	}
	stat := SGuestCountStat{}
	row := q.Row()
	err := q.Row2Struct(row, &stat)
	if err != nil {
		log.Errorf("%s", err)
	}
	stat.TotalCpuCount += stat.TotalBackupCpuCount
	stat.TotalMemSize += stat.TotalBackupMemSize
	stat.TotalDiskSize += stat.TotalBackupDiskSize
	return stat
}

func (self *SGuest) getDefaultNetworkConfig() *SNetworkConfig {
	netConf := SNetworkConfig{}
	netConf.BwLimit = options.Options.DefaultBandwidth
	osProf := self.getOSProfile()
	netConf.Driver = osProf.NetDriver
	return &netConf
}

func (self *SGuest) CreateNetworksOnHost(ctx context.Context, userCred mcclient.TokenCredential, host *SHost, data *jsonutils.JSONDict, pendingUsage quotas.IQuota) error {
	netJsonArray := jsonutils.GetArrayOfPrefix(data, "net")
	/* idx := 0
	for idx = 0; data.Contains(fmt.Sprintf("net.%d", idx)); idx += 1 {
		netJson, err := data.Get(fmt.Sprintf("net.%d", idx))
		if err != nil {
			return err
		}
		if netJson == jsonutils.JSONNull {
			break
		}

	}*/
	if len(netJsonArray) == 0 {
		netConfig := self.getDefaultNetworkConfig()
		_, err := self.attach2RandomNetwork(ctx, userCred, host, netConfig, pendingUsage)
		return err
	}
	for idx := 0; idx < len(netJsonArray); idx += 1 {
		netConfig, err := parseNetworkInfo(userCred, netJsonArray[idx])
		if err != nil {
			return err
		}
		_, err = self.attach2NetworkDesc(ctx, userCred, host, netConfig, pendingUsage)
		if err != nil {
			return err
		}
	}
	return nil
}

func (self *SGuest) attach2NetworkDesc(ctx context.Context, userCred mcclient.TokenCredential, host *SHost, netConfig *SNetworkConfig, pendingUsage quotas.IQuota) (*SGuestnetwork, error) {
	var gn *SGuestnetwork
	var err1, err2 error
	if len(netConfig.Network) > 0 {
		gn, err1 = self.attach2NamedNetworkDesc(ctx, userCred, host, netConfig, pendingUsage)
		if err1 == nil {
			return gn, nil
		}
	}
	gn, err2 = self.attach2RandomNetwork(ctx, userCred, host, netConfig, pendingUsage)
	if err2 == nil {
		return gn, nil
	}
	if err1 != nil {
		return nil, fmt.Errorf("%s/%s", err1, err2)
	} else {
		return nil, err2
	}
}

func (self *SGuest) attach2NamedNetworkDesc(ctx context.Context, userCred mcclient.TokenCredential, host *SHost, netConfig *SNetworkConfig, pendingUsage quotas.IQuota) (*SGuestnetwork, error) {
	driver := self.GetDriver()
	net, mac, idx, allocDir := driver.GetNamedNetworkConfiguration(self, userCred, host, netConfig)
	if net != nil {
		gn, err := self.Attach2Network(ctx, userCred, net, pendingUsage, netConfig.Address, mac, netConfig.Driver, netConfig.BwLimit, netConfig.Vip, idx, netConfig.Reserved, allocDir, false, netConfig.Ifname)
		if err != nil {
			return nil, err
		} else {
			return gn, nil
		}
	} else {
		return nil, fmt.Errorf("Network %s not available", netConfig.Network)
	}
}

func (self *SGuest) attach2RandomNetwork(ctx context.Context, userCred mcclient.TokenCredential, host *SHost, netConfig *SNetworkConfig, pendingUsage quotas.IQuota) (*SGuestnetwork, error) {
	driver := self.GetDriver()
	return driver.Attach2RandomNetwork(self, ctx, userCred, host, netConfig, pendingUsage)
}

func (self *SGuest) CreateDisksOnHost(ctx context.Context, userCred mcclient.TokenCredential, host *SHost,
	data *jsonutils.JSONDict, pendingUsage quotas.IQuota, inheritBilling bool) error {
	diskJsonArray := jsonutils.GetArrayOfPrefix(data, "disk")
	for idx := 0; idx < len(diskJsonArray); idx += 1 { // .Contains(fmt.Sprintf("disk.%d", idx)); idx += 1 {
		diskConfig, err := parseDiskInfo(ctx, userCred, diskJsonArray[idx])
		if err != nil {
			return err
		}
		disk, err := self.createDiskOnHost(ctx, userCred, host, diskConfig, pendingUsage, inheritBilling)
		if err != nil {
			return err
		}
		data.Add(jsonutils.NewString(disk.Id), fmt.Sprintf("disk.%d.id", idx))
		if len(diskConfig.SnapshotId) > 0 {
			data.Add(jsonutils.NewString(diskConfig.SnapshotId), fmt.Sprintf("disk.%d.snapshot", idx))
		}
	}
	return nil
}

func (self *SGuest) createDiskOnStorage(ctx context.Context, userCred mcclient.TokenCredential, storage *SStorage,
	diskConfig *SDiskConfig, pendingUsage quotas.IQuota, inheritBilling bool) (*SDisk, error) {
	lockman.LockObject(ctx, storage)
	defer lockman.ReleaseObject(ctx, storage)

	lockman.LockClass(ctx, QuotaManager, self.ProjectId)
	defer lockman.ReleaseClass(ctx, QuotaManager, self.ProjectId)

	diskName := fmt.Sprintf("vdisk_%s_%d", self.Name, time.Now().UnixNano())

	billingType := BILLING_TYPE_POSTPAID
	billingCycle := ""
	if inheritBilling {
		billingType = self.BillingType
		billingCycle = self.BillingCycle
	}

	autoDelete := false
	if storage.IsLocal() || billingType == BILLING_TYPE_PREPAID {
		autoDelete = true
	}
	disk, err := storage.createDisk(diskName, diskConfig, userCred, self.ProjectId, autoDelete, self.IsSystem,
		billingType, billingCycle)

	if err != nil {
		return nil, err
	}

	cancelUsage := SQuota{}
	cancelUsage.Storage = disk.DiskSize
	err = QuotaManager.CancelPendingUsage(ctx, userCred, self.ProjectId, pendingUsage, &cancelUsage)

	return disk, nil
}

func (self *SGuest) createDiskOnHost(ctx context.Context, userCred mcclient.TokenCredential, host *SHost,
	diskConfig *SDiskConfig, pendingUsage quotas.IQuota, inheritBilling bool) (*SDisk, error) {
	storage := self.GetDriver().ChooseHostStorage(host, diskConfig.Backend)
	if storage == nil {
		return nil, fmt.Errorf("No storage on %s to create disk for %s", host.GetName(), diskConfig.Backend)
	}
	disk, err := self.createDiskOnStorage(ctx, userCred, storage, diskConfig, pendingUsage, inheritBilling)
	if err != nil {
		return nil, err
	}
	if len(self.BackupHostId) > 0 {
		backupHost := HostManager.FetchHostById(self.BackupHostId)
		backupStorage := self.GetDriver().ChooseHostStorage(backupHost, diskConfig.Backend)
		diff, err := db.Update(disk, func() error {
			disk.BackupStorageId = backupStorage.Id
			return nil
		})
		if err != nil {
			log.Errorf("Disk save backup storage error")
			return disk, err
		}
		db.OpsLog.LogEvent(disk, db.ACT_UPDATE, diff, userCred)
	}
	err = self.attach2Disk(ctx, disk, userCred, diskConfig.Driver, diskConfig.Cache, diskConfig.Mountpoint)
	return disk, err
}

func (self *SGuest) CreateIsolatedDeviceOnHost(ctx context.Context, userCred mcclient.TokenCredential, host *SHost, data *jsonutils.JSONDict, pendingUsage quotas.IQuota) error {
	devJsonArray := jsonutils.GetArrayOfPrefix(data, "isolated_device")
	for idx := 0; idx < len(devJsonArray); idx += 1 { // .Contains(fmt.Sprintf("isolated_device.%d", idx)); idx += 1 {
		devConfig, err := IsolatedDeviceManager.parseDeviceInfo(userCred, devJsonArray[idx])
		if err != nil {
			return err
		}
		err = self.createIsolatedDeviceOnHost(ctx, userCred, host, devConfig, pendingUsage)
		if err != nil {
			return err
		}
	}
	return nil
}

func (self *SGuest) createIsolatedDeviceOnHost(ctx context.Context, userCred mcclient.TokenCredential, host *SHost, devConfig *SIsolatedDeviceConfig, pendingUsage quotas.IQuota) error {
	lockman.LockClass(ctx, QuotaManager, self.ProjectId)
	defer lockman.ReleaseClass(ctx, QuotaManager, self.ProjectId)

	err := IsolatedDeviceManager.attachHostDeviceToGuestByDesc(ctx, self, host, devConfig, userCred)
	if err != nil {
		return err
	}

	cancelUsage := SQuota{IsolatedDevice: 1}
	err = QuotaManager.CancelPendingUsage(ctx, userCred, self.ProjectId, pendingUsage, &cancelUsage)
	return err
}

func (self *SGuest) attachIsolatedDevice(ctx context.Context, userCred mcclient.TokenCredential, dev *SIsolatedDevice) error {
	if len(dev.GuestId) > 0 {
		return fmt.Errorf("Isolated device already attached to another guest: %s", dev.GuestId)
	}
	if dev.HostId != self.HostId {
		return fmt.Errorf("Isolated device and guest are not located in the same host")
	}
	_, err := db.Update(dev, func() error {
		dev.GuestId = self.Id
		return nil
	})
	if err != nil {
		return err
	}
	db.OpsLog.LogEvent(self, db.ACT_GUEST_ATTACH_ISOLATED_DEVICE, dev.GetShortDesc(ctx), userCred)
	return nil
}

func (self *SGuest) JoinGroups(userCred mcclient.TokenCredential, params *jsonutils.JSONDict) {
	// TODO
}

type SGuestDiskCategory struct {
	Root *SDisk
	Swap []*SDisk
	Data []*SDisk
}

func (self *SGuest) CategorizeDisks() SGuestDiskCategory {
	diskCat := SGuestDiskCategory{}
	guestdisks := self.GetDisks()
	if guestdisks == nil {
		log.Errorf("no disk for this server!!!")
		return diskCat
	}
	for _, gd := range guestdisks {
		if diskCat.Root == nil {
			diskCat.Root = gd.GetDisk()
		} else {
			disk := gd.GetDisk()
			if disk.FsFormat == "swap" {
				diskCat.Swap = append(diskCat.Swap, disk)
			} else {
				diskCat.Data = append(diskCat.Data, disk)
			}
		}
	}
	return diskCat
}

type SGuestNicCategory struct {
	InternalNics []SGuestnetwork
	ExternalNics []SGuestnetwork
}

func (self *SGuest) CategorizeNics() SGuestNicCategory {
	netCat := SGuestNicCategory{}

	guestnics, err := self.GetNetworks("")
	if err != nil {
		log.Errorf("no nics for this server!!! %s", err)
		return netCat
	}

	for _, gn := range guestnics {
		if gn.IsExit() {
			netCat.ExternalNics = append(netCat.ExternalNics, gn)
		} else {
			netCat.InternalNics = append(netCat.InternalNics, gn)
		}
	}
	return netCat
}

func (self *SGuest) LeaveAllGroups(ctx context.Context, userCred mcclient.TokenCredential) {
	groupGuests := make([]SGroupguest, 0)
	q := GroupguestManager.Query()
	err := q.Filter(sqlchemy.Equals(q.Field("guest_id"), self.Id)).All(&groupGuests)
	if err != nil {
		log.Errorln(err.Error())
		return
	}
	for _, gg := range groupGuests {
		gg.Delete(context.Background(), userCred)
		var group SGroup
		gq := GroupManager.Query()
		err := gq.Filter(sqlchemy.Equals(gq.Field("id"), gg.SrvtagId)).First(&group)
		if err != nil {
			log.Errorln(err.Error())
			return
		}
		db.OpsLog.LogDetachEvent(ctx, self, &group, userCred, nil)
	}
}

func (self *SGuest) DetachAllNetworks(ctx context.Context, userCred mcclient.TokenCredential) error {
	// from clouds.models.portmaps import Portmaps
	// Portmaps.delete_guest_network_portmaps(self, user_cred)
	gns, err := self.GetNetworks("")
	if err != nil {
		return err
	}
	return GuestnetworkManager.DeleteGuestNics(ctx, userCred, gns, false)
}

func (self *SGuest) EjectIso(userCred mcclient.TokenCredential) bool {
	cdrom := self.getCdrom()
	if len(cdrom.ImageId) > 0 {
		imageId := cdrom.ImageId
		if cdrom.ejectIso() {
			db.OpsLog.LogEvent(self, db.ACT_ISO_DETACH, imageId, userCred)
			return true
		}
	}
	return false
}

func (self *SGuest) Delete(ctx context.Context, userCred mcclient.TokenCredential) error {
	// self.SVirtualResourceBase.Delete(ctx, userCred)
	// override
	log.Infof("guest delete do nothing")
	return nil
}

func (self *SGuest) RealDelete(ctx context.Context, userCred mcclient.TokenCredential) error {
	return self.SVirtualResourceBase.Delete(ctx, userCred)
}

func (self *SGuest) AllowDeleteItem(ctx context.Context, userCred mcclient.TokenCredential, query jsonutils.JSONObject, data jsonutils.JSONObject) bool {
	overridePendingDelete := false
	purge := false
	if query != nil {
		overridePendingDelete = jsonutils.QueryBoolean(query, "override_pending_delete", false)
		purge = jsonutils.QueryBoolean(query, "purge", false)
	}
	if (overridePendingDelete || purge) && !db.IsAdminAllowDelete(userCred, self) {
		return false
	}
	return self.IsOwner(userCred) || db.IsAdminAllowDelete(userCred, self)
}

func (self *SGuest) CustomizeDelete(ctx context.Context, userCred mcclient.TokenCredential, query jsonutils.JSONObject, data jsonutils.JSONObject) error {
	overridePendingDelete := false
	purge := false
	if query != nil {
		overridePendingDelete = jsonutils.QueryBoolean(query, "override_pending_delete", false)
		purge = jsonutils.QueryBoolean(query, "purge", false)
	}
	return self.StartDeleteGuestTask(ctx, userCred, "", purge, overridePendingDelete)
}

func (self *SGuest) DeleteAllDisksInDB(ctx context.Context, userCred mcclient.TokenCredential) error {
	for _, guestdisk := range self.GetDisks() {
		disk := guestdisk.GetDisk()
		err := guestdisk.Detach(ctx, userCred)
		if err != nil {
			return err
		}
		db.OpsLog.LogEvent(disk, db.ACT_DELETE, nil, userCred)
		db.OpsLog.LogEvent(disk, db.ACT_DELOCATE, nil, userCred)
		err = disk.RealDelete(ctx, userCred)
		if err != nil {
			return err
		}
	}
	return nil
}

type SDeployConfig struct {
	Path    string
	Action  string
	Content string
}

func (self *SGuest) GetDeployConfigOnHost(ctx context.Context, userCred mcclient.TokenCredential, host *SHost, params *jsonutils.JSONDict) (*jsonutils.JSONDict, error) {
	config := jsonutils.NewDict()

	desc := self.GetDriver().GetJsonDescAtHost(ctx, userCred, self, host)
	config.Add(desc, "desc")

	deploys := make([]SDeployConfig, 0)
	for idx := 0; params.Contains(fmt.Sprintf("deploy.%d.path", idx)); idx += 1 {
		path, _ := params.GetString(fmt.Sprintf("deploy.%d.path", idx))
		action, _ := params.GetString(fmt.Sprintf("deploy.%d.action", idx))
		content, _ := params.GetString(fmt.Sprintf("deploy.%d.content", idx))
		deploys = append(deploys, SDeployConfig{Path: path, Action: action, Content: content})
	}

	if len(deploys) > 0 {
		config.Add(jsonutils.Marshal(deploys), "deploys")
	}

	deployAction, _ := params.GetString("deploy_action")
	if len(deployAction) == 0 {
		deployAction = "deploy"
	}

	// resetPasswd := true
	// if deployAction == "deploy" {
	resetPasswd := jsonutils.QueryBoolean(params, "reset_password", true)
	//}

	if resetPasswd {
		config.Add(jsonutils.JSONTrue, "reset_password")
		passwd, _ := params.GetString("password")
		if len(passwd) > 0 {
			config.Add(jsonutils.NewString(passwd), "password")
		}
		keypair := self.getKeypair()
		if keypair != nil {
			config.Add(jsonutils.NewString(keypair.PublicKey), "public_key")
		}
		deletePubKey, _ := params.GetString("delete_public_key")
		if len(deletePubKey) > 0 {
			config.Add(jsonutils.NewString(deletePubKey), "delete_public_key")
		}
	} else {
		config.Add(jsonutils.JSONFalse, "reset_password")
	}

	// add default public keys
	_, adminPubKey, err := sshkeys.GetSshAdminKeypair(ctx)
	if err != nil {
		log.Errorf("fail to get ssh admin public key %s", err)
	}

	_, projPubKey, err := sshkeys.GetSshProjectKeypair(ctx, self.ProjectId)

	if err != nil {
		log.Errorf("fail to get ssh project public key %s", err)
	}

	config.Add(jsonutils.NewString(adminPubKey), "admin_public_key")
	config.Add(jsonutils.NewString(projPubKey), "project_public_key")

	config.Add(jsonutils.NewString(deployAction), "action")

	onFinish := "shutdown"
	if jsonutils.QueryBoolean(params, "auto_start", false) || jsonutils.QueryBoolean(params, "restart", false) {
		onFinish = "none"
	} else if utils.IsInStringArray(self.Status, []string{VM_ADMIN}) {
		onFinish = "none"
	}

	config.Add(jsonutils.NewString(onFinish), "on_finish")

	if deployAction == "create" && !utils.IsInStringArray(self.Hypervisor, []string{HYPERVISOR_KVM, HYPERVISOR_BAREMETAL, HYPERVISOR_CONTAINER, HYPERVISOR_ESXI, HYPERVISOR_XEN}) {
		nets, err := self.GetNetworks("")
		if err != nil || len(nets) == 0 {
			return nil, fmt.Errorf("failed to find network for guest %s: %s", self.Name, err)
		}
		net := nets[0].GetNetwork()
		vpc := net.GetVpc()
		registerVpcId := vpc.ExternalId
		externalVpcId := vpc.ExternalId
		switch self.Hypervisor {
		case HYPERVISOR_ALIYUN, HYPERVISOR_AWS, HYPERVISOR_HUAWEI:
			break
		case HYPERVISOR_QCLOUD, HYPERVISOR_OPENSTACK:
			registerVpcId = "normal"
		case HYPERVISOR_AZURE:
			registerVpcId, externalVpcId = "normal", "normal"
			if strings.HasSuffix(host.Name, "-classic") {
				registerVpcId, externalVpcId = "classic", "classic"
			}
		default:
			return nil, fmt.Errorf("Unknown guest %s hypervisor %s for sync secgroup", self.Name, self.Hypervisor)
		}
		iregion, err := host.GetIRegion()
		if err != nil {
			return nil, fmt.Errorf("failed to get iregion for host %s error: %v", host.Name, err)
		}
		secgroupIds := jsonutils.NewArray()
		secgroups := self.GetSecgroups()
		for i, secgroup := range secgroups {
			secgroupCache := SecurityGroupCacheManager.Register(ctx, userCred, secgroup.Id, registerVpcId, vpc.CloudregionId, vpc.ManagerId)
			if secgroupCache == nil {
				return nil, fmt.Errorf("failed to registor secgroupCache for secgroup: %s(%s), vpc: %s", secgroup.Name, secgroup.Id, vpc.Name)
			}

			externalSecgroupId, err := iregion.SyncSecurityGroup(secgroupCache.ExternalId, externalVpcId, secgroup.Name, secgroup.Description, secgroup.GetSecRules(""))
			if err != nil {
				return nil, fmt.Errorf("SyncSecurityGroup fail %s", err)
			}
			if err := secgroupCache.SetExternalId(userCred, externalSecgroupId); err != nil {
				return nil, fmt.Errorf("failed to set externalId for secgroup %s(%s) externalId %s: error: %v", secgroup.Name, secgroup.Id, externalSecgroupId, err)
			}
			secgroupIds.Add(jsonutils.NewString(externalSecgroupId))
			if i == 0 {
				config.Add(jsonutils.NewString(externalSecgroupId), "desc", "external_secgroup_id")
			}
		}
		config.Add(secgroupIds, "desc", "external_secgroup_ids")
	}
	return config, nil
}

func (self *SGuest) getVga() string {
	if utils.IsInStringArray(self.Vga, []string{"cirrus", "vmware", "qxl"}) {
		return self.Vga
	}
	return "std"
}

func (self *SGuest) GetVdi() string {
	if utils.IsInStringArray(self.Vdi, []string{"vnc", "spice"}) {
		return self.Vdi
	}
	return "vnc"
}

func (self *SGuest) getMachine() string {
	if utils.IsInStringArray(self.Machine, []string{"pc", "q35"}) {
		return self.Machine
	}
	return "pc"
}

func (self *SGuest) getBios() string {
	if utils.IsInStringArray(self.Bios, []string{"BIOS", "UEFI"}) {
		return self.Bios
	}
	return "BIOS"
}

func (self *SGuest) getKvmOptions() string {
	return self.GetMetadata("kvm", nil)
}

func (self *SGuest) getExtraOptions() jsonutils.JSONObject {
	return self.GetMetadataJson("extra_options", nil)
}

func (self *SGuest) GetJsonDescAtHypervisor(ctx context.Context, host *SHost) *jsonutils.JSONDict {
	desc := jsonutils.NewDict()

	desc.Add(jsonutils.NewString(self.Name), "name")
	if len(self.Description) > 0 {
		desc.Add(jsonutils.NewString(self.Description), "description")
	}
	desc.Add(jsonutils.NewString(self.Id), "uuid")
	desc.Add(jsonutils.NewInt(int64(self.VmemSize)), "mem")
	desc.Add(jsonutils.NewInt(int64(self.VcpuCount)), "cpu")
	desc.Add(jsonutils.NewString(self.getVga()), "vga")
	desc.Add(jsonutils.NewString(self.GetVdi()), "vdi")
	desc.Add(jsonutils.NewString(self.getMachine()), "machine")
	desc.Add(jsonutils.NewString(self.getBios()), "bios")
	desc.Add(jsonutils.NewString(self.BootOrder), "boot_order")

	if len(self.BackupHostId) > 0 {
		if self.HostId == host.Id {
			desc.Set("is_master", jsonutils.JSONTrue)
			desc.Set("host_id", jsonutils.NewString(self.HostId))
		} else if self.BackupHostId == host.Id {
			desc.Set("is_slave", jsonutils.JSONTrue)
			desc.Set("host_id", jsonutils.NewString(self.BackupHostId))
		}
	}

	// isolated devices
	isolatedDevs := IsolatedDeviceManager.generateJsonDescForGuest(self)
	desc.Add(jsonutils.NewArray(isolatedDevs...), "isolated_devices")

	// nics, domain
	jsonNics := make([]jsonutils.JSONObject, 0)

	nics, _ := self.GetNetworks("")

	domain := options.Options.DNSDomain
	if nics != nil && len(nics) > 0 {
		for _, nic := range nics {
			nicDesc := nic.getJsonDescAtHost(host)
			jsonNics = append(jsonNics, nicDesc)
			nicDomain, _ := nicDesc.GetString("domain")
			if len(nicDomain) > 0 && len(domain) == 0 {
				domain = nicDomain
			}
		}
	}
	desc.Add(jsonutils.NewArray(jsonNics...), "nics")
	desc.Add(jsonutils.NewString(domain), "domain")

	// disks
	jsonDisks := make([]jsonutils.JSONObject, 0)
	disks := self.GetDisks()
	if disks != nil && len(disks) > 0 {
		for _, disk := range disks {
			diskDesc := disk.GetJsonDescAtHost(host)
			jsonDisks = append(jsonDisks, diskDesc)
		}
	}
	desc.Add(jsonutils.NewArray(jsonDisks...), "disks")

	// cdrom
	cdDesc := self.getCdrom().getJsonDesc()
	if cdDesc != nil {
		desc.Add(cdDesc, "cdrom")
	}

	// tenant
	tc, _ := self.GetTenantCache(ctx)
	if tc != nil {
		desc.Add(jsonutils.NewString(tc.GetName()), "tenant")
	}
	desc.Add(jsonutils.NewString(self.ProjectId), "tenant_id")

	// flavor
	// desc.Add(jsonuitls.NewString(self.getFlavorName()), "flavor")

	keypair := self.getKeypair()
	if keypair != nil {
		desc.Add(jsonutils.NewString(keypair.Name), "keypair")
		desc.Add(jsonutils.NewString(keypair.PublicKey), "pubkey")
	}

	netRoles := self.getNetworkRoles()
	if netRoles != nil && len(netRoles) > 0 {
		desc.Add(jsonutils.NewStringArray(netRoles), "network_roles")
	}

	secGrp := self.getSecgroup()
	if secGrp != nil {
		desc.Add(jsonutils.NewString(secGrp.Name), "secgroup")
	}

	if secgroups := self.getSecgroupJson(); len(secgroups) > 0 {
		desc.Add(jsonutils.NewArray(secgroups...), "secgroups")
	}

	/*
		TODO
		srs := self.getSecurityRuleSet()
		if srs.estimatedSinglePortRuleCount() <= options.FirewallFlowCountLimit {
	*/

	rules := self.getSecurityGroupsRules()
	if len(rules) > 0 {
		desc.Add(jsonutils.NewString(rules), "security_rules")
	}
	rules = self.getAdminSecurityRules()
	if len(rules) > 0 {
		desc.Add(jsonutils.NewString(rules), "admin_security_rules")
	}

	extraOptions := self.getExtraOptions()
	if extraOptions != nil {
		desc.Add(extraOptions, "extra_options")
	}

	kvmOptions := self.getKvmOptions()
	if len(kvmOptions) > 0 {
		desc.Add(jsonutils.NewString(kvmOptions), "kvm")
	}

	zone := self.getZone()
	if zone != nil {
		desc.Add(jsonutils.NewString(zone.Id), "zone_id")
		desc.Add(jsonutils.NewString(zone.Name), "zone")
	}

	os := self.GetOS()
	if len(os) > 0 {
		desc.Add(jsonutils.NewString(os), "os_name")
	}

	meta, _ := self.GetAllMetadata(nil)
	desc.Add(jsonutils.Marshal(meta), "metadata")

	userData := meta["user_data"]
	if len(userData) > 0 {
		desc.Add(jsonutils.NewString(userData), "user_data")
	}

	if self.PendingDeleted {
		desc.Add(jsonutils.JSONTrue, "pending_deleted")
	} else {
		desc.Add(jsonutils.JSONFalse, "pending_deleted")
	}

	return desc
}

func (self *SGuest) GetJsonDescAtBaremetal(ctx context.Context, host *SHost) *jsonutils.JSONDict {
	desc := jsonutils.NewDict()

	desc.Add(jsonutils.NewString(self.Name), "name")
	if len(self.Description) > 0 {
		desc.Add(jsonutils.NewString(self.Description), "description")
	}
	desc.Add(jsonutils.NewString(self.Id), "uuid")
	desc.Add(jsonutils.NewInt(int64(self.VmemSize)), "mem")
	desc.Add(jsonutils.NewInt(int64(self.VcpuCount)), "cpu")
	diskConf := host.getDiskConfig()
	if diskConf != nil {
		desc.Add(diskConf, "disk_config")
	}

	jsonNics := make([]jsonutils.JSONObject, 0)
	jsonStandbyNics := make([]jsonutils.JSONObject, 0)

	netifs := host.GetNetInterfaces()
	domain := options.Options.DNSDomain

	if netifs != nil && len(netifs) > 0 {
		for _, nic := range netifs {
			nicDesc := nic.getServerJsonDesc()
			if nicDesc.Contains("ip") {
				jsonNics = append(jsonNics, nicDesc)
				nicDomain, _ := nicDesc.GetString("domain")
				if len(nicDomain) > 0 && len(domain) == 0 {
					domain = nicDomain
				}
			} else {
				jsonStandbyNics = append(jsonStandbyNics, nicDesc)
			}
		}
	}
	desc.Add(jsonutils.NewArray(jsonNics...), "nics")
	desc.Add(jsonutils.NewArray(jsonStandbyNics...), "nics_standby")
	desc.Add(jsonutils.NewString(domain), "domain")

	jsonDisks := make([]jsonutils.JSONObject, 0)
	disks := self.GetDisks()
	if disks != nil && len(disks) > 0 {
		for _, disk := range disks {
			diskDesc := disk.GetJsonDescAtHost(host)
			jsonDisks = append(jsonDisks, diskDesc)
		}
	}
	desc.Add(jsonutils.NewArray(jsonDisks...), "disks")

	tc, _ := self.GetTenantCache(ctx)
	if tc != nil {
		desc.Add(jsonutils.NewString(tc.GetName()), "tenant")
	}

	desc.Add(jsonutils.NewString(self.ProjectId), "tenant_id")

	keypair := self.getKeypair()
	if keypair != nil {
		desc.Add(jsonutils.NewString(keypair.Name), "keypair")
		desc.Add(jsonutils.NewString(keypair.PublicKey), "pubkey")
	}

	netRoles := self.getNetworkRoles()
	if netRoles != nil && len(netRoles) > 0 {
		desc.Add(jsonutils.NewStringArray(netRoles), "network_roles")
	}

	rules := self.getSecurityGroupsRules()
	if len(rules) > 0 {
		desc.Add(jsonutils.NewString(rules), "security_rules")
	}
	rules = self.getAdminSecurityRules()
	if len(rules) > 0 {
		desc.Add(jsonutils.NewString(rules), "admin_security_rules")
	}

	zone := self.getZone()
	if zone != nil {
		desc.Add(jsonutils.NewString(zone.Id), "zone_id")
		desc.Add(jsonutils.NewString(zone.Name), "zone")
	}

	os := self.GetOS()
	if len(os) > 0 {
		desc.Add(jsonutils.NewString(os), "os_name")
	}

	meta, _ := self.GetAllMetadata(nil)
	desc.Add(jsonutils.Marshal(meta), "metadata")

	userData := meta["user_data"]
	if len(userData) > 0 {
		desc.Add(jsonutils.NewString(userData), "user_data")
	}

	if self.PendingDeleted {
		desc.Add(jsonutils.JSONTrue, "pending_deleted")
	} else {
		desc.Add(jsonutils.JSONFalse, "pending_deleted")
	}

	return desc
}

func (self *SGuest) getNetworkRoles() []string {
	key := db.Metadata.GetSysadminKey("network_role")
	roleStr := self.GetMetadata(key, auth.AdminCredential())
	if len(roleStr) > 0 {
		return strings.Split(roleStr, ",")
	}
	return nil
}

func (manager *SGuestManager) FetchGuestById(guestId string) *SGuest {
	guest, err := manager.FetchById(guestId)
	if err != nil {
		log.Errorf("FetchById fail %s", err)
		return nil
	}
	return guest.(*SGuest)
}

func (self *SGuest) GetSpec(checkStatus bool) *jsonutils.JSONDict {
	if checkStatus {
		if utils.IsInStringArray(self.Status, []string{VM_SCHEDULE_FAILED}) {
			return nil
		}
	}
	spec := jsonutils.NewDict()
	spec.Set("cpu", jsonutils.NewInt(int64(self.VcpuCount)))
	spec.Set("mem", jsonutils.NewInt(int64(self.VmemSize)))

	// get disk spec
	guestdisks := self.GetDisks()
	diskSpecs := jsonutils.NewArray()
	for _, guestdisk := range guestdisks {
		info := guestdisk.ToDiskInfo()
		diskSpec := jsonutils.NewDict()
		diskSpec.Set("size", jsonutils.NewInt(info.Size))
		diskSpec.Set("backend", jsonutils.NewString(info.Backend))
		diskSpec.Set("medium_type", jsonutils.NewString(info.MediumType))
		diskSpec.Set("disk_type", jsonutils.NewString(info.DiskType))
		diskSpecs.Add(diskSpec)
	}
	spec.Set("disk", diskSpecs)

	// get nic spec
	guestnics, _ := self.GetNetworks("")

	nicSpecs := jsonutils.NewArray()
	for _, guestnic := range guestnics {
		nicSpec := jsonutils.NewDict()
		nicSpec.Set("bandwidth", jsonutils.NewInt(int64(guestnic.getBandwidth())))
		t := "int"
		if guestnic.IsExit() {
			t = "ext"
		}
		nicSpec.Set("type", jsonutils.NewString(t))
		nicSpecs.Add(nicSpec)
	}
	spec.Set("nic", nicSpecs)

	// get isolate device spec
	guestgpus := self.GetIsolatedDevices()
	gpuSpecs := jsonutils.NewArray()
	for _, guestgpu := range guestgpus {
		if strings.HasPrefix(guestgpu.DevType, "GPU") {
			gs := guestgpu.GetSpec(false)
			if gs != nil {
				gpuSpecs.Add(gs)
			}
		}
	}
	spec.Set("gpu", gpuSpecs)
	return spec
}

func (manager *SGuestManager) GetSpecIdent(spec *jsonutils.JSONDict) []string {
	cpuCount, _ := spec.Int("cpu")
	memSize, _ := spec.Int("mem")
	memSizeMB, _ := utils.GetSizeMB(fmt.Sprintf("%d", memSize), "M")
	specKeys := []string{
		fmt.Sprintf("cpu:%d", cpuCount),
		fmt.Sprintf("mem:%dM", memSizeMB),
	}

	countKey := func(kf func(*jsonutils.JSONDict) string, dataArray jsonutils.JSONObject) map[string]int64 {
		countMap := make(map[string]int64)
		datas, _ := dataArray.GetArray()
		for _, data := range datas {
			key := kf(data.(*jsonutils.JSONDict))
			if count, ok := countMap[key]; !ok {
				countMap[key] = 1
			} else {
				count++
				countMap[key] = count
			}
		}
		return countMap
	}

	kfuncs := map[string]func(*jsonutils.JSONDict) string{
		"disk": func(data *jsonutils.JSONDict) string {
			backend, _ := data.GetString("backend")
			mediumType, _ := data.GetString("medium_type")
			size, _ := data.Int("size")
			sizeGB, _ := utils.GetSizeGB(fmt.Sprintf("%d", size), "M")
			return fmt.Sprintf("disk:%s_%s_%dG", backend, mediumType, sizeGB)
		},
		"nic": func(data *jsonutils.JSONDict) string {
			typ, _ := data.GetString("type")
			bw, _ := data.Int("bandwidth")
			return fmt.Sprintf("nic:%s_%dM", typ, bw)
		},
		"gpu": func(data *jsonutils.JSONDict) string {
			vendor, _ := data.GetString("vendor")
			model, _ := data.GetString("model")
			return fmt.Sprintf("gpu:%s_%s", vendor, model)
		},
	}

	for sKey, kf := range kfuncs {
		sArrary, err := spec.Get(sKey)
		if err != nil {
			log.Errorf("Get key %s array error: %v", sKey, err)
			continue
		}
		for key, count := range countKey(kf, sArrary) {
			specKeys = append(specKeys, fmt.Sprintf("%sx%d", key, count))
		}
	}
	return specKeys
}

func (self *SGuest) GetTemplateId() string {
	guestdisks := self.GetDisks()
	for _, guestdisk := range guestdisks {
		disk := guestdisk.GetDisk()
		if disk != nil {
			templateId := disk.GetTemplateId()
			if len(templateId) > 0 {
				return templateId
			}
		}
	}
	return ""
}

func (self *SGuest) GetShortDesc(ctx context.Context) *jsonutils.JSONDict {
	desc := self.SVirtualResourceBase.GetShortDesc(ctx)
	desc.Set("mem", jsonutils.NewInt(int64(self.VmemSize)))
	desc.Set("cpu", jsonutils.NewInt(int64(self.VcpuCount)))

	address := jsonutils.NewString(strings.Join(self.getRealIPs(), ","))
	desc.Set("ip_addr", address)

	if len(self.OsType) > 0 {
		desc.Add(jsonutils.NewString(self.OsType), "os_type")
	}
	if osDist := self.GetMetadata("os_distribution", nil); len(osDist) > 0 {
		desc.Add(jsonutils.NewString(osDist), "os_distribution")
	}
	if osVer := self.GetMetadata("os_version", nil); len(osVer) > 0 {
		desc.Add(jsonutils.NewString(osVer), "os_version")
	}

	templateId := self.GetTemplateId()
	if len(templateId) > 0 {
		desc.Set("template_id", jsonutils.NewString(templateId))
	}
	extBw := self.getBandwidth(true)
	intBw := self.getBandwidth(false)
	if extBw > 0 {
		desc.Set("ext_bandwidth", jsonutils.NewInt(int64(extBw)))
	}
	if intBw > 0 {
		desc.Set("int_bandwidth", jsonutils.NewInt(int64(intBw)))
	}

	if len(self.OsType) > 0 {
		desc.Add(jsonutils.NewString(self.OsType), "os_type")
	}

	if len(self.ExternalId) > 0 {
		desc.Add(jsonutils.NewString(self.ExternalId), "externalId")
	}

	desc.Set("hypervisor", jsonutils.NewString(self.GetHypervisor()))

	host := self.GetHost()

	spec := self.GetSpec(false)
	if self.GetHypervisor() == HYPERVISOR_BAREMETAL {
		if host != nil {
			hostSpec := host.GetSpec(false)
			hostSpecIdent := HostManager.GetSpecIdent(hostSpec)
			spec.Set("host_spec", jsonutils.NewString(strings.Join(hostSpecIdent, "/")))
		}
	}
	if spec != nil {
		desc.Update(spec)
	}

	var billingInfo SCloudBillingInfo

	if host != nil {
		billingInfo.SCloudProviderInfo = host.getCloudProviderInfo()
	}

	if priceKey := self.GetMetadata("price_key", nil); len(priceKey) > 0 {
		billingInfo.PriceKey = priceKey
	}

	billingInfo.SBillingBaseInfo = self.getBillingBaseInfo()

	desc.Update(jsonutils.Marshal(billingInfo))

	return desc
}

func (self *SGuest) saveOsType(userCred mcclient.TokenCredential, osType string) error {
	diff, err := db.Update(self, func() error {
		self.OsType = osType
		return nil
	})
	if err != nil {
		return err
	}
	db.OpsLog.LogEvent(self, db.ACT_UPDATE, diff, userCred)
	return err
}

func (self *SGuest) SaveDeployInfo(ctx context.Context, userCred mcclient.TokenCredential, data jsonutils.JSONObject) {
	// log.Infof("------SaveDeployInfo: %s", data.PrettyString())
	info := make(map[string]interface{})
	if data.Contains("os") {
		osName, _ := data.GetString("os")
		self.saveOsType(userCred, osName)
		info["os_name"] = osName
	}
	if data.Contains("account") {
		account, _ := data.GetString("account")
		info["login_account"] = account
		if data.Contains("key") {
			key, _ := data.GetString("key")
			info["login_key"] = key
			info["login_key_timestamp"] = timeutils.UtcNow()
		} else {
			info["login_key"] = "none"
			info["login_key_timestamp"] = "none"
		}
	}
	if data.Contains("distro") {
		dist, _ := data.GetString("distro")
		info["os_distribution"] = dist
	}
	if data.Contains("version") {
		ver, _ := data.GetString("version")
		info["os_version"] = ver
	}
	if data.Contains("arch") {
		arch, _ := data.GetString("arch")
		info["os_arch"] = arch
	}
	if data.Contains("language") {
		lang, _ := data.GetString("language")
		info["os_language"] = lang
	}
	self.SetAllMetadata(ctx, info, userCred)
}

func (self *SGuest) isAllDisksReady() bool {
	ready := true
	disks := self.GetDisks()
	if disks == nil || len(disks) == 0 {
		log.Errorf("No valid disks")
		return false
	}
	for i := 0; i < len(disks); i += 1 {
		disk := disks[i].GetDisk()
		if !(disk.isReady() || disk.Status == DISK_START_MIGRATE) {
			ready = false
			break
		}
	}
	return ready
}

func (self *SGuest) GetKeypairPublicKey() string {
	keypair := self.getKeypair()
	if keypair != nil {
		return keypair.PublicKey
	}
	return ""
}

func (manager *SGuestManager) GetIpInProjectWithName(projectId, name string, isExitOnly bool) []string {
	guestnics := GuestnetworkManager.Query().SubQuery()
	guests := manager.Query().SubQuery()
	networks := NetworkManager.Query().SubQuery()
	q := guestnics.Query(guestnics.Field("ip_addr")).Join(guests,
		sqlchemy.AND(
			sqlchemy.Equals(guests.Field("id"), guestnics.Field("guest_id")),
			sqlchemy.OR(sqlchemy.IsNull(guests.Field("pending_deleted")),
				sqlchemy.IsFalse(guests.Field("pending_deleted"))))).
		Join(networks, sqlchemy.Equals(networks.Field("id"), guestnics.Field("network_id"))).
		Filter(sqlchemy.Equals(guests.Field("name"), name)).
		Filter(sqlchemy.NotEquals(guestnics.Field("ip_addr"), "")).
		Filter(sqlchemy.IsNotNull(guestnics.Field("ip_addr"))).
		Filter(sqlchemy.IsNotNull(networks.Field("guest_gateway")))
	ips := make([]string, 0)
	rows, err := q.Rows()
	if err != nil {
		log.Errorf("Get guest ip with name query err: %v", err)
		return ips
	}
	defer rows.Close()
	for rows.Next() {
		var ip string
		err = rows.Scan(&ip)
		if err != nil {
			log.Errorf("Get guest ip with name scan err: %v", err)
			return ips
		}
		ips = append(ips, ip)
	}
	return manager.getIpsByExit(ips, isExitOnly)
}

func (manager *SGuestManager) getIpsByExit(ips []string, isExitOnly bool) []string {
	intRet := make([]string, 0)
	extRet := make([]string, 0)
	for _, ip := range ips {
		addr, _ := netutils.NewIPV4Addr(ip)
		if netutils.IsExitAddress(addr) {
			extRet = append(extRet, ip)
			continue
		}
		intRet = append(intRet, ip)
	}
	if isExitOnly {
		return extRet
	} else if len(intRet) > 0 {
		return intRet
	}
	return extRet
}

func (manager *SGuestManager) getExpiredPendingDeleteGuests() []SGuest {
	deadline := time.Now().Add(time.Duration(options.Options.PendingDeleteExpireSeconds*-1) * time.Second)

	q := manager.Query()
	q = q.IsTrue("pending_deleted").LT("pending_deleted_at", deadline).Limit(options.Options.PendingDeleteMaxCleanBatchSize)

	guests := make([]SGuest, 0)
	err := db.FetchModelObjects(GuestManager, q, &guests)
	if err != nil {
		log.Errorf("fetch guests error %s", err)
		return nil
	}

	return guests
}

func (manager *SGuestManager) CleanPendingDeleteServers(ctx context.Context, userCred mcclient.TokenCredential, isStart bool) {
	guests := manager.getExpiredPendingDeleteGuests()
	if guests == nil {
		return
	}
	for i := 0; i < len(guests); i += 1 {
		guests[i].StartDeleteGuestTask(ctx, userCred, "", false, true)
	}
}

func (manager *SGuestManager) getExpiredPrepaidGuests() []SGuest {
	deadline := time.Now().Add(time.Duration(options.Options.PrepaidExpireCheckSeconds*-1) * time.Second)

	q := manager.Query()
	q = q.Equals("billing_type", BILLING_TYPE_PREPAID).LT("expired_at", deadline).Limit(options.Options.ExpiredPrepaidMaxCleanBatchSize)

	guests := make([]SGuest, 0)
	err := db.FetchModelObjects(GuestManager, q, &guests)
	if err != nil {
		log.Errorf("fetch guests error %s", err)
		return nil
	}

	return guests
}

func (self *SGuest) doExternalSync(ctx context.Context, userCred mcclient.TokenCredential) error {
	host := self.GetHost()
	if host == nil {
		return fmt.Errorf("no host???")
	}
	ihost, iprovider, err := host.GetIHostAndProvider()
	if err != nil {
		return err
	}
	iVM, err := ihost.GetIVMById(self.ExternalId)
	if err != nil {
		return err
	}
	return self.syncWithCloudVM(ctx, userCred, iprovider, host, iVM, "", false)
}

func (manager *SGuestManager) DeleteExpiredPrepaidServers(ctx context.Context, userCred mcclient.TokenCredential, isStart bool) {
	guests := manager.getExpiredPrepaidGuests()
	if guests == nil {
		return
	}
	for i := 0; i < len(guests); i += 1 {
		// fake delete expired prepaid servers
		if len(guests[i].ExternalId) > 0 {
			err := guests[i].doExternalSync(ctx, userCred)
			if err == nil && guests[i].IsValidPrePaid() {
				continue
			}
		}
		guests[i].SetDisableDelete(userCred, false)
		guests[i].StartDeleteGuestTask(ctx, userCred, "", false, false)
	}
}

func (self *SGuest) GetEip() (*SElasticip, error) {
	return ElasticipManager.getEipForInstance("server", self.Id)
}

func (self *SGuest) GetRealIps() []string {
	return self.getRealIPs()
}

func (self *SGuest) SyncVMEip(ctx context.Context, userCred mcclient.TokenCredential, provider *SCloudprovider, extEip cloudprovider.ICloudEIP, projectId string) compare.SyncResult {
	result := compare.SyncResult{}

	eip, err := self.GetEip()
	if err != nil {
		result.Error(fmt.Errorf("getEip error %s", err))
		return result
	}

	if eip == nil && extEip == nil {
		// do nothing
	} else if eip == nil && extEip != nil {
		// add
		neip, err := ElasticipManager.getEipByExtEip(ctx, userCred, extEip, self.getRegion(), projectId)
		if err != nil {
			log.Errorf("getEipByExtEip error %v", err)
			result.AddError(err)
		} else {
			err = neip.AssociateVM(ctx, userCred, self)
			if err != nil {
				log.Errorf("AssociateVM error %v", err)
				result.AddError(err)
			} else {
				result.Add()
			}
		}
	} else if eip != nil && extEip == nil {
		// remove
		err = eip.Dissociate(ctx, userCred)
		if err != nil {
			result.DeleteError(err)
		} else {
			result.Delete()
		}
	} else {
		// sync
		if eip.IpAddr != extEip.GetIpAddr() {
			// remove then add
			err = eip.Dissociate(ctx, userCred)
			if err != nil {
				// fail to remove
				result.DeleteError(err)
			} else {
				result.Delete()
				neip, err := ElasticipManager.getEipByExtEip(ctx, userCred, extEip, self.getRegion(), projectId)
				if err != nil {
					result.AddError(err)
				} else {
					err = neip.AssociateVM(ctx, userCred, self)
					if err != nil {
						result.AddError(err)
					} else {
						result.Add()
					}
				}
			}
		} else {
			// do nothing
<<<<<<< HEAD
			err := eip.SyncWithCloudEip(ctx, userCred, extEip, projectId, false)
=======
			err := eip.SyncWithCloudEip(userCred, provider, extEip, projectId, false)
>>>>>>> 02e8d93f
			if err != nil {
				result.UpdateError(err)
			} else {
				result.Update()
			}
		}
	}

	return result
}

func (self *SGuest) GetIVM() (cloudprovider.ICloudVM, error) {
	if len(self.ExternalId) == 0 {
		msg := fmt.Sprintf("GetIVM: not managed by a provider")
		log.Errorf(msg)
		return nil, fmt.Errorf(msg)
	}
	host := self.GetHost()
	if host == nil {
		msg := fmt.Sprintf("GetIVM: No valid host")
		log.Errorf(msg)
		return nil, fmt.Errorf(msg)
	}
	ihost, err := host.GetIHost()
	if err != nil {
		msg := fmt.Sprintf("GetIVM: getihost fail %s", err)
		log.Errorf(msg)
		return nil, fmt.Errorf(msg)
	}
	return ihost.GetIVMById(self.ExternalId)
}

func (self *SGuest) DeleteEip(ctx context.Context, userCred mcclient.TokenCredential) error {
	eip, err := self.GetEip()
	if err != nil {
		log.Errorf("Delete eip fail for get Eip %s", err)
		return err
	}
	if eip == nil {
		return nil
	}
	if eip.Mode == EIP_MODE_INSTANCE_PUBLICIP {
		err = eip.RealDelete(ctx, userCred)
		if err != nil {
			log.Errorf("Delete eip on delete server fail %s", err)
			return err
		}
	} else {
		err = eip.Dissociate(ctx, userCred)
		if err != nil {
			log.Errorf("Dissociate eip on delete server fail %s", err)
			return err
		}
	}
	return nil
}

func (self *SGuest) SetDisableDelete(userCred mcclient.TokenCredential, val bool) error {
	diff, err := db.Update(self, func() error {
		if val {
			self.DisableDelete = tristate.True
		} else {
			self.DisableDelete = tristate.False
		}
		return nil
	})
	if err != nil {
		return err
	}
	db.OpsLog.LogEvent(self, db.ACT_UPDATE, diff, userCred)
	logclient.AddSimpleActionLog(self, logclient.ACT_UPDATE, diff, userCred, true)
	return err
}

func (self *SGuest) getDefaultStorageType() string {
	diskCat := self.CategorizeDisks()
	if diskCat.Root != nil {
		rootStorage := diskCat.Root.GetStorage()
		if rootStorage != nil {
			return rootStorage.StorageType
		}
	}
	return STORAGE_LOCAL
}

func (self *SGuest) getSchedDesc() jsonutils.JSONObject {
	desc := jsonutils.NewDict()

	desc.Add(jsonutils.NewString(self.Id), "id")
	desc.Add(jsonutils.NewString(self.Name), "name")
	desc.Add(jsonutils.NewInt(int64(self.VmemSize)), "vmem_size")
	desc.Add(jsonutils.NewInt(int64(self.VcpuCount)), "vcpu_count")

	gds := self.GetDisks()
	if gds != nil {
		for i := 0; i < len(gds); i += 1 {
			desc.Add(jsonutils.Marshal(gds[i].ToDiskInfo()), fmt.Sprintf("disk.%d", i))
		}
	}

	gns, _ := self.GetNetworks("")
	if gns != nil {
		for i := 0; i < len(gns); i += 1 {
			desc.Add(jsonutils.NewString(fmt.Sprintf("%s:%s", gns[i].NetworkId, gns[i].IpAddr)), fmt.Sprintf("net.%d", i))
		}
	}

	if len(self.HostId) > 0 && regutils.MatchUUID(self.HostId) {
		desc.Add(jsonutils.NewString(self.HostId), "host_id")
	}

	desc.Add(jsonutils.NewString(self.ProjectId), "owner_tenant_id")
	desc.Add(jsonutils.NewString(self.GetHypervisor()), "hypervisor")

	return desc
}

func (self *SGuest) GetApptags() []string {
	tagsStr := self.GetMetadata("app_tags", nil)
	if len(tagsStr) > 0 {
		return strings.Split(tagsStr, ",")
	}
	return nil
}

func (self *SGuest) ToSchedDesc() *jsonutils.JSONDict {
	desc := jsonutils.NewDict()
	desc.Set("id", jsonutils.NewString(self.Id))
	desc.Set("name", jsonutils.NewString(self.Name))
	desc.Set("vmem_size", jsonutils.NewInt(int64(self.VmemSize)))
	desc.Set("vcpu_count", jsonutils.NewInt(int64(self.VcpuCount)))
	self.FillGroupSchedDesc(desc)
	self.FillDiskSchedDesc(desc)
	self.FillNetSchedDesc(desc)
	if len(self.HostId) > 0 && regutils.MatchUUID(self.HostId) {
		desc.Set("host_id", jsonutils.NewString(self.HostId))
	}
	desc.Set("owner_tenant_id", jsonutils.NewString(self.ProjectId))
	tags := self.GetApptags()
	for i := 0; i < len(tags); i++ {
		desc.Set(tags[i], jsonutils.JSONTrue)
	}
	desc.Set("hypervisor", jsonutils.NewString(self.GetHypervisor()))
	return desc
}

func (self *SGuest) FillGroupSchedDesc(desc *jsonutils.JSONDict) {
	groups := make([]SGroupguest, 0)
	err := GroupguestManager.Query().Equals("guest_id", self.Id).All(&groups)
	if err != nil {
		log.Errorln(err)
		return
	}
	for i := 0; i < len(groups); i++ {
		desc.Set(fmt.Sprintf("srvtag.%d", i),
			jsonutils.NewString(fmt.Sprintf("%s:%s", groups[i].SrvtagId, groups[i].Tag)))
	}
}

func (self *SGuest) FillDiskSchedDesc(desc *jsonutils.JSONDict) {
	guestDisks := make([]SGuestdisk, 0)
	err := GuestdiskManager.Query().Equals("guest_id", self.Id).All(&guestDisks)
	if err != nil {
		log.Errorln(err)
		return
	}
	for i := 0; i < len(guestDisks); i++ {
		desc.Set(fmt.Sprintf("disk.%d", i), jsonutils.Marshal(guestDisks[i].ToDiskInfo()))
	}
}

func (self *SGuest) FillNetSchedDesc(desc *jsonutils.JSONDict) {
	guestNetworks := make([]SGuestnetwork, 0)
	err := GuestnetworkManager.Query().Equals("guest_id", self.Id).All(&guestNetworks)
	if err != nil {
		log.Errorln(err)
		return
	}
	for i := 0; i < len(guestNetworks); i++ {
		desc.Set(fmt.Sprintf("net.%d", i),
			jsonutils.NewString(fmt.Sprintf("%s:%s",
				guestNetworks[i].NetworkId, guestNetworks[i].IpAddr)))
	}
}

func (self *SGuest) GuestDisksHasSnapshot() bool {
	guestDisks := self.GetDisks()
	for i := 0; i < len(guestDisks); i++ {
		if SnapshotManager.GetDiskSnapshotCount(guestDisks[i].DiskId) > 0 {
			return true
		}
	}
	return false
}

func (self *SGuest) OnScheduleToHost(ctx context.Context, userCred mcclient.TokenCredential, hostId string) error {
	err := self.SetHostId(userCred, hostId)
	if err != nil {
		return err
	}

	notes := jsonutils.NewDict()
	notes.Add(jsonutils.NewString(hostId), "host_id")
	db.OpsLog.LogEvent(self, db.ACT_SCHEDULE, notes, userCred)

	return nil
}<|MERGE_RESOLUTION|>--- conflicted
+++ resolved
@@ -3738,11 +3738,7 @@
 			}
 		} else {
 			// do nothing
-<<<<<<< HEAD
-			err := eip.SyncWithCloudEip(ctx, userCred, extEip, projectId, false)
-=======
-			err := eip.SyncWithCloudEip(userCred, provider, extEip, projectId, false)
->>>>>>> 02e8d93f
+			err := eip.SyncWithCloudEip(ctx, userCred, provider, extEip, projectId, false)
 			if err != nil {
 				result.UpdateError(err)
 			} else {
