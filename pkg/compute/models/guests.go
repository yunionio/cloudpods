package models

import (
	"bytes"
	"context"
	"database/sql"
	"fmt"
	"net/http"
	"strconv"
	"strings"
	"time"

	"yunion.io/x/jsonutils"
	"yunion.io/x/log"
	"yunion.io/x/pkg/tristate"
	"yunion.io/x/pkg/util/compare"
	"yunion.io/x/pkg/util/fileutils"
	"yunion.io/x/pkg/util/netutils"
	"yunion.io/x/pkg/util/osprofile"
	"yunion.io/x/pkg/util/regutils"
	"yunion.io/x/pkg/util/secrules"
	"yunion.io/x/pkg/util/sysutils"
	"yunion.io/x/pkg/util/timeutils"
	"yunion.io/x/pkg/utils"
	"yunion.io/x/sqlchemy"

	"yunion.io/x/onecloud/pkg/cloudcommon/db"
	"yunion.io/x/onecloud/pkg/cloudcommon/db/lockman"
	"yunion.io/x/onecloud/pkg/cloudcommon/db/quotas"
	"yunion.io/x/onecloud/pkg/cloudcommon/db/taskman"
	"yunion.io/x/onecloud/pkg/cloudcommon/notifyclient"
	"yunion.io/x/onecloud/pkg/cloudprovider"
	"yunion.io/x/onecloud/pkg/compute/options"
	"yunion.io/x/onecloud/pkg/httperrors"
	"yunion.io/x/onecloud/pkg/mcclient"
	"yunion.io/x/onecloud/pkg/mcclient/auth"
	"yunion.io/x/onecloud/pkg/util/httputils"
	"yunion.io/x/onecloud/pkg/util/logclient"
	"yunion.io/x/onecloud/pkg/util/seclib2"
)

const (
	VM_INIT            = "init"
	VM_UNKNOWN         = "unknown"
	VM_SCHEDULE        = "schedule"
	VM_SCHEDULE_FAILED = "sched_fail"
	VM_CREATE_NETWORK  = "network"
	VM_NETWORK_FAILED  = "net_fail"
	VM_DEVICE_FAILED   = "dev_fail"
	VM_CREATE_FAILED   = "create_fail"
	VM_CREATE_DISK     = "disk"
	VM_DISK_FAILED     = "disk_fail"
	VM_START_DEPLOY    = "start_deploy"
	VM_DEPLOYING       = "deploying"
	VM_DEPLOY_FAILED   = "deploy_fail"
	VM_READY           = "ready"
	VM_START_START     = "start_start"
	VM_STARTING        = "starting"
	VM_START_FAILED    = "start_fail" // # = ready
	VM_RUNNING         = "running"
	VM_START_STOP      = "start_stop"
	VM_STOPPING        = "stopping"
	VM_STOP_FAILED     = "stop_fail" // # = running

	VM_START_SUSPEND  = "start_suspend"
	VM_SUSPENDING     = "suspending"
	VM_SUSPEND        = "suspend"
	VM_SUSPEND_FAILED = "suspend_failed"

	VM_START_DELETE = "start_delete"
	VM_DELETE_FAIL  = "delete_fail"
	VM_DELETING     = "deleting"

	VM_DEALLOCATED = "deallocated"

	VM_START_MIGRATE  = "start_migrate"
	VM_MIGRATING      = "migrating"
	VM_MIGRATE_FAILED = "migrate_failed"

	VM_CHANGE_FLAVOR      = "change_flavor"
	VM_CHANGE_FLAVOR_FAIL = "change_flavor_fail"
	VM_REBUILD_ROOT       = "rebuild_root"
	VM_REBUILD_ROOT_FAIL  = "rebuild_root_fail"

	VM_START_SNAPSHOT  = "snapshot_start"
	VM_SNAPSHOT        = "snapshot"
	VM_SNAPSHOT_DELETE = "snapshot_delete"
	VM_SNAPSHOT_STREAM = "block_stream"
	VM_SNAPSHOT_SUCC   = "snapshot_succ"
	VM_SNAPSHOT_FAILED = "snapshot_failed"

	VM_SYNCING_STATUS = "syncing"
	VM_SYNC_CONFIG    = "sync_config"
	VM_SYNC_FAIL      = "sync_fail"

	VM_RESIZE_DISK      = "resize_disk"
	VM_START_SAVE_DISK  = "start_save_disk"
	VM_SAVE_DISK        = "save_disk"
	VM_SAVE_DISK_FAILED = "save_disk_failed"

	VM_RESTORING_SNAPSHOT = "restoring_snapshot"
	VM_RESTORE_DISK       = "restore_disk"
	VM_RESTORE_STATE      = "restore_state"
	VM_RESTORE_FAILED     = "restore_failed"

	VM_ASSOCIATE_EIP  = "associate_eip"
	VM_DISSOCIATE_EIP = "dissociate_eip"

	VM_REMOVE_STATEFILE = "remove_state"

	VM_ADMIN = "admin"

	SHUTDOWN_STOP      = "stop"
	SHUTDOWN_TERMINATE = "terminate"

	HYPERVISOR_KVM       = "kvm"
	HYPERVISOR_CONTAINER = "container"
	HYPERVISOR_BAREMETAL = "baremetal"
	HYPERVISOR_ESXI      = "esxi"
	HYPERVISOR_HYPERV    = "hyperv"
	HYPERVISOR_ALIYUN    = "aliyun"
	HYPERVISOR_AZURE     = "azure"

	//	HYPERVISOR_DEFAULT = HYPERVISOR_KVM
	HYPERVISOR_DEFAULT = HYPERVISOR_ALIYUN
)

var VM_RUNNING_STATUS = []string{VM_START_START, VM_STARTING, VM_RUNNING, VM_SNAPSHOT_STREAM}
var VM_CREATING_STATUS = []string{VM_CREATE_NETWORK, VM_CREATE_DISK, VM_START_DEPLOY, VM_DEPLOYING}

var HYPERVISORS = []string{HYPERVISOR_KVM, HYPERVISOR_BAREMETAL, HYPERVISOR_ESXI, HYPERVISOR_CONTAINER, HYPERVISOR_ALIYUN, HYPERVISOR_AZURE}

// var HYPERVISORS = []string{HYPERVISOR_ALIYUN}

var HYPERVISOR_HOSTTYPE = map[string]string{
	HYPERVISOR_KVM:       HOST_TYPE_HYPERVISOR,
	HYPERVISOR_BAREMETAL: HOST_TYPE_BAREMETAL,
	HYPERVISOR_ESXI:      HOST_TYPE_ESXI,
	HYPERVISOR_CONTAINER: HOST_TYPE_KUBELET,
	HYPERVISOR_ALIYUN:    HOST_TYPE_ALIYUN,
	HYPERVISOR_AZURE:     HOST_TYPE_AZURE,
}

var HOSTTYPE_HYPERVISOR = map[string]string{
	HOST_TYPE_HYPERVISOR: HYPERVISOR_KVM,
	HOST_TYPE_BAREMETAL:  HYPERVISOR_BAREMETAL,
	HOST_TYPE_ESXI:       HYPERVISOR_ESXI,
	HOST_TYPE_KUBELET:    HYPERVISOR_CONTAINER,
	HOST_TYPE_ALIYUN:     HYPERVISOR_ALIYUN,
	HOST_TYPE_AZURE:      HYPERVISOR_AZURE,
}

type SGuestManager struct {
	db.SVirtualResourceBaseManager
}

var GuestManager *SGuestManager

func init() {
	GuestManager = &SGuestManager{SVirtualResourceBaseManager: db.NewVirtualResourceBaseManager(SGuest{}, "guests_tbl", "server", "servers")}
	GuestManager.SetAlias("guest", "guests")
}

type SGuest struct {
	db.SVirtualResourceBase

	SBillingResourceBase

	VcpuCount int8 `nullable:"false" default:"1" list:"user" create:"optional"` // Column(TINYINT, nullable=False, default=1)
	VmemSize  int  `nullable:"false" list:"user" create:"required"`             // Column(Integer, nullable=False)

	BootOrder string `width:"8" charset:"ascii" nullable:"true" default:"cdn" list:"user" update:"user" create:"optional"` // Column(VARCHAR(8, charset='ascii'), nullable=True, default='cdn')

	DisableDelete    tristate.TriState `nullable:"false" default:"true" list:"user" update:"user" create:"optional"`           // Column(Boolean, nullable=False, default=True)
	ShutdownBehavior string            `width:"16" charset:"ascii" default:"stop" list:"user" update:"user" create:"optional"` // Column(VARCHAR(16, charset='ascii'), default=SHUTDOWN_STOP)

	KeypairId string `width:"36" charset:"ascii" nullable:"true" list:"user" create:"optional"` // Column(VARCHAR(36, charset='ascii'), nullable=True)

	HostId string `width:"36" charset:"ascii" nullable:"true" list:"admin" get:"admin"` // Column(VARCHAR(36, charset='ascii'), nullable=True)

	Vga     string `width:"36" charset:"ascii" nullable:"true" list:"user" update:"user" create:"optional"` // Column(VARCHAR(36, charset='ascii'), nullable=True)
	Vdi     string `width:"36" charset:"ascii" nullable:"true" list:"user" update:"user" create:"optional"` // Column(VARCHAR(36, charset='ascii'), nullable=True)
	Machine string `width:"36" charset:"ascii" nullable:"true" list:"user" update:"user" create:"optional"` // Column(VARCHAR(36, charset='ascii'), nullable=True)
	Bios    string `width:"36" charset:"ascii" nullable:"true" list:"user" update:"user" create:"optional"` // Column(VARCHAR(36, charset='ascii'), nullable=True)
	OsType  string `width:"36" charset:"ascii" nullable:"true" list:"user" update:"user" create:"optional"` // Column(VARCHAR(36, charset='ascii'), nullable=True)

	FlavorId string `width:"36" charset:"ascii" nullable:"true" list:"user" create:"optional"` // Column(VARCHAR(36, charset='ascii'), nullable=True)

	SecgrpId      string `width:"36" charset:"ascii" nullable:"true" get:"user" create:"optional"` // Column(VARCHAR(36, charset='ascii'), nullable=True)
	AdminSecgrpId string `width:"36" charset:"ascii" nullable:"true" get:"admin"`                  // Column(VARCHAR(36, charset='ascii'), nullable=True)

	Hypervisor string `width:"16" charset:"ascii" nullable:"false" default:"kvm" list:"user" create:"required"` // Column(VARCHAR(16, charset='ascii'), nullable=False, default=HYPERVISOR_DEFAULT)
}

func (manager *SGuestManager) AllowListItems(ctx context.Context, userCred mcclient.TokenCredential, query jsonutils.JSONObject) bool {
	if query.Contains("host") || query.Contains("wire") || query.Contains("zone") {
		if !userCred.IsSystemAdmin() {
			return false
		}
	}
	return manager.SVirtualResourceBaseManager.AllowListItems(ctx, userCred, query)
}

func (manager *SGuestManager) ListItemFilter(ctx context.Context, q *sqlchemy.SQuery, userCred mcclient.TokenCredential, query jsonutils.JSONObject) (*sqlchemy.SQuery, error) {
	q, err := manager.SVirtualResourceBaseManager.ListItemFilter(ctx, q, userCred, query)
	if err != nil {
		return nil, err
	}
	queryDict, ok := query.(*jsonutils.JSONDict)
	if !ok {
		return nil, fmt.Errorf("invalid querystring format")
	}
	isBMstr, _ := queryDict.GetString("baremetal")
	if len(isBMstr) > 0 && utils.ToBool(isBMstr) {
		queryDict.Add(jsonutils.NewString(HYPERVISOR_BAREMETAL), "hypervisor")
		queryDict.Remove("baremetal")
	}
	hypervisor, _ := queryDict.GetString("hypervisor")
	if len(hypervisor) > 0 {
		q = q.Equals("hypervisor", hypervisor)
	}

	hostFilter, _ := queryDict.GetString("host")
	if len(hostFilter) > 0 {
		host, _ := HostManager.FetchByIdOrName("", hostFilter)
		if host == nil {
			return nil, httperrors.NewResourceNotFoundError("host %s not found", hostFilter)
		}
		q = q.Equals("host_id", host.GetId())
	}

	secgrpFilter, _ := queryDict.GetString("secgroup")
	if len(secgrpFilter) > 0 {
		secgrp, _ := SecurityGroupManager.FetchByIdOrName("", secgrpFilter)
		if secgrp == nil {
			return nil, httperrors.NewResourceNotFoundError("secgroup %s not found", secgrpFilter)
		}
		q = q.Equals("secgrp_id", secgrp.GetId())
	}

	zoneFilter, _ := queryDict.GetString("zone")
	if len(zoneFilter) > 0 {
		zone, _ := ZoneManager.FetchByIdOrName("", zoneFilter)
		if zone == nil {
			return nil, httperrors.NewResourceNotFoundError("zone %s not found", zoneFilter)
		}
		hostTable := HostManager.Query().SubQuery()
		zoneTable := ZoneManager.Query().SubQuery()
		sq := hostTable.Query(hostTable.Field("id")).Join(zoneTable,
			sqlchemy.Equals(zoneTable.Field("id"), hostTable.Field("zone_id"))).Filter(sqlchemy.Equals(zoneTable.Field("id"), zone.GetId())).SubQuery()
		q = q.In("host_id", sq)
	}

	wireFilter, _ := queryDict.GetString("wire")
	if len(wireFilter) > 0 {
		wire, _ := WireManager.FetchByIdOrName("", wireFilter)
		if wire == nil {
			return nil, httperrors.NewResourceNotFoundError("wire %s not found", wireFilter)
		}
		hostTable := HostManager.Query().SubQuery()
		hostWire := HostwireManager.Query().SubQuery()
		sq := hostTable.Query(hostTable.Field("id")).Join(hostWire, sqlchemy.Equals(hostWire.Field("host_id"), hostTable.Field("id"))).Filter(sqlchemy.Equals(hostWire.Field("wire_id"), wire.GetId())).SubQuery()
		q = q.In("host_id", sq)
	}

	networkFilter, _ := queryDict.GetString("network")
	if len(networkFilter) > 0 {
		netI, _ := NetworkManager.FetchByIdOrName(userCred.GetProjectId(), networkFilter)
		if netI == nil {
			return nil, httperrors.NewResourceNotFoundError("network %s not found", networkFilter)
		}
		net := netI.(*SNetwork)
		hostTable := HostManager.Query().SubQuery()
		hostWire := HostwireManager.Query().SubQuery()
		sq := hostTable.Query(hostTable.Field("id")).Join(hostWire,
			sqlchemy.Equals(hostWire.Field("host_id"), hostTable.Field("id"))).Filter(sqlchemy.Equals(hostWire.Field("wire_id"), net.WireId)).SubQuery()
		q = q.In("host_id", sq)
	}

	diskFilter, _ := queryDict.GetString("disk")
	if len(diskFilter) > 0 {
		diskI, _ := DiskManager.FetchByIdOrName(userCred.GetProjectId(), diskFilter)
		if diskI == nil {
			return nil, httperrors.NewResourceNotFoundError("disk %s not found", diskFilter)
		}
		disk := diskI.(*SDisk)
		guestdisks := GuestdiskManager.Query().SubQuery()
		count := guestdisks.Query().Filter(sqlchemy.AND(
			sqlchemy.Equals(guestdisks.Field("disk_id"), disk.Id),
			sqlchemy.IsFalse(guestdisks.Field("deleted")))).Count()
		if count > 0 {
			sgq := guestdisks.Query(guestdisks.Field("guest_id")).
				Filter(sqlchemy.AND(
					sqlchemy.Equals(guestdisks.Field("disk_id"), disk.Id),
					sqlchemy.IsFalse(guestdisks.Field("deleted"))))
			q = q.Filter(sqlchemy.In(q.Field("id"), sgq))
		} else {
			hosts := HostManager.Query().SubQuery()
			hoststorages := HoststorageManager.Query().SubQuery()
			storages := StorageManager.Query().SubQuery()
			sq := hosts.Query(hosts.Field("id")).
				Join(hoststorages, sqlchemy.AND(
					sqlchemy.Equals(hoststorages.Field("host_id"), hosts.Field("id")),
					sqlchemy.IsFalse(hoststorages.Field("deleted")))).
				Join(storages, sqlchemy.AND(
					sqlchemy.Equals(storages.Field("id"), hoststorages.Field("storage_id")),
					sqlchemy.IsFalse(storages.Field("deleted")))).
				Filter(sqlchemy.Equals(storages.Field("id"), disk.StorageId)).SubQuery()
			q = q.In("host_id", sq)
		}
	}

	managerFilter, _ := queryDict.GetString("manager")
	if len(managerFilter) > 0 {
		managerI, _ := CloudproviderManager.FetchByIdOrName(userCred.GetProjectId(), managerFilter)
		if managerI == nil {
			return nil, httperrors.NewResourceNotFoundError("cloud provider %s not found", managerFilter)
		}
		hosts := HostManager.Query().SubQuery()
		sq := hosts.Query(hosts.Field("id")).Equals("manager_id", managerI.GetId()).SubQuery()
		q = q.In("host_id", sq)
	}

	regionFilter, _ := queryDict.GetString("region")
	if len(regionFilter) > 0 {
		regionObj, err := CloudregionManager.FetchByIdOrName(userCred.GetProjectId(), regionFilter)
		if err != nil {
			if err == sql.ErrNoRows {
				return nil, httperrors.NewResourceNotFoundError("cloud region %s not found", regionFilter)
			} else {
				return nil, httperrors.NewGeneralError(err)
			}
		}
		hosts := HostManager.Query().SubQuery()
		zones := ZoneManager.Query().SubQuery()
		sq := hosts.Query(hosts.Field("id"))
		sq = sq.Join(zones, sqlchemy.Equals(hosts.Field("zone_id"), zones.Field("id")))
		sq = sq.Filter(sqlchemy.Equals(zones.Field("cloudregion_id"), regionObj.GetId()))
		q = q.In("host_id", sq)
	}

	withEip, _ := queryDict.GetString("with_eip")
	withoutEip, _ := queryDict.GetString("without_eip")
	if len(withEip) > 0 || len(withoutEip) > 0 {
		eips := ElasticipManager.Query().SubQuery()
		sq := eips.Query(eips.Field("associate_id")).Equals("associate_type", EIP_ASSOCIATE_TYPE_SERVER)
		sq = sq.IsNotNull("associate_id").IsNotEmpty("associate_id")

		if utils.ToBool(withEip) {
			q = q.In("id", sq)
		} else if utils.ToBool(withoutEip) {
			q = q.NotIn("id", sq)
		}
	}

	gpu, _ := queryDict.GetString("gpu")
	if len(gpu) != 0 {
		isodev := IsolatedDeviceManager.Query().SubQuery()
		sgq := isodev.Query(isodev.Field("guest_id")).
			Filter(sqlchemy.AND(
				sqlchemy.IsNotNull(isodev.Field("guest_id")),
				sqlchemy.Startswith(isodev.Field("dev_type"), "GPU")))
		showGpu := utils.ToBool(gpu)
		cond := sqlchemy.NotIn
		if showGpu {
			cond = sqlchemy.In
		}
		q = q.Filter(cond(q.Field("id"), sgq))
	}
	return q, nil
}

func (manager *SGuestManager) ExtraSearchConditions(ctx context.Context, q *sqlchemy.SQuery, like string) []sqlchemy.ICondition {
	var sq *sqlchemy.SSubQuery
	if regutils.MatchIP4Addr(like) {
		sq = GuestnetworkManager.Query("guest_id").Equals("ip_addr", like).SubQuery()
	} else if regutils.MatchMacAddr(like) {
		sq = GuestnetworkManager.Query("guest_id").Equals("mac_addr", like).SubQuery()
	}
	if sq != nil {
		return []sqlchemy.ICondition{sqlchemy.In(q.Field("id"), sq)}
	}
	return nil
}

func (guest *SGuest) GetHypervisor() string {
	if len(guest.Hypervisor) == 0 {
		return HYPERVISOR_DEFAULT
	} else {
		return guest.Hypervisor
	}
}

func (guest *SGuest) GetHostType() string {
	return HYPERVISOR_HOSTTYPE[guest.Hypervisor]
}

func (guest *SGuest) GetDriver() IGuestDriver {
	hypervisor := guest.GetHypervisor()
	if !utils.IsInStringArray(hypervisor, HYPERVISORS) {
		log.Fatalf("Unsupported hypervisor %s", hypervisor)
	}
	return GetDriver(hypervisor)
}

func (guest *SGuest) ValidateDeleteCondition(ctx context.Context) error {
	if guest.DisableDelete.IsTrue() {
		return fmt.Errorf("Virtual server is locked, cannot delete")
	}
	return guest.SVirtualResourceBase.ValidateDeleteCondition(ctx)
}

func (guest *SGuest) GetDisksQuery() *sqlchemy.SQuery {
	return GuestdiskManager.Query().Equals("guest_id", guest.Id)
}

func (guest *SGuest) DiskCount() int {
	return guest.GetDisksQuery().Count()
}

func (guest *SGuest) GetDisks() []SGuestdisk {
	disks := make([]SGuestdisk, 0)
	q := guest.GetDisksQuery().Asc("index")
	err := db.FetchModelObjects(GuestdiskManager, q, &disks)
	if err != nil {
		log.Errorf("Getdisks error: %s", err)
	}
	return disks
}

func (guest *SGuest) GetGuestDisk(diskId string) *SGuestdisk {
	guestdisk, err := db.NewModelObject(GuestdiskManager)
	if err != nil {
		log.Errorf("new guestdisk model failed: %s", err)
		return nil
	}
	q := guest.GetDisksQuery()
	err = q.Equals("disk_id", diskId).First(guestdisk)
	if err != nil {
		log.Errorf("GetGuestDisk error: %s", err)
		return nil
	}
	return guestdisk.(*SGuestdisk)
}

func (guest *SGuest) GetNetworksQuery() *sqlchemy.SQuery {
	return GuestnetworkManager.Query().Equals("guest_id", guest.Id)
}

func (guest *SGuest) NetworkCount() int {
	return guest.GetNetworksQuery().Count()
}

func (guest *SGuest) GetNetworks() []SGuestnetwork {
	guestnics := make([]SGuestnetwork, 0)
	q := guest.GetNetworksQuery().Asc("index")
	err := db.FetchModelObjects(GuestnetworkManager, q, &guestnics)
	if err != nil {
		log.Errorf("GetNetworks error: %s", err)
	}
	return guestnics
}

func (guest *SGuest) IsNetworkAllocated() bool {
	guestnics := guest.GetNetworks()
	for _, gn := range guestnics {
		if !gn.IsAllocated() {
			return false
		}
	}
	return true
}

func (guest *SGuest) CustomizeCreate(ctx context.Context, userCred mcclient.TokenCredential, ownerProjId string, query jsonutils.JSONObject, data jsonutils.JSONObject) error {
	guest.HostId = ""
	return guest.SVirtualResourceBase.CustomizeCreate(ctx, userCred, ownerProjId, query, data)
}

func (guest *SGuest) GetHost() *SHost {
	if len(guest.HostId) > 0 && regutils.MatchUUID(guest.HostId) {
		host, _ := HostManager.FetchById(guest.HostId)
		return host.(*SHost)
	}
	return nil
}

func (guest *SGuest) SetHostId(hostId string) error {
	_, err := guest.GetModelManager().TableSpec().Update(guest, func() error {
		guest.HostId = hostId
		return nil
	})
	return err
}

func validateMemCpuData(data jsonutils.JSONObject) (int, int, error) {
	vmemSize := 0
	vcpuCount := 0
	var err error

	hypervisor, _ := data.GetString("hypervisor")
	if len(hypervisor) == 0 {
		hypervisor = HYPERVISOR_DEFAULT
	}
	driver := GetDriver(hypervisor)

	vmemStr, _ := data.GetString("vmem_size")
	if len(vmemStr) > 0 {
		if !regutils.MatchSize(vmemStr) {
			return 0, 0, httperrors.NewInputParameterError("Memory size must be number[+unit], like 256M, 1G or 256")
		}
		vmemSize, err = fileutils.GetSizeMb(vmemStr, 'M', 1024)
		if err != nil {
			return 0, 0, err
		}
		maxVmemGb := driver.GetMaxVMemSizeGB()
		if vmemSize < 64 || vmemSize > maxVmemGb*1024 {
			return 0, 0, httperrors.NewInputParameterError("Memory size must be 64MB ~ %d GB", maxVmemGb)
		}
	}
	vcpuStr, _ := data.GetString("vcpu_count")
	if len(vcpuStr) > 0 {
		if !regutils.MatchInteger(vcpuStr) {
			return 0, 0, httperrors.NewInputParameterError("CPU core count must be integer")
		}
		vcpuCount, _ = strconv.Atoi(vcpuStr)
		maxVcpuCount := driver.GetMaxVCpuCount()
		if vcpuCount < 1 || vcpuCount > maxVcpuCount {
			return 0, 0, httperrors.NewInputParameterError("CPU core count must be 1 ~ %d", maxVcpuCount)
		}
	}
	return vmemSize, vcpuCount, nil
}

func (self *SGuest) ValidateUpdateData(ctx context.Context, userCred mcclient.TokenCredential, query jsonutils.JSONObject, data *jsonutils.JSONDict) (*jsonutils.JSONDict, error) {
	vmemSize, vcpuCount, err := validateMemCpuData(data)
	if err != nil {
		return nil, err
	}

	if vmemSize > 0 || vcpuCount > 0 {
		if !utils.IsInStringArray(self.Status, []string{VM_READY}) && self.GetHypervisor() != HYPERVISOR_CONTAINER {
			return nil, httperrors.NewInvalidStatusError("Cannot modify Memory and CPU in status %s", self.Status)
		}
		if self.GetHypervisor() == HYPERVISOR_BAREMETAL {
			return nil, httperrors.NewInputParameterError("Cannot modify memory for baremetal")
		}
	}

	if vmemSize > 0 {
		data.Add(jsonutils.NewInt(int64(vmemSize)), "vmem_size")
	}
	if vcpuCount > 0 {
		data.Add(jsonutils.NewInt(int64(vcpuCount)), "vcpu_count")
	}

	err = self.checkUpdateQuota(ctx, userCred, vcpuCount, vmemSize)
	if err != nil {
		return nil, err
	}

	if data.Contains("name") {
		if name, _ := data.GetString("name"); len(name) < 2 {
			return nil, httperrors.NewInputParameterError("name is to short")
		}
	}
	return self.SVirtualResourceBase.ValidateUpdateData(ctx, userCred, query, data)
}

func (manager *SGuestManager) ValidateCreateData(ctx context.Context, userCred mcclient.TokenCredential, ownerProjId string, query jsonutils.JSONObject, data *jsonutils.JSONDict) (*jsonutils.JSONDict, error) {
	vmemSize, vcpuCount, err := validateMemCpuData(data)
	if err != nil {
		return nil, err
	}
	if vmemSize == 0 {
		return nil, httperrors.NewInputParameterError("Missing memory size")
	}
	if vcpuCount == 0 {
		vcpuCount = 1
	}
	data.Add(jsonutils.NewInt(int64(vmemSize)), "vmem_size")
	data.Add(jsonutils.NewInt(int64(vcpuCount)), "vcpu_count")

	resetPassword := jsonutils.QueryBoolean(data, "reset_password", true)
	passwd, _ := data.GetString("password")
	if resetPassword && len(passwd) > 0 {
		if !seclib2.MeetComplxity(passwd) {
			return nil, httperrors.NewWeakPasswordError()
		}
	}

	disk0Json, _ := data.Get("disk.0")
	if disk0Json == nil {
		return nil, httperrors.NewInputParameterError("No disk information provided")
	}
	diskConfig, err := parseDiskInfo(ctx, userCred, disk0Json)
	if err != nil {
		return nil, httperrors.NewInputParameterError("Invalid root image: %s", err)
	}

	if len(diskConfig.Backend) == 0 {
		diskConfig.Backend = STORAGE_LOCAL
	}
	rootStorageType := diskConfig.Backend

	data.Add(jsonutils.Marshal(diskConfig), "disk.0")

	imgProperties := diskConfig.ImageProperties
	if imgProperties == nil || len(imgProperties) == 0 {
		imgProperties = map[string]string{"os_type": "Linux"}
	}

	hypervisor, _ := data.GetString("hypervisor")
	osType, _ := data.GetString("os_type")

	osProf, err := osprofile.GetOSProfileFromImageProperties(imgProperties, hypervisor)
	if err != nil {
		return nil, httperrors.NewInputParameterError("Invalid root image: %s", err)
	}

	if len(osProf.Hypervisor) > 0 && len(hypervisor) == 0 {
		hypervisor = osProf.Hypervisor
		data.Add(jsonutils.NewString(osProf.Hypervisor), "hypervisor")
	}
	if len(osProf.OSType) > 0 && len(osType) == 0 {
		osType = osProf.OSType
		data.Add(jsonutils.NewString(osProf.OSType), "os_type")
	}
	data.Add(jsonutils.Marshal(osProf), "__os_profile__")

	if jsonutils.QueryBoolean(data, "baremetal", false) {
		hypervisor = HYPERVISOR_BAREMETAL
	}

	// base validate_create_data
	if data.Contains("prefer_baremetal") || data.Contains("prefer_host") {
		if !userCred.IsSystemAdmin() {
			return nil, httperrors.NewNotSufficientPrivilegeError("Only system admin can specify preferred host")
		}
		bmName, _ := data.GetString("prefer_host")
		if len(bmName) == 0 {
			bmName, _ = data.GetString("prefer_baremetal")
		}
		bmObj, err := HostManager.FetchByIdOrName("", bmName)
		if err != nil {
			if err == sql.ErrNoRows {
				return nil, httperrors.NewResourceNotFoundError("Host %s not found", bmName)
			} else {
				return nil, httperrors.NewGeneralError(err)
			}
		}
		baremetal := bmObj.(*SHost)
		if !baremetal.Enabled {
			return nil, httperrors.NewInvalidStatusError("Baremetal %s not enabled", bmName)
		}

		if len(hypervisor) > 0 && hypervisor != HOSTTYPE_HYPERVISOR[baremetal.HostType] {
			return nil, httperrors.NewInputParameterError("cannot run hypervisor %s on specified host with type %s", hypervisor, baremetal.HostType)
		}

		if len(hypervisor) == 0 {
			hypervisor = HOSTTYPE_HYPERVISOR[baremetal.HostType]
		}

		if len(hypervisor) == 0 {
			hypervisor = HYPERVISOR_DEFAULT
		}

		data, err = GetDriver(hypervisor).ValidateCreateHostData(ctx, userCred, bmName, baremetal, data)
		if err != nil {
			return nil, err
		}
	} else {
		schedtags := make(map[string]string)
		if data.Contains("aggregate_strategy") {
			err = data.Unmarshal(&schedtags, "aggregate_strategy")
			if err != nil {
				return nil, httperrors.NewInputParameterError("invalid aggregate_strategy")
			}
		}
		for idx := 0; data.Contains(fmt.Sprintf("srvtag.%d", idx)); idx += 1 {
			aggStr, _ := data.GetString(fmt.Sprintf("srvtag.%d", idx))
			if len(aggStr) > 0 {
				parts := strings.Split(aggStr, ":")
				if len(parts) >= 2 && len(parts) > 0 && len(parts[1]) > 0 {
					schedtags[parts[0]] = parts[1]
				}
			}
		}
		if len(schedtags) > 0 {
			schedtags, err = SchedtagManager.ValidateSchedtags(userCred, schedtags)
			if err != nil {
				return nil, httperrors.NewInputParameterError("invalid aggregate_strategy: %s", err)
			}
			data.Add(jsonutils.Marshal(schedtags), "aggregate_strategy")
		}

		if data.Contains("prefer_wire") {
			wireStr, _ := data.GetString("prefer_wire")
			wireObj, err := WireManager.FetchById(wireStr)
			if err != nil {
				if err == sql.ErrNoRows {
					return nil, httperrors.NewResourceNotFoundError("Wire %s not found", wireStr)
				} else {
					return nil, httperrors.NewGeneralError(err)
				}
			}
			wire := wireObj.(*SWire)
			data.Add(jsonutils.NewString(wire.Id), "prefer_wire_id")
			zone := wire.GetZone()
			data.Add(jsonutils.NewString(zone.Id), "prefer_zone_id")
		} else if data.Contains("prefer_zone") {
			zoneStr, _ := data.GetString("prefer_zone")
			zoneObj, err := ZoneManager.FetchById(zoneStr)
			if err != nil {
				if err == sql.ErrNoRows {
					return nil, httperrors.NewResourceNotFoundError("Zone %s not found", zoneStr)
				} else {
					return nil, httperrors.NewGeneralError(err)
				}
			}
			zone := zoneObj.(*SZone)
			data.Add(jsonutils.NewString(zone.Id), "prefer_zone_id")
		}
	}

	// default hypervisor
	if len(hypervisor) == 0 {
		hypervisor = HYPERVISOR_KVM
	}

	if !utils.IsInStringArray(hypervisor, HYPERVISORS) {
		return nil, httperrors.NewInputParameterError("Hypervisor %s not supported", hypervisor)
	}

	data.Add(jsonutils.NewString(hypervisor), "hypervisor")
	// start from data disk
	for idx := 1; data.Contains(fmt.Sprintf("disk.%d", idx)); idx += 1 {
		diskJson, err := data.Get(fmt.Sprintf("disk.%d", idx))
		if err != nil {
			return nil, httperrors.NewInputParameterError("invalid disk description %s", err)
		}
		diskConfig, err := parseDiskInfo(ctx, userCred, diskJson)
		if err != nil {
			return nil, httperrors.NewInputParameterError("parse disk description error %s", err)
		}
		if len(diskConfig.Backend) == 0 {
			diskConfig.Backend = rootStorageType
		}
		if len(diskConfig.Driver) == 0 {
			diskConfig.Driver = osProf.DiskDriver
		}
		data.Add(jsonutils.Marshal(diskConfig), fmt.Sprintf("disk.%d", idx))
	}

	for idx := 0; data.Contains(fmt.Sprintf("net.%d", idx)); idx += 1 {
		netJson, err := data.Get(fmt.Sprintf("net.%d", idx))
		if err != nil {
			return nil, httperrors.NewInputParameterError("invalid network description %s", err)
		}
		netConfig, err := parseNetworkInfo(userCred, netJson)
		if err != nil {
			return nil, httperrors.NewInputParameterError("parse network description error %s", err)
		}
		err = isValidNetworkInfo(userCred, netConfig)
		if err != nil {
			return nil, err
		}
		if len(netConfig.Driver) == 0 {
			netConfig.Driver = osProf.NetDriver
		}
		data.Add(jsonutils.Marshal(netConfig), fmt.Sprintf("net.%d", idx))
	}

	for idx := 0; data.Contains(fmt.Sprintf("isolated_device.%d", idx)); idx += 1 {
		devJson, err := data.Get(fmt.Sprintf("isolated_device.%d", idx))
		if err != nil {
			return nil, httperrors.NewInputParameterError("invalid isolated device description %s", err)
		}
		devConfig, err := IsolatedDeviceManager.parseDeviceInfo(userCred, devJson)
		if err != nil {
			return nil, httperrors.NewInputParameterError("parse isolated device description error %s", err)
		}
		err = IsolatedDeviceManager.isValidDeviceinfo(devConfig)
		if err != nil {
			return nil, err
		}
		data.Add(jsonutils.Marshal(devConfig), fmt.Sprintf("isolated_device.%d", idx))
	}

	if data.Contains("cdrom") {
		cdromStr, err := data.GetString("cdrom")
		if err != nil {
			return nil, httperrors.NewInputParameterError("invalid cdrom device description %s", err)
		}
		cdromId, err := parseIsoInfo(ctx, userCred, cdromStr)
		if err != nil {
			return nil, httperrors.NewInputParameterError("parse cdrom device info error %s", err)
		}
		data.Add(jsonutils.NewString(cdromId), "cdrom")
	}

	keypairId, _ := data.GetString("keypair")
	if len(keypairId) == 0 {
		keypairId, _ = data.GetString("keypair_id")
	}
	if len(keypairId) > 0 {
		keypairObj, err := KeypairManager.FetchByIdOrName(userCred.GetUserId(), keypairId)
		if err != nil {
			return nil, httperrors.NewResourceNotFoundError("Keypair %s not found", keypairId)
		}
		data.Add(jsonutils.NewString(keypairObj.GetId()), "keypair_id")
	} else {
		data.Add(jsonutils.NewString("None"), "keypair_id")
	}

	if data.Contains("secgroup") {
		secGrpId, _ := data.GetString("secgroup")
		secGrpObj, err := SecurityGroupManager.FetchByIdOrName(userCred.GetProjectId(), secGrpId)
		if err != nil {
			return nil, httperrors.NewResourceNotFoundError("Secgroup %s not found", secGrpId)
		}
		data.Add(jsonutils.NewString(secGrpObj.GetId()), "secgrp_id")
	} else {
		data.Add(jsonutils.NewString("default"), "secgrp_id")
	}

	/*
		TODO
		group
		for idx := 0; data.Contains(fmt.Sprintf("srvtag.%d", idx)); idx += 1 {

		}*/

	data, err = GetDriver(hypervisor).ValidateCreateData(ctx, userCred, data)

	data, err = manager.SVirtualResourceBaseManager.ValidateCreateData(ctx, userCred, ownerProjId, query, data)
	if err != nil {
		return nil, err
	}

	if !jsonutils.QueryBoolean(data, "is_system", false) {
		err = manager.checkCreateQuota(ctx, userCred, ownerProjId, data)
		if err != nil {
			return nil, err
		}
	}

	data.Add(jsonutils.NewString(ownerProjId), "owner_tenant_id")
	return data, nil
}

func (manager *SGuestManager) checkCreateQuota(ctx context.Context, userCred mcclient.TokenCredential, ownerProjId string, data *jsonutils.JSONDict) error {
	req := getGuestResourceRequirements(ctx, userCred, data, 1)
	err := QuotaManager.CheckSetPendingQuota(ctx, userCred, ownerProjId, &req)
	if err != nil {
		return httperrors.NewOutOfQuotaError(err.Error())
	} else {
		return nil
	}
}

func (self *SGuest) checkUpdateQuota(ctx context.Context, userCred mcclient.TokenCredential, vcpuCount int, vmemSize int) error {
	req := SQuota{}

	if vcpuCount > 0 && vcpuCount > int(self.VcpuCount) {
		req.Cpu = vcpuCount - int(self.VcpuCount)
	}

	if vmemSize > 0 && vmemSize > self.VmemSize {
		req.Memory = vmemSize - self.VmemSize
	}

	_, err := QuotaManager.CheckQuota(ctx, userCred, self.ProjectId, &req)

	return err
}

func getGuestResourceRequirements(ctx context.Context, userCred mcclient.TokenCredential, data jsonutils.JSONObject, count int) SQuota {
	vcpuCount, _ := data.Int("vcpu_count")
	if vcpuCount == 0 {
		vcpuCount = 1
	}

	vmemSize, _ := data.Int("vmem_size")

	diskSize := 0

	for idx := 0; data.Contains(fmt.Sprintf("disk.%d", idx)); idx += 1 {
		dataJson, _ := data.Get(fmt.Sprintf("disk.%d", idx))
		diskConfig, _ := parseDiskInfo(ctx, userCred, dataJson)
		diskSize += diskConfig.Size
	}

	devCount := 0
	for idx := 0; data.Contains(fmt.Sprintf("isolated_device.%d", idx)); idx += 1 {
		devCount += 1
	}

	eNicCnt := 0
	iNicCnt := 0
	eBw := 0
	iBw := 0
	for idx := 0; data.Contains(fmt.Sprintf("net.%d", idx)); idx += 1 {
		netJson, _ := data.Get(fmt.Sprintf("net.%d", idx))
		netConfig, _ := parseNetworkInfo(userCred, netJson)
		if isExitNetworkInfo(netConfig) {
			eNicCnt += 1
			eBw += netConfig.BwLimit
		} else {
			iNicCnt += 1
			iBw += netConfig.BwLimit
		}
	}
	return SQuota{
		Cpu:            int(vcpuCount) * count,
		Memory:         int(vmemSize) * count,
		Storage:        diskSize * count,
		Port:           iNicCnt * count,
		Eport:          eNicCnt * count,
		Bw:             iBw * count,
		Ebw:            eBw * count,
		IsolatedDevice: devCount * count,
	}
}

func (guest *SGuest) PostCreate(ctx context.Context, userCred mcclient.TokenCredential, ownerProjId string, query jsonutils.JSONObject, data jsonutils.JSONObject) {
	guest.SVirtualResourceBase.PostCreate(ctx, userCred, ownerProjId, query, data)
	tags := []string{"cpu_bound", "io_bound", "io_hardlimit"}
	appTags := make([]string, 0)
	for _, tag := range tags {
		if data.Contains(tag) {
			appTags = append(appTags, tag)
		}
	}
	guest.setApptags(ctx, appTags, userCred)
	osProfileJson, _ := data.Get("__os_profile__")
	if osProfileJson != nil {
		guest.setOSProfile(ctx, userCred, osProfileJson)
	}
}

func (guest *SGuest) setApptags(ctx context.Context, appTags []string, userCred mcclient.TokenCredential) {
	err := guest.SetMetadata(ctx, "app_tags", strings.Join(appTags, ","), userCred)
	if err != nil {
		log.Errorln(err)
	}
}

func (manager *SGuestManager) OnCreateComplete(ctx context.Context, items []db.IModel, userCred mcclient.TokenCredential, query jsonutils.JSONObject, data jsonutils.JSONObject) {
	pendingUsage := getGuestResourceRequirements(ctx, userCred, data, len(items))

	taskItems := make([]db.IStandaloneModel, len(items))
	for i, t := range items {
		taskItems[i] = t.(db.IStandaloneModel)
	}
	params := data.(*jsonutils.JSONDict)
	task, err := taskman.TaskManager.NewParallelTask(ctx, "GuestBatchCreateTask", taskItems, userCred, params, "", "", &pendingUsage)
	if err != nil {
		log.Errorf("GuestBatchCreateTask newTask error %s", err)
	} else {
		task.ScheduleRun(nil)
	}
}

func (guest *SGuest) GetGroups() []SGroupguest {
	guestgroups := make([]SGroupguest, 0)
	q := GroupguestManager.Query().Equals("guest_id", guest.Id)
	err := db.FetchModelObjects(GroupguestManager, q, &guestgroups)
	if err != nil {
		log.Errorf("GetGroups fail %s", err)
		return nil
	}
	return guestgroups
}

func (self *SGuest) getBandwidth(isExit bool) int {
	bw := 0
	networks := self.GetNetworks()
	if networks != nil && len(networks) > 0 {
		for i := 0; i < len(networks); i += 1 {
			if networks[i].IsExit() == isExit {
				bw += networks[i].getBandwidth()
			}
		}
	}
	return bw
}

func (self *SGuest) getExtBandwidth() int {
	return self.getBandwidth(true)
}

func (self *SGuest) GetCustomizeColumns(ctx context.Context, userCred mcclient.TokenCredential, query jsonutils.JSONObject) *jsonutils.JSONDict {
	extra := self.SVirtualResourceBase.GetCustomizeColumns(ctx, userCred, query)

	if userCred.IsSystemAdmin() {
		host := self.GetHost()
		if host != nil {
			extra.Add(jsonutils.NewString(host.Name), "host")
		}
	}
	extra.Add(jsonutils.NewString(strings.Join(self.getRealIPs(), ",")), "ips")
	eip, _ := self.GetEip()
	if eip != nil {
		extra.Add(jsonutils.NewString(eip.IpAddr), "eip")
		extra.Add(jsonutils.NewString(eip.Mode), "eip_mode")
	}
	extra.Add(jsonutils.NewInt(int64(self.getDiskSize())), "disk")
	// flavor??
	// extra.Add(jsonutils.NewString(self.getFlavorName()), "flavor")
	extra.Add(jsonutils.NewString(self.getKeypairName()), "keypair")
	extra.Add(jsonutils.NewInt(int64(self.getExtBandwidth())), "ext_bw")

	extra.Add(jsonutils.NewString(self.GetSecgroupName()), "secgroup")

	if self.PendingDeleted {
		pendingDeletedAt := self.PendingDeletedAt.Add(time.Second * time.Duration(options.Options.PendingDeleteExpireSeconds))
		extra.Add(jsonutils.NewString(timeutils.FullIsoTime(pendingDeletedAt)), "auto_delete_at")
	}

	return self.moreExtraInfo(extra)
}

func (self *SGuest) moreExtraInfo(extra *jsonutils.JSONDict) *jsonutils.JSONDict {
	zone := self.getZone()
	if zone != nil {
		extra.Add(jsonutils.NewString(zone.GetId()), "zone_id")
		extra.Add(jsonutils.NewString(zone.GetName()), "zone")
		if len(zone.ExternalId) > 0 {
			extra.Add(jsonutils.NewString(zone.ExternalId), "zone_external_id")
		}

		region := zone.GetRegion()
		if region != nil {
			extra.Add(jsonutils.NewString(region.Id), "region_id")
			extra.Add(jsonutils.NewString(region.Name), "region")

			if len(region.ExternalId) > 0 {
				extra.Add(jsonutils.NewString(region.ExternalId), "region_external_id")
			}
		}

		host := self.GetHost()
		if host != nil && len(host.ManagerId) > 0 {
			extra.Add(jsonutils.NewString(host.ManagerId), "manager_id")
		}
	}
	return extra
}

func (self *SGuest) GetExtraDetails(ctx context.Context, userCred mcclient.TokenCredential, query jsonutils.JSONObject) *jsonutils.JSONDict {
	extra := self.SVirtualResourceBase.GetExtraDetails(ctx, userCred, query)
	extra.Add(jsonutils.NewString(self.getNetworksDetails()), "networks")
	extra.Add(jsonutils.NewString(self.getDisksDetails()), "disks")
	extra.Add(self.getDisksInfoDetails(), "disks_info")
	extra.Add(jsonutils.NewInt(int64(self.getDiskSize())), "disk")
	cdrom := self.getCdrom()
	if cdrom != nil {
		extra.Add(jsonutils.NewString(cdrom.GetDetails()), "cdrom")
	}
	// extra.Add(jsonutils.NewString(self.getFlavorName()), "flavor")
	extra.Add(jsonutils.NewString(self.getKeypairName()), "keypair")
	extra.Add(jsonutils.NewString(self.GetSecgroupName()), "secgroup")
	extra.Add(jsonutils.NewString(strings.Join(self.getIPs(), ",")), "ips")
	extra.Add(jsonutils.NewString(self.getSecurityRules()), "security_rules")
	extra.Add(jsonutils.NewString(self.getIsolatedDeviceDetails()), "isolated_devices")
	osName := self.GetOS()
	if len(osName) > 0 {
		extra.Add(jsonutils.NewString(osName), "os_name")
	}
	if metaData, err := self.GetAllMetadata(userCred); err == nil {
		extra.Add(jsonutils.Marshal(metaData), "metadata")
	}
	if userCred.IsSystemAdmin() {
		host := self.GetHost()
		if host != nil {
			extra.Add(jsonutils.NewString(host.GetName()), "host")
		}
		extra.Add(jsonutils.NewString(self.getAdminSecurityRules()), "admin_security_rules")
	}
	eip, _ := self.GetEip()
	if eip != nil {
		extra.Add(jsonutils.NewString(eip.IpAddr), "eip")
		extra.Add(jsonutils.NewString(eip.Mode), "eip_mode")
	}
	return self.moreExtraInfo(extra)
}

func (self *SGuest) getNetworksDetails() string {
	var buf bytes.Buffer
	for _, nic := range self.GetNetworks() {
		buf.WriteString(nic.GetDetailedString())
		buf.WriteString("\n")
	}
	return buf.String()
}

func (self *SGuest) getDisksDetails() string {
	var buf bytes.Buffer
	for _, disk := range self.GetDisks() {
		buf.WriteString(disk.GetDetailedString())
		buf.WriteString("\n")
	}
	return buf.String()
}

func (self *SGuest) getDisksInfoDetails() *jsonutils.JSONArray {
	details := jsonutils.NewArray()
	for _, disk := range self.GetDisks() {
		details.Add(disk.GetDetailedJson())
	}
	return details
}

func (self *SGuest) getIsolatedDeviceDetails() string {
	var buf bytes.Buffer
	for _, dev := range self.GetIsolatedDevices() {
		buf.WriteString(dev.getDetailedString())
		buf.WriteString("\n")
	}
	return buf.String()
}

func (self *SGuest) getDiskSize() int {
	size := 0
	for _, disk := range self.GetDisks() {
		size += disk.GetDisk().DiskSize
	}
	return size
}

func (self *SGuest) getCdrom() *SGuestcdrom {
	cdrom := SGuestcdrom{}
	cdrom.SetModelManager(GuestcdromManager)

	err := GuestcdromManager.Query().Equals("id", self.Id).First(&cdrom)
	if err != nil {
		if err == sql.ErrNoRows {
			cdrom.Id = self.Id
			err = GuestcdromManager.TableSpec().Insert(&cdrom)
			if err != nil {
				log.Errorf("insert cdrom fail %s", err)
				return nil
			}
			return &cdrom
		} else {
			log.Errorf("getCdrom query fail %s", err)
			return nil
		}
	} else {
		return &cdrom
	}
}

func (self *SGuest) getKeypair() *SKeypair {
	if len(self.KeypairId) > 0 {
		keypair, _ := KeypairManager.FetchById(self.KeypairId)
		if keypair != nil {
			return keypair.(*SKeypair)
		}
	}
	return nil
}

func (self *SGuest) getKeypairName() string {
	keypair := self.getKeypair()
	if keypair != nil {
		return keypair.Name
	}
	return ""
}

func (self *SGuest) getNotifyIps() []string {
	ips := self.getRealIPs()
	vips := self.getVirtualIPs()
	if vips != nil {
		ips = append(ips, vips...)
	}
	return ips
}

func (self *SGuest) getRealIPs() []string {
	ips := make([]string, 0)
	for _, nic := range self.GetNetworks() {
		if !nic.Virtual {
			ips = append(ips, nic.IpAddr)
		}
	}
	return ips
}

func (self *SGuest) IsExitOnly() bool {
	for _, ip := range self.getRealIPs() {
		addr, _ := netutils.NewIPV4Addr(ip)
		if !netutils.IsExitAddress(addr) {
			return false
		}
	}
	return true
}

func (self *SGuest) getVirtualIPs() []string {
	ips := make([]string, 0)
	for _, guestgroup := range self.GetGroups() {
		group := guestgroup.GetGroup()
		for _, groupnetwork := range group.GetNetworks() {
			ips = append(ips, groupnetwork.IpAddr)
		}
	}
	return ips
}

func (self *SGuest) getIPs() []string {
	ips := self.getRealIPs()
	vips := self.getVirtualIPs()
	ips = append(ips, vips...)
	/*eip, _ := self.GetEip()
	if eip != nil {
		ips = append(ips, eip.IpAddr)
	}*/
	return ips
}

func (self *SGuest) getZone() *SZone {
	host := self.GetHost()
	if host != nil {
		return host.GetZone()
	}
	return nil
}

func (self *SGuest) getRegion() *SCloudregion {
	zone := self.getZone()
	if zone != nil {
		return zone.GetRegion()
	}
	return nil
}

func (self *SGuest) GetOS() string {
	if len(self.OsType) > 0 {
		return self.OsType
	}
	return self.GetMetadata("os_name", nil)
}

func (self *SGuest) IsLinux() bool {
	os := self.GetOS()
	if strings.HasPrefix(strings.ToLower(os), "lin") {
		return true
	} else {
		return false
	}
}

func (self *SGuest) IsWindows() bool {
	os := self.GetOS()
	if strings.HasPrefix(strings.ToLower(os), "win") {
		return true
	} else {
		return false
	}
}

func (self *SGuest) getSecgroup() *SSecurityGroup {
	return SecurityGroupManager.FetchSecgroupById(self.SecgrpId)
}

func (self *SGuest) getAdminSecgroup() *SSecurityGroup {
	return SecurityGroupManager.FetchSecgroupById(self.AdminSecgrpId)
}

func (self *SGuest) GetSecgroupName() string {
	secgrp := self.getSecgroup()
	if secgrp != nil {
		return secgrp.GetName()
	}
	return ""
}

func (self *SGuest) getAdminSecgroupName() string {
	secgrp := self.getAdminSecgroup()
	if secgrp != nil {
		return secgrp.GetName()
	}
	return ""
}

func (self *SGuest) GetSecRules() []secrules.SecurityRule {
	return self.getSecRules()
}

func (self *SGuest) getSecRules() []secrules.SecurityRule {
	if secgrp := self.getSecgroup(); secgrp != nil {
		return secgrp.getSecRules()
	}
	if rule, err := secrules.ParseSecurityRule(options.Options.DefaultSecurityRules); err == nil {
		return []secrules.SecurityRule{*rule}
	} else {
		log.Errorf("Default SecurityRules error: %v", err)
	}
	return []secrules.SecurityRule{}
}

func (self *SGuest) getSecurityRules() string {
	secgrp := self.getSecgroup()
	if secgrp != nil {
		return secgrp.getSecurityRuleString()
	} else {
		return options.Options.DefaultSecurityRules
	}
}

func (self *SGuest) getAdminSecurityRules() string {
	secgrp := self.getAdminSecgroup()
	if secgrp != nil {
		return secgrp.getSecurityRuleString()
	} else {
		return options.Options.DefaultAdminSecurityRules
	}
}

func (self *SGuest) GetIsolatedDevices() []SIsolatedDevice {
	return IsolatedDeviceManager.findAttachedDevicesOfGuest(self)
}

func (self *SGuest) syncWithCloudVM(ctx context.Context, userCred mcclient.TokenCredential, host *SHost, extVM cloudprovider.ICloudVM) error {
	metaData := extVM.GetMetadata()
	diff, err := GuestManager.TableSpec().Update(self, func() error {
		extVM.Refresh()
		self.Name = extVM.GetName()
		self.Status = extVM.GetStatus()
		self.VcpuCount = extVM.GetVcpuCount()
		self.VmemSize = extVM.GetVmemSizeMB()
		self.BootOrder = extVM.GetBootOrder()
		self.Vga = extVM.GetVga()
		self.Vdi = extVM.GetVdi()
		self.OsType = extVM.GetOSType()
		self.Bios = extVM.GetBios()
		self.Machine = extVM.GetMachine()
		self.HostId = host.Id
		self.ProjectId = userCred.GetProjectId()
		self.Hypervisor = extVM.GetHypervisor()

		self.IsEmulated = extVM.IsEmulated()

		self.BillingType = extVM.GetBillingType()
		self.ExpiredAt = extVM.GetExpiredAt()

		if metaData != nil && metaData.Contains("secgroupId") {
			if secgroupId, err := metaData.GetString("secgroupId"); err == nil && len(secgroupId) > 0 {
				if secgrp, err := SecurityGroupManager.FetchByExternalId(secgroupId); err == nil && secgrp != nil {
					self.SecgrpId = secgrp.GetId()
				} else {
					log.Errorf("Failed find secgroup %s for guest %s error: %v", secgroupId, self.Name, err)
				}
			}
		}
<<<<<<< HEAD
=======

>>>>>>> 3d64601d
		return nil
	})
	if err != nil {
		log.Errorf("%s", err)
		return err
	}
	if diff != nil {
		diffStr := sqlchemy.UpdateDiffString(diff)
		if len(diffStr) > 0 {
			db.OpsLog.LogEvent(self, db.ACT_UPDATE, diffStr, userCred)
		}
	}
	if metaData != nil {
		meta := make(map[string]string, 0)
		if err := metaData.Unmarshal(meta); err != nil {
			log.Errorf("Get VM Metadata error: %v", err)
		} else {
			for key, value := range meta {
				if err := self.SetMetadata(ctx, key, value, userCred); err != nil {
					log.Errorf("set guest %s mata %s => %s error: %v", self.Name, key, value, err)
				}
			}
		}
	}
	return nil
}

func (manager *SGuestManager) newCloudVM(ctx context.Context, userCred mcclient.TokenCredential, host *SHost, extVM cloudprovider.ICloudVM) (*SGuest, error) {

	guest := SGuest{}
	guest.SetModelManager(manager)

	guest.Status = extVM.GetStatus()
	guest.ExternalId = extVM.GetGlobalId()
	guest.Name = extVM.GetName()
	guest.VcpuCount = extVM.GetVcpuCount()
	guest.VmemSize = extVM.GetVmemSizeMB()
	guest.BootOrder = extVM.GetBootOrder()
	guest.Vga = extVM.GetVga()
	guest.Vdi = extVM.GetVdi()
	guest.OsType = extVM.GetOSType()
	guest.Bios = extVM.GetBios()
	guest.Machine = extVM.GetMachine()
	guest.Hypervisor = extVM.GetHypervisor()

	guest.IsEmulated = extVM.IsEmulated()

	guest.BillingType = extVM.GetBillingType()
	guest.ExpiredAt = extVM.GetExpiredAt()

	guest.HostId = host.Id
	guest.ProjectId = userCred.GetProjectId()

	metaData := extVM.GetMetadata()

	if metaData != nil && metaData.Contains("secgroupId") {
		if secgroupId, err := metaData.GetString("secgroupId"); err == nil && len(secgroupId) > 0 {
			if secgrp, err := SecurityGroupManager.FetchByExternalId(secgroupId); err == nil && secgrp != nil {
				guest.SecgrpId = secgrp.GetId()
			} else {
				log.Errorf("Failed find secgroup %s for guest %s error: %v", secgroupId, guest.Name, err)
			}
		}
	}

	err := manager.TableSpec().Insert(&guest)
	if err != nil {
		log.Errorf("Insert fail %s", err)
	}

	if metaData != nil {
		meta := make(map[string]string, 0)
		if err := metaData.Unmarshal(meta); err != nil {
			log.Errorf("Get VM Metadata error: %v", err)
		} else {
			for key, value := range meta {
				if err := guest.SetMetadata(ctx, key, value, userCred); err != nil {
					log.Errorf("set guest %s mata %s => %s error: %v", guest.Name, key, value, err)
				}
			}
		}
	}

	db.OpsLog.LogEvent(&guest, db.ACT_SYNC_CLOUD_SERVER, guest.GetShortDesc(), userCred)
	return &guest, nil
}

func (manager *SGuestManager) TotalCount(
	projectId string, rangeObj db.IStandaloneModel,
	status []string, hypervisors []string,
	includeSystem bool, pendingDelete bool, hostType string,
) SGuestCountStat {
	return totalGuestResourceCount(projectId, rangeObj, status, hypervisors, includeSystem, pendingDelete, hostType)
}

func (self *SGuest) detachNetwork(ctx context.Context, userCred mcclient.TokenCredential, network *SNetwork, reserve bool, deploy bool) error {
	// Portmaps.delete_guest_network_portmaps(self, user_cred,
	//                                                    network_id=net.id)
	err := GuestnetworkManager.DeleteGuestNics(ctx, self, userCred, network, reserve)
	if err != nil {
		return err
	}
	host := self.GetHost()
	if host != nil {
		host.ClearSchedDescCache() // ignore error
	}
	if deploy {
		self.StartGuestDeployTask(ctx, userCred, nil, "deploy", "")
	}
	return nil
}

func (self *SGuest) isAttach2Network(net *SNetwork) bool {
	q := GuestnetworkManager.Query()
	q = q.Equals("guest_id", self.Id).Equals("network_id", net.Id)
	return q.Count() > 0
}

func (self *SGuest) getMaxNicIndex() int8 {
	nics := self.GetNetworks()
	return int8(len(nics))
}

func (self *SGuest) setOSProfile(ctx context.Context, userCred mcclient.TokenCredential, profile jsonutils.JSONObject) error {
	return self.SetMetadata(ctx, "__os_profile__", profile, userCred)
}

func (self *SGuest) getOSProfile() osprofile.SOSProfile {
	osName := self.GetOS()
	osProf := osprofile.GetOSProfile(osName, self.Hypervisor)
	val := self.GetMetadata("__os_profile__", nil)
	if len(val) > 0 {
		jsonVal, _ := jsonutils.ParseString(val)
		if jsonVal != nil {
			jsonVal.Unmarshal(&osProf)
		}
	}
	return osProf
}

func (self *SGuest) Attach2Network(ctx context.Context, userCred mcclient.TokenCredential, network *SNetwork, pendingUsage quotas.IQuota,
	address string, mac string, driver string, bwLimit int, virtual bool, index int8, reserved bool, allocDir IPAddlocationDirection, requireDesignatedIP bool) error {
	if self.isAttach2Network(network) {
		return fmt.Errorf("Guest has been attached to network %s", network.Name)
	}
	if index < 0 {
		index = self.getMaxNicIndex()
	}
	if len(driver) == 0 {
		osProf := self.getOSProfile()
		driver = osProf.NetDriver
	}
	lockman.LockClass(ctx, QuotaManager, self.ProjectId)
	defer lockman.ReleaseClass(ctx, QuotaManager, self.ProjectId)

	guestnic, err := GuestnetworkManager.newGuestNetwork(ctx, userCred, self, network,
		index, address, mac, driver, bwLimit, virtual, reserved,
		allocDir, requireDesignatedIP)
	if err != nil {
		return err
	}
	network.updateDnsRecord(guestnic, true)
	network.updateGuestNetmap(guestnic)
	bwLimit = guestnic.getBandwidth()
	if pendingUsage != nil {
		cancelUsage := SQuota{}
		if network.IsExitNetwork() {
			cancelUsage.Eport = 1
			cancelUsage.Ebw = bwLimit
		} else {
			cancelUsage.Port = 1
			cancelUsage.Bw = bwLimit
		}
		err = QuotaManager.CancelPendingUsage(ctx, userCred, self.ProjectId, pendingUsage, &cancelUsage)
		if err != nil {
			return err
		}
	}
	notes := jsonutils.NewDict()
	notes.Add(jsonutils.NewString(address), "ip_addr")
	db.OpsLog.LogAttachEvent(self, network, userCred, notes)
	return nil
}

type sRemoveGuestnic struct {
	nic     *SGuestnetwork
	reserve bool
}

type sAddGuestnic struct {
	nic     cloudprovider.ICloudNic
	net     *SNetwork
	reserve bool
}

func getCloudNicNetwork(vnic cloudprovider.ICloudNic, host *SHost) (*SNetwork, error) {
	vnet := vnic.GetINetwork()
	if vnet == nil {
		ip := vnic.GetIP()
		if len(ip) == 0 {
			return nil, fmt.Errorf("Cannot find inetwork for vnics %s %s", vnic.GetMAC(), vnic.GetIP())
		} else {
			// find network by IP
			return host.getNetworkOfIPOnHost(vnic.GetIP())
		}
	}
	localNetObj, err := NetworkManager.FetchByExternalId(vnet.GetGlobalId())
	if err != nil {
		return nil, fmt.Errorf("Cannot find network of external_id %s", vnet.GetGlobalId())
	}
	localNet := localNetObj.(*SNetwork)
	return localNet, nil
}

func (self *SGuest) SyncVMNics(ctx context.Context, userCred mcclient.TokenCredential, host *SHost, vnics []cloudprovider.ICloudNic) compare.SyncResult {
	result := compare.SyncResult{}

	guestnics := self.GetNetworks()
	removed := make([]sRemoveGuestnic, 0)
	adds := make([]sAddGuestnic, 0)

	for i := 0; i < len(guestnics) || i < len(vnics); i += 1 {
		if i < len(guestnics) && i < len(vnics) {
			localNet, err := getCloudNicNetwork(vnics[i], host)
			if err != nil {
				log.Errorf("%s", err)
				result.Error(err)
				return result
			}
			if guestnics[i].NetworkId == localNet.Id {
				if guestnics[i].MacAddr == vnics[i].GetMAC() {
					if guestnics[i].IpAddr == vnics[i].GetIP() { // nothing changes
						// do nothing
					} else if len(vnics[i].GetIP()) > 0 {
						// ip changed
						removed = append(removed, sRemoveGuestnic{nic: &guestnics[i]})
						adds = append(adds, sAddGuestnic{nic: vnics[i], net: localNet})
					} else {
						// do nothing
						// vm maybe turned off, ignore the case
					}
				} else {
					reserve := false
					if len(guestnics[i].IpAddr) > 0 && guestnics[i].IpAddr == vnics[i].GetIP() {
						// mac changed
						reserve = true
					}
					removed = append(removed, sRemoveGuestnic{nic: &guestnics[i], reserve: reserve})
					adds = append(adds, sAddGuestnic{nic: vnics[i], net: localNet, reserve: reserve})
				}
			} else {
				removed = append(removed, sRemoveGuestnic{nic: &guestnics[i]})
				adds = append(adds, sAddGuestnic{nic: vnics[i], net: localNet})
			}
		} else if i < len(guestnics) {
			removed = append(removed, sRemoveGuestnic{nic: &guestnics[i]})
		} else if i < len(vnics) {
			localNet, err := getCloudNicNetwork(vnics[i], host)
			if err != nil {
				log.Errorf("%s", err) // ignore this case
			} else {
				adds = append(adds, sAddGuestnic{nic: vnics[i], net: localNet})
			}
		}
	}

	for _, remove := range removed {
		err := self.detachNetwork(ctx, userCred, remove.nic.GetNetwork(), remove.reserve, false)
		if err != nil {
			result.DeleteError(err)
		} else {
			result.Delete()
		}
	}

	for _, add := range adds {
		if len(add.nic.GetIP()) == 0 {
			continue // cannot determine which network it attached to
		}
		if add.net == nil {
			continue // cannot determine which network it attached to
		}
		// check if the IP has been occupied, if yes, release the IP
		gn, err := GuestnetworkManager.getGuestNicByIP(add.nic.GetIP())
		if err != nil {
			result.AddError(err)
			continue
		}
		if gn != nil {
			err = gn.Detach(ctx, userCred)
			if err != nil {
				result.AddError(err)
				continue
			}
		}
		err = self.Attach2Network(ctx, userCred, add.net, nil, add.nic.GetIP(),
			add.nic.GetMAC(), add.nic.GetDriver(), 0, false, -1, add.reserve, IPAllocationDefault, true)
		if err != nil {
			result.AddError(err)
		} else {
			result.Add()
		}
	}

	return result
}

func (self *SGuest) isAttach2Disk(disk *SDisk) bool {
	q := GuestdiskManager.Query().Equals("disk_id", disk.Id).Equals("guest_id", self.Id)
	return q.Count() > 0
}

func (self *SGuest) getMaxDiskIndex() int8 {
	guestdisks := self.GetDisks()
	return int8(len(guestdisks))
}

func (self *SGuest) attach2Disk(disk *SDisk, userCred mcclient.TokenCredential, driver string, cache string, mountpoint string) error {
	if self.isAttach2Disk(disk) {
		return fmt.Errorf("Guest has been attached to disk")
	}
	index := self.getMaxDiskIndex()
	if len(driver) == 0 {
		osProf := self.getOSProfile()
		driver = osProf.DiskDriver
	}
	guestdisk := SGuestdisk{}
	guestdisk.SetModelManager(GuestdiskManager)

	guestdisk.DiskId = disk.Id
	guestdisk.GuestId = self.Id
	guestdisk.Index = index
	err := guestdisk.DoSave(driver, cache, mountpoint)
	if err == nil {
		db.OpsLog.LogAttachEvent(self, disk, userCred, nil)
	}
	return err
}

func (self *SGuest) AllowPerformSaveImage(ctx context.Context, userCred mcclient.TokenCredential, query jsonutils.JSONObject, data jsonutils.JSONObject) bool {
	log.Infof("permission: %s", self.IsOwner(userCred))
	return self.IsOwner(userCred)
}

func (self *SGuest) PerformSaveImage(ctx context.Context, userCred mcclient.TokenCredential, query jsonutils.JSONObject, data jsonutils.JSONObject) (jsonutils.JSONObject, error) {
	if !utils.IsInStringArray(self.Status, []string{VM_READY}) {
		return nil, httperrors.NewInputParameterError("Cannot save image in status %s", self.Status)
	} else if !data.Contains("name") {
		return nil, httperrors.NewInputParameterError("Image name is required")
	} else if disks := self.CategorizeDisks(); disks.Root == nil {
		return nil, httperrors.NewInputParameterError("No root image")
	} else {
		kwargs := data.(*jsonutils.JSONDict)
		restart := self.Status == VM_RUNNING
		properties := jsonutils.NewDict()
		if notes, err := data.GetString("notes"); err != nil && len(notes) > 0 {
			properties.Add(jsonutils.NewString(notes), "notes")
		}
		properties.Add(jsonutils.NewString(self.OsType), "os_type")
		kwargs.Add(properties, "properties")
		kwargs.Add(jsonutils.NewBool(restart), "restart")

		lockman.LockObject(ctx, disks.Root)
		defer lockman.ReleaseObject(ctx, disks.Root)

		if imageId, err := disks.Root.PrepareSaveImage(ctx, userCred, kwargs); err != nil {
			return nil, err
		} else {
			kwargs.Add(jsonutils.NewString(imageId), "image_id")
		}
		return nil, self.StartGuestSaveImage(ctx, userCred, kwargs, "")
	}
}

func (self *SGuest) StartGuestSaveImage(ctx context.Context, userCred mcclient.TokenCredential, data *jsonutils.JSONDict, parentTaskId string) error {
	return self.GetDriver().StartGuestSaveImage(ctx, userCred, self, data, parentTaskId)
}

func (self *SGuest) AllowPerformSync(ctx context.Context, userCred mcclient.TokenCredential, query jsonutils.JSONObject, data jsonutils.JSONObject) bool {
	return self.IsOwner(userCred)
}

func (self *SGuest) PerformSync(ctx context.Context, userCred mcclient.TokenCredential, query jsonutils.JSONObject, data jsonutils.JSONObject) (jsonutils.JSONObject, error) {
	if err := self.StartSyncTask(ctx, userCred, false, ""); err != nil {
		return nil, err
	}
	return nil, nil
}

func (self *SGuest) AllowPerformDeploy(ctx context.Context, userCred mcclient.TokenCredential, query jsonutils.JSONObject, data jsonutils.JSONObject) bool {
	return self.IsOwner(userCred)
}

func (self *SGuest) PerformDeploy(ctx context.Context, userCred mcclient.TokenCredential, query jsonutils.JSONObject, data jsonutils.JSONObject) (jsonutils.JSONObject, error) {
	kwargs, ok := data.(*jsonutils.JSONDict)
	if !ok {
		return nil, fmt.Errorf("Parse query body error")
	}

	// 变更密码/密钥时需要Restart才能生效。更新普通字段不需要Restart
	doRestart := false
	if kwargs.Contains("__delete_keypair__") || kwargs.Contains("keypair") {
		doRestart = true
		var kpId string
		if !jsonutils.QueryBoolean(kwargs, "__delete_keypair__", false) {
			keypair, _ := kwargs.GetString("keypair")
			iKp, err := KeypairManager.FetchByIdOrName(userCred.GetProjectId(), keypair)
			if err != nil {
				return nil, err
			}
			if iKp == nil {
				return nil, fmt.Errorf("Fetch keypair error")
			}
			kp := iKp.(*SKeypair)
			kpId = kp.Id
		}
		if self.KeypairId != kpId {
			self.GetModelManager().TableSpec().Update(self, func() error {
				self.KeypairId = kpId
				return nil
			})
			kwargs.Set("reset_password", jsonutils.JSONTrue)
		}
	}

	if utils.IsInStringArray(self.Status, []string{VM_RUNNING, VM_READY, VM_ADMIN}) {
		if doRestart && self.Status == VM_RUNNING {
			kwargs.Set("restart", jsonutils.JSONTrue)
		}
		err := self.StartGuestDeployTask(ctx, userCred, kwargs, "deploy", "")
		if err != nil {
			return nil, err
		}
		return nil, nil
	}
	return nil, httperrors.NewServerStatusError("Cannot deploy in status %s", self.Status)
}

func (self *SGuest) AllowPerformAttachdisk(ctx context.Context, userCred mcclient.TokenCredential, query jsonutils.JSONObject, data jsonutils.JSONObject) bool {
	return self.IsOwner(userCred)
}

func (self *SGuest) ValidateAttachDisk(ctx context.Context, disk *SDisk) error {
	storage := disk.GetStorage()
	if provider := storage.GetCloudprovider(); provider != nil {
		host := self.GetHost()
		if provider.Id != host.ManagerId {
			return httperrors.NewInputParameterError("Disk %s and guest not belong to the same account", disk.Name)
		} else if storage.ZoneId != host.ZoneId {
			return httperrors.NewInputParameterError("Disk %s and guest not belong to the same zone", disk.Name)
		}
		return nil
	}

	if disk.isAttached() {
		return httperrors.NewInputParameterError("Disk %s has been attached", disk.Name)
	} else if len(disk.GetPathAtHost(self.GetHost())) == 0 {
		return httperrors.NewInputParameterError("Disk %s not belong the guest's host", disk.Name)
	} else if disk.Status != DISK_READY {
		return httperrors.NewInputParameterError("Disk in %s not able to attach", disk.Status)
	} else if !utils.IsInStringArray(self.Status, []string{VM_RUNNING, VM_READY}) {
		return httperrors.NewInputParameterError("Server in %s not able to attach disk", self.Status)
	}
	return nil
}

func (self *SGuest) PerformAttachdisk(ctx context.Context, userCred mcclient.TokenCredential, query jsonutils.JSONObject, data jsonutils.JSONObject) (jsonutils.JSONObject, error) {
	if diskId, err := data.GetString("disk_id"); err != nil {
		return nil, err
	} else {
		if disk, err := DiskManager.FetchByIdOrName(userCred.GetProjectId(), diskId); err != nil {
			return nil, err
		} else if disk == nil {
			return nil, httperrors.NewResourceNotFoundError("Disk %s not found", diskId)
		} else if err := self.ValidateAttachDisk(ctx, disk.(*SDisk)); err != nil {
			return nil, err
		} else {
			driver, _ := data.GetString("driver")
			cache, _ := data.GetString("cache")
			mountpoint, _ := data.GetString("mountpoint")
			if err := self.attach2Disk(disk.(*SDisk), userCred, driver, cache, mountpoint); err != nil {
				return nil, err
			} else {
				self.StartSyncTask(ctx, userCred, false, "")
			}
		}
	}
	return nil, nil
}

func (self *SGuest) StartSyncTask(ctx context.Context, userCred mcclient.TokenCredential, fw_only bool, parentTaskId string) error {
	if !utils.IsInStringArray(self.Status, []string{VM_READY, VM_RUNNING}) {
		return httperrors.NewResourceBusyError("Cannot sync in status %s", self.Status)
	}
	data := jsonutils.NewDict()
	if fw_only {
		data.Add(jsonutils.JSONTrue, "fw_only")
	} else if err := self.SetStatus(userCred, VM_SYNC_CONFIG, ""); err != nil {
		log.Errorf(err.Error())
		return err
	}
	if task, err := taskman.TaskManager.NewTask(ctx, "GuestSyncConfTask", self, userCred, data, parentTaskId, "", nil); err != nil {
		log.Errorf(err.Error())
		return err
	} else {
		task.ScheduleRun(nil)
	}
	return nil
}

type sSyncDiskPair struct {
	disk  *SDisk
	vdisk cloudprovider.ICloudDisk
}

func (self *SGuest) SyncVMDisks(ctx context.Context, userCred mcclient.TokenCredential, host *SHost, vdisks []cloudprovider.ICloudDisk) compare.SyncResult {
	result := compare.SyncResult{}

	newdisks := make([]sSyncDiskPair, 0)
	for i := 0; i < len(vdisks); i += 1 {
		if len(vdisks[i].GetGlobalId()) == 0 {
			continue
		}
		disk, err := DiskManager.syncCloudDisk(ctx, userCred, vdisks[i])
		if err != nil {
			result.Error(err)
			return result
		}
		newdisks = append(newdisks, sSyncDiskPair{disk: disk, vdisk: vdisks[i]})
	}

	needRemoves := make([]SGuestdisk, 0)

	guestdisks := self.GetDisks()
	for i := 0; i < len(guestdisks); i += 1 {
		find := false
		for j := 0; j < len(newdisks); j += 1 {
			if newdisks[j].disk.Id == guestdisks[i].DiskId {
				find = true
				break
			}
		}
		if !find {
			needRemoves = append(needRemoves, guestdisks[i])
		}
	}

	needAdds := make([]sSyncDiskPair, 0)

	for i := 0; i < len(newdisks); i += 1 {
		find := false
		for j := 0; j < len(guestdisks); j += 1 {
			if newdisks[i].disk.Id == guestdisks[j].DiskId {
				find = true
				break
			}
		}
		if !find {
			needAdds = append(needAdds, newdisks[i])
		}
	}

	for i := 0; i < len(needRemoves); i += 1 {
		err := needRemoves[i].Detach(ctx, userCred)
		if err != nil {
			result.DeleteError(err)
		} else {
			result.Delete()
		}
	}
	for i := 0; i < len(needAdds); i += 1 {
		vdisk := needAdds[i].vdisk
		err := self.attach2Disk(needAdds[i].disk, userCred, vdisk.GetDriver(), vdisk.GetCacheMode(), vdisk.GetMountpoint())
		if err != nil {
			result.AddError(err)
		} else {
			result.Add()
		}
	}
	return result
}

func filterGuestByRange(q *sqlchemy.SQuery, rangeObj db.IStandaloneModel, hostType string) *sqlchemy.SQuery {
	hosts := HostManager.Query().SubQuery()
	q = q.Join(hosts, sqlchemy.AND(
		sqlchemy.Equals(hosts.Field("id"), q.Field("host_id")),
		sqlchemy.IsFalse(hosts.Field("deleted")),
		sqlchemy.IsTrue(hosts.Field("enabled")),
		sqlchemy.Equals(hosts.Field("host_status"), HOST_ONLINE)))
	hostTypes := []string{}
	if len(hostType) != 0 {
		hostTypes = append(hostTypes, hostType)
	}
	q = AttachUsageQuery(q, hosts, hosts.Field("id"), hostTypes, rangeObj)
	return q
}

type SGuestCountStat struct {
	TotalGuestCount    int
	TotalCpuCount      int
	TotalMemSize       int
	TotalDiskSize      int
	TotalIsolatedCount int
}

func totalGuestResourceCount(
	projectId string,
	rangeObj db.IStandaloneModel,
	status []string,
	hypervisors []string,
	includeSystem bool,
	pendingDelete bool,
	hostType string,
) SGuestCountStat {

	guestdisks := GuestdiskManager.Query().SubQuery()
	disks := DiskManager.Query().SubQuery()

	diskQuery := guestdisks.Query(guestdisks.Field("guest_id"), sqlchemy.SUM("guest_disk_size", disks.Field("disk_size")))
	diskQuery = diskQuery.Join(disks, sqlchemy.AND(sqlchemy.Equals(guestdisks.Field("disk_id"), disks.Field("id")),
		sqlchemy.IsFalse(disks.Field("deleted"))))
	diskQuery = diskQuery.GroupBy(guestdisks.Field("guest_id"))

	diskSubQuery := diskQuery.SubQuery()

	isolated := IsolatedDeviceManager.Query().SubQuery()

	isoDevQuery := isolated.Query(isolated.Field("guest_id"), sqlchemy.COUNT("device_sum"))
	isoDevQuery = isoDevQuery.Filter(sqlchemy.IsNotNull(isolated.Field("guest_id")))
	isoDevQuery = isoDevQuery.GroupBy(isolated.Field("guest_id"))

	isoDevSubQuery := isoDevQuery.SubQuery()

	guests := GuestManager.Query().SubQuery()

	q := guests.Query(sqlchemy.COUNT("total_guest_count"),
		sqlchemy.SUM("total_cpu_count", guests.Field("vcpu_count")),
		sqlchemy.SUM("total_mem_size", guests.Field("vmem_size")),
		sqlchemy.SUM("total_disk_size", diskSubQuery.Field("guest_disk_size")),
		sqlchemy.SUM("total_isolated_count", isoDevSubQuery.Field("device_sum")))

	q = q.LeftJoin(diskSubQuery, sqlchemy.Equals(diskSubQuery.Field("guest_id"), guests.Field("id")))

	q = q.LeftJoin(isoDevSubQuery, sqlchemy.Equals(isoDevSubQuery.Field("guest_id"), guests.Field("id")))

	q = filterGuestByRange(q, rangeObj, hostType)

	if len(projectId) > 0 {
		q = q.Filter(sqlchemy.Equals(guests.Field("tenant_id"), projectId))
	}
	if len(status) > 0 {
		q = q.Filter(sqlchemy.In(guests.Field("status"), status))
	}
	if len(hypervisors) > 0 {
		q = q.Filter(sqlchemy.In(guests.Field("hypervisor"), hypervisors))
	}
	if !includeSystem {
		q = q.Filter(sqlchemy.OR(sqlchemy.IsNull(guests.Field("is_system")), sqlchemy.IsFalse(guests.Field("is_system"))))
	}
	if pendingDelete {
		q = q.Filter(sqlchemy.IsTrue(guests.Field("pending_deleted")))
	} else {
		q = q.Filter(sqlchemy.OR(sqlchemy.IsNull(guests.Field("pending_deleted")), sqlchemy.IsFalse(guests.Field("pending_deleted"))))
	}
	stat := SGuestCountStat{}
	row := q.Row()
	err := q.Row2Struct(row, &stat)
	if err != nil {
		log.Errorf("%s", err)
	}
	return stat
}

func (self *SGuest) getDefaultNetworkConfig() *SNetworkConfig {
	netConf := SNetworkConfig{}
	netConf.BwLimit = options.Options.DefaultBandwidth
	osProf := self.getOSProfile()
	netConf.Driver = osProf.NetDriver
	return &netConf
}

func (self *SGuest) CreateNetworksOnHost(ctx context.Context, userCred mcclient.TokenCredential, host *SHost, data *jsonutils.JSONDict, pendingUsage quotas.IQuota) error {
	idx := 0
	for idx = 0; data.Contains(fmt.Sprintf("net.%d", idx)); idx += 1 {
		netJson, err := data.Get(fmt.Sprintf("net.%d", idx))
		if err != nil {
			return err
		}
		netConfig, err := parseNetworkInfo(userCred, netJson)
		if err != nil {
			return err
		}
		err = self.attach2NetworkDesc(ctx, userCred, host, netConfig, pendingUsage)
		if err != nil {
			return err
		}
	}
	if idx == 0 {
		netConfig := self.getDefaultNetworkConfig()
		return self.attach2RandomNetwork(ctx, userCred, host, netConfig, pendingUsage)
	}
	return nil
}

func (self *SGuest) attach2NetworkDesc(ctx context.Context, userCred mcclient.TokenCredential, host *SHost, netConfig *SNetworkConfig, pendingUsage quotas.IQuota) error {
	var err1, err2 error
	if len(netConfig.Network) > 0 {
		err1 = self.attach2NamedNetworkDesc(ctx, userCred, host, netConfig, pendingUsage)
		if err1 == nil {
			return nil
		}
	}
	err2 = self.attach2RandomNetwork(ctx, userCred, host, netConfig, pendingUsage)
	if err2 == nil {
		return nil
	}
	if err1 != nil {
		return fmt.Errorf("%s/%s", err1, err2)
	} else {
		return err2
	}
}

func (self *SGuest) attach2NamedNetworkDesc(ctx context.Context, userCred mcclient.TokenCredential, host *SHost, netConfig *SNetworkConfig, pendingUsage quotas.IQuota) error {
	driver := self.GetDriver()
	net, mac, idx, allocDir := driver.GetNamedNetworkConfiguration(self, userCred, host, netConfig)
	if net != nil {
		err := self.Attach2Network(ctx, userCred, net, pendingUsage, netConfig.Address, mac, netConfig.Driver, netConfig.BwLimit, netConfig.Vip, idx, netConfig.Reserved, allocDir, false)
		if err != nil {
			return err
		} else {
			return nil
		}
	} else {
		return fmt.Errorf("Network %s not available", netConfig.Network)
	}
}

func (self *SGuest) attach2RandomNetwork(ctx context.Context, userCred mcclient.TokenCredential, host *SHost, netConfig *SNetworkConfig, pendingUsage quotas.IQuota) error {
	driver := self.GetDriver()
	return driver.Attach2RandomNetwork(self, ctx, userCred, host, netConfig, pendingUsage)
}

func (self *SGuest) CreateDisksOnHost(ctx context.Context, userCred mcclient.TokenCredential, host *SHost, data *jsonutils.JSONDict, pendingUsage quotas.IQuota) error {
	for idx := 0; data.Contains(fmt.Sprintf("disk.%d", idx)); idx += 1 {
		diskJson, err := data.Get(fmt.Sprintf("disk.%d", idx))
		if err != nil {
			return err
		}
		diskConfig, err := parseDiskInfo(ctx, userCred, diskJson)
		if err != nil {
			return err
		}
		disk, err := self.createDiskOnHost(ctx, userCred, host, diskConfig, pendingUsage)
		if err != nil {
			return err
		}
		data.Add(jsonutils.NewString(disk.Id), fmt.Sprintf("disk.%d.id", idx))
	}
	return nil
}

func (self *SGuest) createDiskOnStorage(ctx context.Context, userCred mcclient.TokenCredential, storage *SStorage, diskConfig *SDiskConfig, pendingUsage quotas.IQuota) (*SDisk, error) {
	lockman.LockObject(ctx, storage)
	defer lockman.ReleaseObject(ctx, storage)

	lockman.LockClass(ctx, QuotaManager, self.ProjectId)
	defer lockman.ReleaseClass(ctx, QuotaManager, self.ProjectId)

	diskName := fmt.Sprintf("vdisk_%s_%d", self.Name, time.Now().UnixNano())
	disk, err := storage.createDisk(diskName, diskConfig, userCred, self.ProjectId, true, self.IsSystem)

	if err != nil {
		return nil, err
	}

	cancelUsage := SQuota{}
	cancelUsage.Storage = disk.DiskSize
	err = QuotaManager.CancelPendingUsage(ctx, userCred, self.ProjectId, pendingUsage, &cancelUsage)

	return disk, nil
}

func (self *SGuest) createDiskOnHost(ctx context.Context, userCred mcclient.TokenCredential, host *SHost, diskConfig *SDiskConfig, pendingUsage quotas.IQuota) (*SDisk, error) {
	storage := self.GetDriver().ChooseHostStorage(host, diskConfig.Backend)
	if storage == nil {
		return nil, fmt.Errorf("No storage to create disk")
	}
	disk, err := self.createDiskOnStorage(ctx, userCred, storage, diskConfig, pendingUsage)
	if err != nil {
		return nil, err
	}
	err = self.attach2Disk(disk, userCred, diskConfig.Driver, diskConfig.Cache, diskConfig.Mountpoint)
	return disk, err
}

func (self *SGuest) CreateIsolatedDeviceOnHost(ctx context.Context, userCred mcclient.TokenCredential, host *SHost, data *jsonutils.JSONDict, pendingUsage quotas.IQuota) error {
	for idx := 0; data.Contains(fmt.Sprintf("isolated_device.%d", idx)); idx += 1 {
		devJson, err := data.Get(fmt.Sprintf("isolated_device.%d", idx))
		if err != nil {
			return err
		}
		devConfig, err := IsolatedDeviceManager.parseDeviceInfo(userCred, devJson)
		if err != nil {
			return err
		}
		err = self.createIsolatedDeviceOnHost(ctx, userCred, host, devConfig, pendingUsage)
		if err != nil {
			return err
		}
	}
	return nil
}

func (self *SGuest) createIsolatedDeviceOnHost(ctx context.Context, userCred mcclient.TokenCredential, host *SHost, devConfig *SIsolatedDeviceConfig, pendingUsage quotas.IQuota) error {
	lockman.LockClass(ctx, QuotaManager, self.ProjectId)
	defer lockman.ReleaseClass(ctx, QuotaManager, self.ProjectId)

	err := IsolatedDeviceManager.attachHostDeviceToGuestByDesc(self, host, devConfig, userCred)
	if err != nil {
		return err
	}

	cancelUsage := SQuota{IsolatedDevice: 1}
	err = QuotaManager.CancelPendingUsage(ctx, userCred, self.ProjectId, pendingUsage, &cancelUsage)
	return err
}

func (self *SGuest) attachIsolatedDevice(userCred mcclient.TokenCredential, dev *SIsolatedDevice) error {
	if len(dev.GuestId) > 0 {
		return fmt.Errorf("Isolated device already attached to another guest: %s", dev.GuestId)
	}
	if dev.HostId != self.HostId {
		return fmt.Errorf("Isolated device and guest are not located in the same host")
	}
	_, err := IsolatedDeviceManager.TableSpec().Update(dev, func() error {
		dev.GuestId = self.Id
		return nil
	})
	if err != nil {
		return err
	}
	db.OpsLog.LogEvent(self, db.ACT_GUEST_ATTACH_ISOLATED_DEVICE, dev.GetShortDesc(), userCred)
	return nil
}

func (self *SGuest) JoinGroups(userCred mcclient.TokenCredential, params *jsonutils.JSONDict) {
	// TODO
}

func (self *SGuest) StartGuestCreateTask(ctx context.Context, userCred mcclient.TokenCredential, params *jsonutils.JSONDict, pendingUsage quotas.IQuota, parentTaskId string) error {
	return self.GetDriver().StartGuestCreateTask(self, ctx, userCred, params, pendingUsage, parentTaskId)
}

type SGuestDiskCategory struct {
	Root *SDisk
	Swap []*SDisk
	Data []*SDisk
}

func (self *SGuest) CategorizeDisks() SGuestDiskCategory {
	diskCat := SGuestDiskCategory{}
	guestdisks := self.GetDisks()
	if guestdisks == nil {
		log.Errorf("no disk for this server!!!")
		return diskCat
	}
	for _, gd := range guestdisks {
		if diskCat.Root == nil {
			diskCat.Root = gd.GetDisk()
		} else {
			disk := gd.GetDisk()
			if disk.FsFormat == "swap" {
				diskCat.Swap = append(diskCat.Swap, disk)
			} else {
				diskCat.Data = append(diskCat.Data, disk)
			}
		}
	}
	return diskCat
}

type SGuestNicCategory struct {
	InternalNics []SGuestnetwork
	ExternalNics []SGuestnetwork
}

func (self *SGuest) CategorizeNics() SGuestNicCategory {
	netCat := SGuestNicCategory{}

	guestnics := self.GetNetworks()
	if guestnics == nil {
		log.Errorf("no nics for this server!!!")
		return netCat
	}

	for _, gn := range guestnics {
		if gn.IsExit() {
			netCat.ExternalNics = append(netCat.ExternalNics, gn)
		} else {
			netCat.InternalNics = append(netCat.InternalNics, gn)
		}
	}
	return netCat
}

func (self *SGuest) StartGuestDeployTask(ctx context.Context, userCred mcclient.TokenCredential, kwargs *jsonutils.JSONDict, action string, parentTaskId string) error {
	self.SetStatus(userCred, VM_START_DEPLOY, "")
	if kwargs == nil {
		kwargs = jsonutils.NewDict()
	}
	kwargs.Add(jsonutils.NewString(action), "deploy_action")
	task, err := taskman.TaskManager.NewTask(ctx, "GuestDeployTask", self, userCred, kwargs, parentTaskId, "", nil)
	if err != nil {
		return err
	}
	task.ScheduleRun(nil)
	return nil
}

func (self *SGuest) NotifyServerEvent(event string, priority string, loginInfo bool) error {
	meta, err := self.GetAllMetadata(nil)
	if err != nil {
		return err
	}
	kwargs := jsonutils.NewDict()
	kwargs.Add(jsonutils.NewString(self.Name), "name")
	if loginInfo {
		kwargs.Add(jsonutils.NewStringArray(self.getNotifyIps()), "ips")
		osName := meta["os_name"]
		if osName == "Windows" {
			kwargs.Add(jsonutils.JSONTrue, "windows")
		}
		loginAccount := meta["login_account"]
		if len(loginAccount) > 0 {
			kwargs.Add(jsonutils.NewString(loginAccount), "account")
		}
		keypair := self.getKeypairName()
		if len(keypair) > 0 {
			kwargs.Add(jsonutils.NewString(keypair), "keypair")
		} else {
			loginKey := meta["login_key"]
			if len(loginKey) > 0 {
				passwd, err := utils.DescryptAESBase64(self.Id, loginKey)
				if err == nil {
					kwargs.Add(jsonutils.NewString(passwd), "password")
				}
			}
		}
	}
	return notifyclient.Notify(self.ProjectId, event, priority, kwargs)
}

func (self *SGuest) NotifyAdminServerEvent(ctx context.Context, event string, priority string) error {
	kwargs := jsonutils.NewDict()
	kwargs.Add(jsonutils.NewString(self.Name), "name")
	tc, _ := self.GetTenantCache(ctx)
	if tc != nil {
		kwargs.Add(jsonutils.NewString(tc.Name), "tenant")
	} else {
		kwargs.Add(jsonutils.NewString(self.ProjectId), "tenant")
	}
	return notifyclient.Notify(options.Options.NotifyAdminUser, event, priority, kwargs)
}

func (self *SGuest) StartGuestStopTask(ctx context.Context, userCred mcclient.TokenCredential, isForce bool, parentTaskId string) error {
	if len(parentTaskId) == 0 {
		self.SetStatus(userCred, VM_START_STOP, "")
	}
	params := jsonutils.NewDict()
	if isForce {
		params.Add(jsonutils.JSONTrue, "is_force")
	}
	if len(parentTaskId) > 0 {
		params.Add(jsonutils.JSONTrue, "subtask")
	}
	return self.GetDriver().StartGuestStopTask(self, ctx, userCred, params, parentTaskId)
}

func (self *SGuest) insertIso(imageId string) bool {
	cdrom := self.getCdrom()
	return cdrom.insertIso(imageId)
}

func (self *SGuest) InsertIsoSucc(imageId string, path string, size int, name string) bool {
	cdrom := self.getCdrom()
	return cdrom.insertIsoSucc(imageId, path, size, name)
}

func (self *SGuest) GetDetailsIso(userCred mcclient.TokenCredential) jsonutils.JSONObject {
	cdrom := self.getCdrom()
	desc := jsonutils.NewDict()
	if len(cdrom.ImageId) > 0 {
		desc.Set("image_id", jsonutils.NewString(cdrom.ImageId))
		desc.Set("status", jsonutils.NewString("inserting"))
	}
	if len(cdrom.Path) > 0 {
		desc.Set("name", jsonutils.NewString(cdrom.Name))
		desc.Set("size", jsonutils.NewInt(int64(cdrom.Size)))
		desc.Set("status", jsonutils.NewString("ready"))
	}
	return desc
}

func (self *SGuest) StartInsertIsoTask(ctx context.Context, imageId string, hostId string, userCred mcclient.TokenCredential, parentTaskId string) error {
	self.insertIso(imageId)

	data := jsonutils.NewDict()
	data.Add(jsonutils.NewString(imageId), "image_id")
	data.Add(jsonutils.NewString(hostId), "host_id")

	task, err := taskman.TaskManager.NewTask(ctx, "GuestInsertIsoTask", self, userCred, data, parentTaskId, "", nil)
	if err != nil {
		return err
	}
	task.ScheduleRun(nil)
	return nil
}

func (self *SGuest) StartGueststartTask(ctx context.Context, userCred mcclient.TokenCredential, data *jsonutils.JSONDict, parentTaskId string) error {
	self.SetStatus(userCred, VM_START_START, "")
	task, err := taskman.TaskManager.NewTask(ctx, "GuestStartTask", self, userCred, data, parentTaskId, "", nil)
	if err != nil {
		return err
	}
	task.ScheduleRun(nil)
	return nil
}

func (self *SGuest) StartGuestCreateDiskTask(ctx context.Context, userCred mcclient.TokenCredential, data *jsonutils.JSONDict, parentTaskId string) error {
	task, err := taskman.TaskManager.NewTask(ctx, "GuestCreateDiskTask", self, userCred, data, parentTaskId, "", nil)
	if err != nil {
		return err
	}
	task.ScheduleRun(nil)
	return nil
}

func (self *SGuest) StartSyncstatus(ctx context.Context, userCred mcclient.TokenCredential, parentTaskId string) error {
	return self.GetDriver().StartGuestSyncstatusTask(self, ctx, userCred, parentTaskId)
}

func (self *SGuest) StartAutoDeleteGuestTask(ctx context.Context, userCred mcclient.TokenCredential, parentTaskId string) error {
	db.OpsLog.LogEvent(self, db.ACT_DELETE, "auto-delete after stop", userCred)
	return self.StartDeleteGuestTask(ctx, userCred, parentTaskId, false, false)
}

func (self *SGuest) StartDeleteGuestTask(ctx context.Context, userCred mcclient.TokenCredential, parentTaskId string, isPurge bool, overridePendingDelete bool) error {
	params := jsonutils.NewDict()
	params.Add(jsonutils.NewString(self.Status), "guest_status")
	if isPurge {
		params.Add(jsonutils.JSONTrue, "purge")
	}
	if overridePendingDelete {
		params.Add(jsonutils.JSONTrue, "override_pending_delete")
	}
	self.SetStatus(userCred, VM_START_DELETE, "")
	return self.GetDriver().StartDeleteGuestTask(ctx, userCred, self, params, parentTaskId)
}

func (self *SGuest) AllowPerformAssignSecgroup(ctx context.Context, userCred mcclient.TokenCredential, query jsonutils.JSONObject, data jsonutils.JSONObject) bool {
	return self.IsOwner(userCred)
}

func (self *SGuest) AllowPerformRevokeSecgroup(ctx context.Context, userCred mcclient.TokenCredential, query jsonutils.JSONObject, data jsonutils.JSONObject) bool {
	return self.IsOwner(userCred)
}

func (self *SGuest) PerformRevokeSecgroup(ctx context.Context, userCred mcclient.TokenCredential, query jsonutils.JSONObject, data jsonutils.JSONObject) (jsonutils.JSONObject, error) {
	if !utils.IsInStringArray(self.Status, []string{VM_READY, VM_RUNNING, VM_SUSPEND}) {
		return nil, httperrors.NewInputParameterError("Cannot revoke security rules in status %s", self.Status)
	} else {
		if _, err := self.GetModelManager().TableSpec().Update(self, func() error {
			self.SecgrpId = "default"
			return nil
		}); err != nil {
			return nil, err
		}
		if err := self.StartSyncTask(ctx, userCred, true, ""); err != nil {
			return nil, err
		}
	}
	return nil, nil
}

func (self *SGuest) PerformAssignSecgroup(ctx context.Context, userCred mcclient.TokenCredential, query jsonutils.JSONObject, data jsonutils.JSONObject) (jsonutils.JSONObject, error) {
	if !utils.IsInStringArray(self.Status, []string{VM_READY, VM_RUNNING, VM_SUSPEND}) {
		return nil, httperrors.NewInputParameterError("Cannot assign security rules in status %s", self.Status)
	} else {
		if secgrp, err := data.GetString("secgrp"); err != nil {
			return nil, err
		} else if sg, err := SecurityGroupManager.FetchByIdOrName(userCred.GetProjectId(), secgrp); err != nil {
			return nil, httperrors.NewNotFoundError("SecurityGroup %s not found", secgrp)
		} else {
			if _, err := self.GetModelManager().TableSpec().Update(self, func() error {
				self.SecgrpId = sg.GetId()
				return nil
			}); err != nil {
				return nil, err
			}
			if err := self.StartSyncTask(ctx, userCred, true, ""); err != nil {
				return nil, err
			}
		}
	}
	return nil, nil
}

func (self *SGuest) AllowPerformPurge(ctx context.Context, userCred mcclient.TokenCredential, query jsonutils.JSONObject, data jsonutils.JSONObject) bool {
	return self.IsAdmin(userCred)
}

func (self *SGuest) PerformPurge(ctx context.Context, userCred mcclient.TokenCredential, query jsonutils.JSONObject, data jsonutils.JSONObject) (jsonutils.JSONObject, error) {
	err := self.ValidateDeleteCondition(ctx)
	if err != nil {
		return nil, err
	}
	host := self.GetHost()
	if host != nil && host.Enabled {
		return nil, httperrors.NewInvalidStatusError("Cannot purge server on enabled host")
	}
	err = self.StartDeleteGuestTask(ctx, userCred, "", true, false)
	return nil, err
}

func (self *SGuest) setKeypairId(userCred mcclient.TokenCredential, keypairId string) error {
	diff, err := self.GetModelManager().TableSpec().Update(self, func() error {
		self.KeypairId = keypairId
		return nil
	})
	if err != nil {
		db.OpsLog.LogEvent(self, db.ACT_UPDATE, diff, userCred)
	}
	return err
}

func (self *SGuest) AllowPerformRebuildRoot(ctx context.Context, userCred mcclient.TokenCredential, query jsonutils.JSONObject, data jsonutils.JSONObject) bool {
	return self.IsOwner(userCred)
}

func (self *SGuest) PerformRebuildRoot(ctx context.Context, userCred mcclient.TokenCredential, query jsonutils.JSONObject, data jsonutils.JSONObject) (jsonutils.JSONObject, error) {
	imageId, _ := data.GetString("image_id")
	if !utils.IsInStringArray(self.Status, []string{VM_READY, VM_RUNNING, VM_ADMIN}) {
		return nil, httperrors.NewInvalidStatusError("Cannot reset root in status %s", self.Status)
	}

	if !data.Contains("image_id") {
		gdc := self.CategorizeDisks()
		imageId = gdc.Root.GetTemplateId()
		if len(imageId) == 0 {
			return nil, httperrors.NewBadRequestError("No template for root disk")
		}
		img, err := CachedimageManager.getImageInfo(ctx, userCred, imageId, false)
		if err != nil {
			return nil, httperrors.NewBadRequestError("Template %s not accessible: %s", imageId, err.Error())
		}
		osType, _ := img.Properties["os_type"]
		osName := self.GetMetadata("os_name", userCred)
		if len(osName) == 0 && len(osType) == 0 && strings.ToLower(osType) != strings.ToLower(osName) {
			return nil, httperrors.NewBadRequestError("Cannot switch OS between %s-%s", osName, osType)
		}
	}

	autoStart := jsonutils.QueryBoolean(data, "auto_start", false)
	var needStop = false
	if self.Status == VM_RUNNING {
		needStop = true
	}
	resetPasswd := jsonutils.QueryBoolean(data, "reset_password", true)
	passwd, _ := data.GetString("password")
	if len(passwd) > 0 {
		if !seclib2.MeetComplxity(passwd) {
			return nil, httperrors.NewWeakPasswordError()
		}
	}

	keypairStr := jsonutils.GetAnyString(data, []string{"keypair", "keypair_id"})
	if len(keypairStr) > 0 {
		keypairObj, err := KeypairManager.FetchByIdOrName(userCred.GetUserId(), keypairStr)
		if err != nil {
			if err == sql.ErrNoRows {
				return nil, httperrors.NewResourceNotFoundError("keypair %s not found", keypairStr)
			} else {
				return nil, httperrors.NewGeneralError(err)
			}
		}
		if self.KeypairId != keypairObj.GetId() {
			err = self.setKeypairId(userCred, keypairObj.GetId())
			if err != nil {
				return nil, httperrors.NewGeneralError(err)
			}
		}
	}

	err := self.StartRebuildRootTask(ctx, userCred, imageId, needStop, autoStart, passwd, resetPasswd)
	return nil, err

}

func (self *SGuest) StartRebuildRootTask(ctx context.Context, userCred mcclient.TokenCredential, imageId string, needStop, autoStart bool, passwd string, resetPasswd bool) error {
	data := jsonutils.NewDict()
	data.Set("image_id", jsonutils.NewString(imageId))
	if needStop {
		data.Set("need_stop", jsonutils.JSONTrue)
	}
	if autoStart {
		data.Set("auto_start", jsonutils.JSONTrue)
	}
	if resetPasswd {
		data.Set("reset_password", jsonutils.JSONTrue)
	} else {
		data.Set("reset_password", jsonutils.JSONFalse)
	}
	if len(passwd) > 0 {
		data.Set("password", jsonutils.NewString(passwd))
	}
	if self.GetHypervisor() == HYPERVISOR_BAREMETAL {
		task, err := taskman.TaskManager.NewTask(ctx, "BaremetalServerRebuildRootTask", self, userCred, data, "", "", nil)
		if err != nil {
			return err
		}
		task.ScheduleRun(nil)
	} else {
		task, err := taskman.TaskManager.NewTask(ctx, "GuestRebuildRootTask", self, userCred, data, "", "", nil)
		if err != nil {
			return err
		}
		task.ScheduleRun(nil)
	}
	return nil
}

func (self *SGuest) DetachDisk(ctx context.Context, disk *SDisk, userCred mcclient.TokenCredential) {
	guestdisk := self.GetGuestDisk(disk.Id)
	if guestdisk != nil {
		guestdisk.Detach(ctx, userCred)
	}
}

func (self *SGuest) AllowPerformCreatedisk(ctx context.Context, userCred mcclient.TokenCredential, query jsonutils.JSONObject, data jsonutils.JSONObject) bool {
	return self.IsOwner(userCred)
}

func (self *SGuest) PerformCreatedisk(ctx context.Context, userCred mcclient.TokenCredential, query jsonutils.JSONObject, data jsonutils.JSONObject) (jsonutils.JSONObject, error) {
	var diskIdx, diskSize = 0, 0
	disksConf := jsonutils.NewDict()
	diskSizes := make(map[string]int, 0)
	diskSeq := fmt.Sprintf("disk.%d", diskIdx)
	for data.Contains(diskSeq) {
		diskDef, _ := data.Get(diskSeq)
		diskInfo, err := parseDiskInfo(ctx, userCred, diskDef)
		if err != nil {
			logclient.AddActionLog(self, logclient.ACT_CREATE, err.Error(), userCred, false)
			return nil, httperrors.NewBadRequestError(err.Error())
		}
		if len(diskInfo.Backend) == 0 {
			diskInfo.Backend = self.getDefaultStorageType()
		}
		disksConf.Set(diskSeq, jsonutils.Marshal(diskInfo))
		if _, ok := diskSizes[diskInfo.Backend]; !ok {
			diskSizes[diskInfo.Backend] = diskInfo.Size
		} else {
			diskSizes[diskInfo.Backend] += diskInfo.Size
		}
		diskSize += diskInfo.Size
		diskIdx += 1
		diskSeq = fmt.Sprintf("disk.%d", diskIdx)
	}
	if diskIdx == 0 {
		logclient.AddActionLog(self, logclient.ACT_CREATE, "No Disk Info Provided", userCred, false)
		return nil, httperrors.NewBadRequestError("No Disk Info Provided")
	}
	host := self.GetHost()
	if host == nil {
		logclient.AddActionLog(self, logclient.ACT_CREATE, "No valid host", userCred, false)
		return nil, httperrors.NewBadRequestError("No valid host")
	}
	for backend, size := range diskSizes {
		storage := host.GetLeastUsedStorage(backend)
		if storage == nil {
			logclient.AddActionLog(self, logclient.ACT_CREATE, "No valid storage on current host", userCred, false)
			return nil, httperrors.NewBadRequestError("No valid storage on current host")
		}
		if storage.GetCapacity() < size {
			logclient.AddActionLog(self, logclient.ACT_CREATE, "Not eough storage space on current host", userCred, false)
			return nil, httperrors.NewBadRequestError("Not eough storage space on current host")
		}
	}
	pendingUsage := &SQuota{
		Storage: diskSize,
	}
	err := QuotaManager.CheckSetPendingQuota(ctx, userCred, self.ProjectId, pendingUsage)
	if err != nil {
		logclient.AddActionLog(self, logclient.ACT_CREATE, err.Error(), userCred, false)
		return nil, httperrors.NewBadRequestError(err.Error())
	}

	lockman.LockObject(ctx, host)
	defer lockman.ReleaseObject(ctx, host)

	err = self.CreateDisksOnHost(ctx, userCred, host, disksConf, pendingUsage)
	if err != nil {
		QuotaManager.CancelPendingUsage(ctx, userCred, self.ProjectId, nil, pendingUsage)
		logclient.AddActionLog(self, logclient.ACT_CREATE, err.Error(), userCred, false)
		return nil, httperrors.NewBadRequestError(err.Error())
	}
	err = self.StartGuestCreateDiskTask(ctx, userCred, disksConf, "")
	return nil, err
}

func (self *SGuest) AllowPerformDetachdisk(ctx context.Context, userCred mcclient.TokenCredential, query jsonutils.JSONObject, data jsonutils.JSONObject) bool {
	return self.IsOwner(userCred)
}

func (self *SGuest) PerformDetachdisk(ctx context.Context, userCred mcclient.TokenCredential, query jsonutils.JSONObject, data jsonutils.JSONObject) (jsonutils.JSONObject, error) {
	diskId, err := data.GetString("disk_id")
	if err != nil {
		return nil, err
	}
	keepDisk := jsonutils.QueryBoolean(data, "keep_disk", false)
	iDisk, err := DiskManager.FetchByIdOrName(userCred.GetProjectId(), diskId)
	if err != nil {
		return nil, err
	}
	disk := iDisk.(*SDisk)
	if disk != nil {
		if self.isAttach2Disk(disk) {
			if disk.DiskType == DISK_TYPE_SYS {
				return nil, httperrors.NewUnsupportOperationError("Cannot detach sys disk")
			}
			detachDiskStatus, err := self.GetDriver().GetDetachDiskStatus()
			if err != nil {
				return nil, err
			}
			if keepDisk && !self.GetDriver().CanKeepDetachDisk() {
				return nil, httperrors.NewInputParameterError("Cannot keep detached disk")
			}
			if utils.IsInStringArray(self.Status, detachDiskStatus) {
				if disk.Status == DISK_INIT {
					disk.SetStatus(userCred, DISK_DETACHING, "")
				}
				taskData := jsonutils.NewDict()
				taskData.Add(jsonutils.NewString(disk.Id), "disk_id")
				taskData.Add(jsonutils.NewBool(keepDisk), "keep_disk")
				self.GetDriver().StartGuestDetachdiskTask(ctx, userCred, self, taskData, "")
				return nil, nil
			} else {
				return nil, httperrors.NewInvalidStatusError("Server in %s not able to detach disk", self.Status)
			}
		} else {
			return nil, httperrors.NewInvalidStatusError("Disk %s not attached", diskId)
		}
	}
	return nil, httperrors.NewResourceNotFoundError("Disk %s not found", diskId)
}

func (self *SGuest) AllowPerformDetachIsolatedDevice(ctx context.Context, userCred mcclient.TokenCredential, query jsonutils.JSONObject, data jsonutils.JSONObject) bool {
	return userCred.IsSystemAdmin()
}

func (self *SGuest) PerformDetachIsolatedDevice(ctx context.Context, userCred mcclient.TokenCredential, query jsonutils.JSONObject, data jsonutils.JSONObject) (jsonutils.JSONObject, error) {
	if self.Hypervisor != HYPERVISOR_KVM {
		return nil, httperrors.NewNotAcceptableError("Not allow for hypervisor %s", self.Hypervisor)
	}
	if self.Status != VM_READY {
		msg := "Only allowed to attach isolated device when guest is ready"
		logclient.AddActionLog(self, logclient.ACT_GUEST_DETACH_ISOLATED_DEVICE, msg, userCred, false)
		return nil, httperrors.NewInvalidStatusError(msg)
	}
	device, err := data.GetString("device")
	if err != nil {
		msg := "Missing isolated device"
		logclient.AddActionLog(self, logclient.ACT_GUEST_DETACH_ISOLATED_DEVICE, msg, userCred, false)
		return nil, httperrors.NewBadRequestError(msg)
	}
	iDev, err := IsolatedDeviceManager.FetchByIdOrName(userCred.GetProjectId(), device)
	if err != nil {
		msg := fmt.Sprintf("Isolated device %s not found", device)
		logclient.AddActionLog(self, logclient.ACT_GUEST_DETACH_ISOLATED_DEVICE, msg, userCred, false)
		return nil, httperrors.NewBadRequestError(msg)
	}
	dev := iDev.(*SIsolatedDevice)
	host := self.GetHost()
	lockman.LockObject(ctx, host)
	defer lockman.ReleaseObject(ctx, host)
	err = self.detachIsolateDevice(userCred, dev)
	return nil, err
}

func (self *SGuest) detachIsolateDevice(userCred mcclient.TokenCredential, dev *SIsolatedDevice) error {
	if dev.GuestId != self.Id {
		msg := "Isolated device is not attached to this guest"
		logclient.AddActionLog(self, logclient.ACT_GUEST_DETACH_ISOLATED_DEVICE, msg, userCred, false)
		return httperrors.NewBadRequestError(msg)
	}
	_, err := self.GetModelManager().TableSpec().Update(dev, func() error {
		dev.GuestId = ""
		return nil
	})
	if err != nil {
		return err
	}
	db.OpsLog.LogEvent(self, db.ACT_GUEST_DETACH_ISOLATED_DEVICE, dev.GetShortDesc(), userCred)
	return nil
}

func (self *SGuest) AllowPerformAttachIsolatedDevice(ctx context.Context, userCred mcclient.TokenCredential, query jsonutils.JSONObject, data jsonutils.JSONObject) bool {
	return userCred.IsSystemAdmin()
}

func (self *SGuest) PerformAttachIsolatedDevice(ctx context.Context, userCred mcclient.TokenCredential, query jsonutils.JSONObject, data jsonutils.JSONObject) (jsonutils.JSONObject, error) {
	if self.Hypervisor != HYPERVISOR_KVM {
		return nil, httperrors.NewNotAcceptableError("Not allow for hypervisor %s", self.Hypervisor)
	}
	if self.Status != VM_READY {
		msg := "Only allowed to attach isolated device when guest is ready"
		logclient.AddActionLog(self, logclient.ACT_GUEST_ATTACH_ISOLATED_DEVICE, msg, userCred, false)
		return nil, httperrors.NewInvalidStatusError(msg)
	}
	device, err := data.GetString("device")
	if err != nil {
		msg := "Missing isolated device"
		logclient.AddActionLog(self, logclient.ACT_GUEST_ATTACH_ISOLATED_DEVICE, msg, userCred, false)
		return nil, httperrors.NewBadRequestError(msg)
	}
	iDev, err := IsolatedDeviceManager.FetchByIdOrName(userCred.GetProjectId(), device)
	if err != nil {
		msg := fmt.Sprintf("Isolated device %s not found", device)
		logclient.AddActionLog(self, logclient.ACT_GUEST_ATTACH_ISOLATED_DEVICE, msg, userCred, false)
		return nil, httperrors.NewBadRequestError(msg)
	}
	dev := iDev.(*SIsolatedDevice)
	host := self.GetHost()
	lockman.LockObject(ctx, host)
	defer lockman.ReleaseObject(ctx, host)
	err = self.attachIsolatedDevice(userCred, dev)
	var msg string
	if err != nil {
		msg = err.Error()
	}
	logclient.AddActionLog(self, logclient.ACT_GUEST_ATTACH_ISOLATED_DEVICE, msg, userCred, err == nil)
	return nil, err
}

func (self *SGuest) AllowPerformDetachnetwork(ctx context.Context, userCred mcclient.TokenCredential, query jsonutils.JSONObject, data jsonutils.JSONObject) bool {
	return self.IsOwner(userCred)
}

func (self *SGuest) PerformDetachnetwork(ctx context.Context, userCred mcclient.TokenCredential, query jsonutils.JSONObject, data jsonutils.JSONObject) (jsonutils.JSONObject, error) {
	if self.Status != VM_READY {
		return nil, httperrors.NewInvalidStatusError("Cannot detach network in status %s", self.Status)
	}
	reserve := jsonutils.QueryBoolean(data, "reserve", false)
	netId, err := data.GetString("net_id")
	if err != nil {
		return nil, httperrors.NewBadRequestError(err.Error())
	}
	iNetwork, err := NetworkManager.FetchById(netId)
	if err != nil {
		return nil, httperrors.NewNotFoundError("Network %s not found", netId)
	}
	network := iNetwork.(*SNetwork)
	err = self.detachNetwork(ctx, userCred, network, reserve, true)
	return nil, err
}

func (self *SGuest) AllowPerformAttachnetwork(ctx context.Context, userCred mcclient.TokenCredential, query jsonutils.JSONObject, data jsonutils.JSONObject) bool {
	return self.IsOwner(userCred)
}

func (self *SGuest) PerformAttachnetwork(ctx context.Context, userCred mcclient.TokenCredential, query jsonutils.JSONObject, data jsonutils.JSONObject) (jsonutils.JSONObject, error) {
	if self.Status == VM_READY {
		// owner_cred = self.get_owner_user_cred() >.<
		netDesc, err := data.Get("net_desc")
		if err != nil {
			return nil, httperrors.NewBadRequestError(err.Error())
		}
		conf, err := parseNetworkInfo(userCred, netDesc)
		if err != nil {
			return nil, err
		}
		err = isValidNetworkInfo(userCred, conf)
		if err != nil {
			return nil, httperrors.NewBadRequestError(err.Error())
		}
		var inicCnt, enicCnt, ibw, ebw int
		if isExitNetworkInfo(conf) {
			enicCnt = 1
			ebw = conf.BwLimit
		} else {
			inicCnt = 1
			ibw = conf.BwLimit
		}
		pendingUsage := &SQuota{
			Port:  inicCnt,
			Eport: enicCnt,
			Bw:    ibw,
			Ebw:   ebw,
		}
		projectId := self.GetOwnerProjectId()
		err = QuotaManager.CheckSetPendingQuota(ctx, userCred, projectId, pendingUsage)
		if err != nil {
			return nil, httperrors.NewOutOfQuotaError(err.Error())
		}
		host := self.GetHost()
		err = self.attach2NetworkDesc(ctx, userCred, host, conf, pendingUsage)
		if err != nil {
			QuotaManager.CancelPendingUsage(ctx, userCred, projectId, nil, pendingUsage)
			return nil, httperrors.NewBadRequestError(err.Error())
		}
		host.ClearSchedDescCache()
		err = self.StartGuestDeployTask(ctx, userCred, nil, "deploy", "")
		return nil, err
	}
	return nil, httperrors.NewBadRequestError("Cannot attach network in status %s", self.Status)
}

func (self *SGuest) AllowPerformChangeBandwidth(ctx context.Context, userCred mcclient.TokenCredential, query jsonutils.JSONObject, data jsonutils.JSONObject) bool {
	return self.IsOwner(userCred) || userCred.IsSystemAdmin()
}

func (self *SGuest) PerformChangeBandwidth(ctx context.Context, userCred mcclient.TokenCredential, query jsonutils.JSONObject, data jsonutils.JSONObject) (jsonutils.JSONObject, error) {
	if utils.IsInStringArray(self.Status, []string{VM_READY, VM_RUNNING}) {
		guestnics := self.GetNetworks()
		index, err := data.Int("index")
		if err != nil || index > int64(len(guestnics)) {
			return nil, httperrors.NewBadRequestError("Index Not fount or out of NIC index")
		}
		bandwidth, err := data.Int("bandwidth")
		if err != nil || bandwidth <= 0 {
			return nil, httperrors.NewBadRequestError("Bandwidth must be larger than 0")
		}
		guestnic := &guestnics[index]
		if guestnic.BwLimit != int(bandwidth) {
			GuestnetworkManager.TableSpec().Update(guestnic, func() error {
				guestnic.BwLimit = int(bandwidth)
				return nil
			})
			err := self.StartSyncTask(ctx, userCred, false, "")
			return nil, err
		}
		return nil, nil
	}
	return nil, httperrors.NewBadRequestError("Cannot change bandwidth in status %s", self.Status)
}

func (self *SGuest) AllowPerformChangeConfig(ctx context.Context, userCred mcclient.TokenCredential, query jsonutils.JSONObject, data jsonutils.JSONObject) bool {
	return self.IsOwner(userCred) || self.IsAdmin(userCred)
}

func (self *SGuest) PerformChangeConfig(ctx context.Context, userCred mcclient.TokenCredential, query jsonutils.JSONObject, data jsonutils.JSONObject) (jsonutils.JSONObject, error) {
	if !utils.IsInStringArray(self.Status, []string{VM_READY}) {
		return nil, httperrors.NewInvalidStatusError("Cannot change config in %s", self.Status)
	}
	if !self.GetDriver().AllowReconfigGuest() {
		return nil, httperrors.NewInvalidStatusError("Not allow to change config")
	}
	host := self.GetHost()
	if host == nil {
		return nil, httperrors.NewInvalidStatusError("No valid host")
	}
	var addCpu, addMem int
	confs := jsonutils.NewDict()
	vcpuCount, err := data.GetString("vcpu_count")
	if err == nil {
		nVcpu, err := strconv.ParseInt(vcpuCount, 10, 0)
		if err != nil {
			return nil, httperrors.NewBadRequestError("Params vcpu_count parse error")
		}
		err = confs.Add(jsonutils.NewInt(nVcpu), "vcpu_count")
		if err != nil {
			return nil, httperrors.NewBadRequestError("Params vcpu_count parse error")
		}
		addCpu = int(nVcpu - int64(self.VcpuCount))
	}
	vmemSize, err := data.GetString("vmem_size")
	if err == nil {
		if !regutils.MatchSize(vmemSize) {
			return nil, httperrors.NewBadRequestError("Memory size must be number[+unit], like 256M, 1G or 256")
		}
		nVmem, err := fileutils.GetSizeMb(vmemSize, 'M', 1024)
		if err != nil {
			httperrors.NewBadRequestError("Params vmem_size parse error")
		}
		err = confs.Add(jsonutils.NewInt(int64(nVmem)), "vmem_size")
		if err != nil {
			return nil, httperrors.NewBadRequestError("Params vmem_size parse error")
		}
		addMem = nVmem - self.VmemSize
	}
	disks := self.GetDisks()
	var addDisk int
	var diskIdx = 1
	var newDiskIdx = 0
	var diskSizes = make(map[string]int, 0)
	var newDisks = jsonutils.NewDict()
	var resizeDisks = jsonutils.NewArray()
	for {
		diskNum := fmt.Sprintf("disk.%d", diskIdx)
		diskDesc, err := data.Get(diskNum)
		if err != nil {
			break
		}
		diskConf, err := parseDiskInfo(ctx, userCred, diskDesc)
		if err != nil {
			return nil, httperrors.NewBadRequestError("Parse disk info error: %s", err)
		}
		if len(diskConf.Backend) == 0 {
			diskConf.Backend = self.getDefaultStorageType()
		}
		if diskConf.Size > 0 {
			if diskIdx >= len(disks) {
				newDisks.Add(jsonutils.Marshal(diskConf), fmt.Sprintf("disk.%d", newDiskIdx))
				newDiskIdx += 1
				addDisk += diskConf.Size
				storage := host.GetLeastUsedStorage(diskConf.Backend)
				if storage == nil {
					return nil, httperrors.NewResourceNotReadyError("host not connect storage %s", diskConf.Backend)
				}
				_, ok := diskSizes[storage.Id]
				if !ok {
					diskSizes[storage.Id] = 0
				}
				diskSizes[storage.Id] = diskSizes[storage.Id] + diskConf.Size
			} else {
				disk := disks[diskIdx].GetDisk()
				oldSize := disk.DiskSize
				if diskConf.Size < oldSize {
					return nil, httperrors.NewInputParameterError("Cannot reduce disk size")
				} else if diskConf.Size > oldSize {
					arr := jsonutils.NewArray(jsonutils.NewString(disks[diskIdx].DiskId), jsonutils.NewInt(int64(diskConf.Size)))
					resizeDisks.Add(arr)
					addDisk += diskConf.Size - oldSize
					storage := disks[diskIdx].GetDisk().GetStorage()
					_, ok := diskSizes[storage.Id]
					if !ok {
						diskSizes[storage.Id] = 0
					}
					diskSizes[storage.Id] = diskSizes[storage.Id] + diskConf.Size - oldSize
				}
			}
		}
		diskIdx += 1
	}

	provider, e := self.GetHost().GetDriver()
	/*if e != nil {
		log.Errorf("Get Provider Error: %s", e)
		return nil, httperrors.NewInsufficientResourceError("Provider Not Found")
	}*/

	if e != nil || !provider.IsPublicCloud() {
		for storageId, needSize := range diskSizes {
			iStorage, err := StorageManager.FetchById(storageId)
			if err != nil {
				return nil, httperrors.NewBadRequestError("Fetch storage error: %s", err)
			}
			storage := iStorage.(*SStorage)
			if storage.GetFreeCapacity() < needSize {
				return nil, httperrors.NewInsufficientResourceError("Not enough free space")
			}
		}
	} else {
		log.Debugf("Skip storage free capacity validating for public cloud: %s", provider.GetName())
	}

	if newDisks.Length() > 0 {
		confs.Add(newDisks, "create")
	}
	if resizeDisks.Length() > 0 {
		confs.Add(resizeDisks, "resize")
	}
	if jsonutils.QueryBoolean(data, "auto_start", false) {
		confs.Add(jsonutils.NewBool(true), "auto_start")
	}

	log.Debugf("%s", confs.String())

	pendingUsage := &SQuota{}
	if addCpu > 0 {
		pendingUsage.Cpu = addCpu
	}
	if addMem > 0 {
		pendingUsage.Memory = addMem
	}
	if addDisk > 0 {
		pendingUsage.Storage = addDisk
	}
	if !pendingUsage.IsEmpty() {
		err := QuotaManager.CheckSetPendingQuota(ctx, userCred, userCred.GetProjectId(), pendingUsage)
		if err != nil {
			return nil, httperrors.NewBadRequestError("Check set pending quota error %s", err)
		}
	}
	if newDisks.Length() > 0 {
		err := self.CreateDisksOnHost(ctx, userCred, host, newDisks, pendingUsage)
		if err != nil {
			QuotaManager.CancelPendingUsage(ctx, userCred, self.ProjectId, nil, pendingUsage)
			return nil, httperrors.NewBadRequestError("Create disk on host error: %s", err)
		}
	}
	self.StartChangeConfigTask(ctx, userCred, confs, "", pendingUsage)
	return nil, nil
}

func (self *SGuest) StartChangeConfigTask(ctx context.Context, userCred mcclient.TokenCredential,
	data *jsonutils.JSONDict, parentTaskId string, pendingUsage quotas.IQuota) error {
	self.SetStatus(userCred, VM_CHANGE_FLAVOR, "")
	task, err := taskman.TaskManager.NewTask(ctx, "GuestChangeConfigTask", self, userCred, data, parentTaskId, "", pendingUsage)
	if err != nil {
		return err
	}
	task.ScheduleRun(nil)
	return nil
}

func (self *SGuest) DoPendingDelete(ctx context.Context, userCred mcclient.TokenCredential) {
	for _, guestdisk := range self.GetDisks() {
		disk := guestdisk.GetDisk()
		storage := disk.GetStorage()
		if utils.IsInStringArray(storage.StorageType, sysutils.LOCAL_STORAGE_TYPES) || disk.DiskType == DISK_TYPE_SYS || disk.DiskType == DISK_TYPE_SWAP || self.Hypervisor == HYPERVISOR_ALIYUN {
			disk.DoPendingDelete(ctx, userCred)
		} else {
			self.DetachDisk(ctx, disk, userCred)
		}
	}
	self.SVirtualResourceBase.DoPendingDelete(ctx, userCred)
}

func (model *SGuest) AllowPerformCancelDelete(ctx context.Context, userCred mcclient.TokenCredential, query jsonutils.JSONObject, data jsonutils.JSONObject) bool {
	return userCred.IsSystemAdmin()
}

func (self *SGuest) PerformCancelDelete(ctx context.Context, userCred mcclient.TokenCredential, query jsonutils.JSONObject, data jsonutils.JSONObject) (jsonutils.JSONObject, error) {
	if self.PendingDeleted {
		err := self.DoCancelPendingDelete(ctx, userCred)
		return nil, err
	}
	return nil, nil
}

func (self *SGuest) DoCancelPendingDelete(ctx context.Context, userCred mcclient.TokenCredential) error {
	for _, guestdisk := range self.GetDisks() {
		disk := guestdisk.GetDisk()
		disk.DoCancelPendingDelete(ctx, userCred)
	}
	return self.SVirtualResourceBase.DoCancelPendingDelete(ctx, userCred)
}

func (self *SGuest) StartUndeployGuestTask(ctx context.Context, userCred mcclient.TokenCredential, parentTaskId string, targetHostId string) error {
	data := jsonutils.NewDict()
	if len(targetHostId) > 0 {
		data.Add(jsonutils.NewString(targetHostId), "target_host_id")
	}
	task, err := taskman.TaskManager.NewTask(ctx, "GuestUndeployTask", self, userCred, data, parentTaskId, "", nil)
	if err != nil {
		return err
	}
	task.ScheduleRun(nil)
	return nil
}

func (self *SGuest) LeaveAllGroups(userCred mcclient.TokenCredential) {
	groupGuests := make([]SGroupguest, 0)
	q := GroupguestManager.Query()
	err := q.Filter(sqlchemy.Equals(q.Field("guest_id"), self.Id)).All(&groupGuests)
	if err != nil {
		log.Errorln(err.Error())
		return
	}
	for _, gg := range groupGuests {
		gg.Delete(context.Background(), userCred)
		var group SGroup
		gq := GroupManager.Query()
		err := gq.Filter(sqlchemy.Equals(gq.Field("id"), gg.SrvtagId)).First(&group)
		if err != nil {
			log.Errorln(err.Error())
			return
		}
		db.OpsLog.LogDetachEvent(self, &group, userCred, nil)
	}
}

func (self *SGuest) DetachAllNetworks(ctx context.Context, userCred mcclient.TokenCredential) error {
	// from clouds.models.portmaps import Portmaps
	// Portmaps.delete_guest_network_portmaps(self, user_cred)
	return GuestnetworkManager.DeleteGuestNics(ctx, self, userCred, nil, false)
}

func (self *SGuest) EjectIso(userCred mcclient.TokenCredential) bool {
	cdrom := self.getCdrom()
	if len(cdrom.ImageId) > 0 {
		imageId := cdrom.ImageId
		if cdrom.ejectIso() {
			db.OpsLog.LogEvent(self, db.ACT_ISO_DETACH, imageId, userCred)
			return true
		}
	}
	return false
}

func (self *SGuest) Delete(ctx context.Context, userCred mcclient.TokenCredential) error {
	// self.SVirtualResourceBase.Delete(ctx, userCred)
	// override
	log.Infof("guest delete do nothing")
	return nil
}

func (self *SGuest) RealDelete(ctx context.Context, userCred mcclient.TokenCredential) error {
	return self.SVirtualResourceBase.Delete(ctx, userCred)
}

func (self *SGuest) AllowDeleteItem(ctx context.Context, userCred mcclient.TokenCredential, query jsonutils.JSONObject, data jsonutils.JSONObject) bool {
	overridePendingDelete := false
	purge := false
	if data != nil {
		overridePendingDelete = jsonutils.QueryBoolean(data, "override_pending_delete", false)
		purge = jsonutils.QueryBoolean(data, "purge", false)
	}
	if (overridePendingDelete || purge) && !userCred.IsSystemAdmin() {
		return false
	}
	return self.IsOwner(userCred)
}

func (self *SGuest) CustomizeDelete(ctx context.Context, userCred mcclient.TokenCredential, query jsonutils.JSONObject, data jsonutils.JSONObject) error {
	overridePendingDelete := false
	purge := false
	if query != nil {
		overridePendingDelete = jsonutils.QueryBoolean(query, "override_pending_delete", false)
		purge = jsonutils.QueryBoolean(query, "purge", false)
	}
	return self.StartDeleteGuestTask(ctx, userCred, "", purge, overridePendingDelete)
}

func (self *SGuest) DeleteAllDisksInDB(ctx context.Context, userCred mcclient.TokenCredential) error {
	for _, guestdisk := range self.GetDisks() {
		disk := guestdisk.GetDisk()
		err := guestdisk.Detach(ctx, userCred)
		if err != nil {
			return err
		}
		db.OpsLog.LogEvent(disk, db.ACT_DELETE, nil, userCred)
		db.OpsLog.LogEvent(disk, db.ACT_DELOCATE, nil, userCred)
		err = disk.RealDelete(ctx, userCred)
		if err != nil {
			return err
		}
	}
	return nil
}

func (self *SGuest) AllowPerformSyncstatus(ctx context.Context, userCred mcclient.TokenCredential, query jsonutils.JSONObject, data jsonutils.JSONObject) bool {
	return self.IsOwner(userCred)
}

func (self *SGuest) PerformSyncstatus(ctx context.Context, userCred mcclient.TokenCredential, query jsonutils.JSONObject, data jsonutils.JSONObject) (jsonutils.JSONObject, error) {
	self.SetStatus(userCred, VM_SYNCING_STATUS, "perform_syncstatus")
	err := self.StartSyncstatus(ctx, userCred, "")
	return nil, err
}

func (self *SGuest) isNotRunningStatus(status string) bool {
	if status == VM_READY || status == VM_SUSPEND {
		return true
	}
	return false
}

func (self *SGuest) PerformStatus(ctx context.Context, userCred mcclient.TokenCredential, query jsonutils.JSONObject, data jsonutils.JSONObject) (jsonutils.JSONObject, error) {
	preStatus := self.Status
	_, err := self.SVirtualResourceBase.PerformStatus(ctx, userCred, query, data)
	if err != nil {
		return nil, err
	}
	if preStatus != self.Status && !self.isNotRunningStatus(preStatus) && self.isNotRunningStatus(self.Status) {
		db.OpsLog.LogEvent(self, db.ACT_STOP, "", userCred)
		if self.Status == VM_READY && !self.DisableDelete.Bool() && self.ShutdownBehavior == SHUTDOWN_TERMINATE {
			err = self.StartAutoDeleteGuestTask(ctx, userCred, "")
			return nil, err
		}
	}
	return nil, nil
}

type SDeployConfig struct {
	Path    string
	Action  string
	Content string
}

func (self *SGuest) GetDeployConfigOnHost(ctx context.Context, host *SHost, params *jsonutils.JSONDict) *jsonutils.JSONDict {
	config := jsonutils.NewDict()

	desc := self.GetDriver().GetJsonDescAtHost(ctx, self, host)
	config.Add(desc, "desc")

	deploys := make([]SDeployConfig, 0)
	for idx := 0; params.Contains(fmt.Sprintf("deploy.%d.path", idx)); idx += 1 {
		path, _ := params.GetString(fmt.Sprintf("deploy.%d.path", idx))
		action, _ := params.GetString(fmt.Sprintf("deploy.%d.action", idx))
		content, _ := params.GetString(fmt.Sprintf("deploy.%d.content", idx))
		deploys = append(deploys, SDeployConfig{Path: path, Action: action, Content: content})
	}

	if len(deploys) > 0 {
		config.Add(jsonutils.Marshal(deploys), "deploys")
	}

	deployAction, _ := params.GetString("deploy_action")
	if len(deployAction) == 0 {
		deployAction = "deploy"
	}

	// resetPasswd := true
	// if deployAction == "deploy" {
	resetPasswd := jsonutils.QueryBoolean(params, "reset_password", true)
	//}

	if resetPasswd {
		config.Add(jsonutils.JSONTrue, "reset_password")
		passwd, _ := params.GetString("password")
		if len(passwd) > 0 {
			config.Add(jsonutils.NewString(passwd), "password")
		}
		keypair := self.getKeypair()
		if keypair != nil {
			config.Add(jsonutils.NewString(keypair.PublicKey), "public_key")
		}
	} else {
		config.Add(jsonutils.JSONFalse, "reset_password")
	}

	config.Add(jsonutils.NewString(deployAction), "action")

	onFinish := "shutdown"
	if jsonutils.QueryBoolean(params, "auto_start", false) || jsonutils.QueryBoolean(params, "restart", false) {
		onFinish = "none"
	} else if utils.IsInStringArray(self.Status, []string{VM_ADMIN}) {
		onFinish = "none"
	}

	config.Add(jsonutils.NewString(onFinish), "on_finish")

	return config
}

func (self *SGuest) getVga() string {
	if utils.IsInStringArray(self.Vga, []string{"cirrus", "vmware", "qxl"}) {
		return self.Vga
	}
	return "std"
}

func (self *SGuest) GetVdi() string {
	if utils.IsInStringArray(self.Vdi, []string{"vnc", "spice"}) {
		return self.Vdi
	}
	return "vnc"
}

func (self *SGuest) getMachine() string {
	if utils.IsInStringArray(self.Machine, []string{"pc", "q35"}) {
		return self.Machine
	}
	return "pc"
}

func (self *SGuest) getBios() string {
	if utils.IsInStringArray(self.Bios, []string{"BIOS", "UEFI"}) {
		return self.Bios
	}
	return "BIOS"
}

func (self *SGuest) getKvmOptions() string {
	return self.GetMetadata("kvm", nil)
}

func (self *SGuest) getExtraOptions() jsonutils.JSONObject {
	return self.GetMetadataJson("extra_options", nil)
}

/*
func (self *SGuest) GetFlavor() *SFlav {

}

func (self *SGuest) getFlavorName() string {
	f := self.GetFlavor()
}
*/

func (self *SGuest) GetJsonDescAtHypervisor(ctx context.Context, host *SHost) *jsonutils.JSONDict {
	desc := jsonutils.NewDict()

	desc.Add(jsonutils.NewString(self.Name), "name")
	if len(self.Description) > 0 {
		desc.Add(jsonutils.NewString(self.Description), "description")
	}
	desc.Add(jsonutils.NewString(self.Id), "uuid")
	desc.Add(jsonutils.NewInt(int64(self.VmemSize)), "mem")
	desc.Add(jsonutils.NewInt(int64(self.VcpuCount)), "cpu")
	desc.Add(jsonutils.NewString(self.getVga()), "vga")
	desc.Add(jsonutils.NewString(self.GetVdi()), "vdi")
	desc.Add(jsonutils.NewString(self.getMachine()), "machine")
	desc.Add(jsonutils.NewString(self.getBios()), "bios")
	desc.Add(jsonutils.NewString(self.BootOrder), "boot_order")

	// isolated devices
	isolatedDevs := IsolatedDeviceManager.generateJsonDescForGuest(self)
	desc.Add(jsonutils.NewArray(isolatedDevs...), "isolated_devices")

	// nics, domain
	jsonNics := make([]jsonutils.JSONObject, 0)
	nics := self.GetNetworks()
	domain := options.Options.DNSDomain
	if nics != nil && len(nics) > 0 {
		for _, nic := range nics {
			nicDesc := nic.getJsonDescAtHost(host)
			jsonNics = append(jsonNics, nicDesc)
			nicDomain, _ := nicDesc.GetString("domain")
			if len(nicDomain) > 0 && len(domain) == 0 {
				domain = nicDomain
			}
		}
	}
	desc.Add(jsonutils.NewArray(jsonNics...), "nics")
	desc.Add(jsonutils.NewString(domain), "domain")

	// disks
	jsonDisks := make([]jsonutils.JSONObject, 0)
	disks := self.GetDisks()
	if disks != nil && len(disks) > 0 {
		for _, disk := range disks {
			diskDesc := disk.GetJsonDescAtHost(host)
			jsonDisks = append(jsonDisks, diskDesc)
		}
	}
	desc.Add(jsonutils.NewArray(jsonDisks...), "disks")

	// cdrom
	cdDesc := self.getCdrom().getJsonDesc()
	if cdDesc != nil {
		desc.Add(cdDesc, "cdrom")
	}

	// tenant
	tc, _ := self.GetTenantCache(ctx)
	if tc != nil {
		desc.Add(jsonutils.NewString(tc.GetName()), "tenant")
	}
	desc.Add(jsonutils.NewString(self.ProjectId), "tenant_id")

	// flavor
	// desc.Add(jsonuitls.NewString(self.getFlavorName()), "flavor")

	keypair := self.getKeypair()
	if keypair != nil {
		desc.Add(jsonutils.NewString(keypair.Name), "keypair")
		desc.Add(jsonutils.NewString(keypair.PublicKey), "pubkey")
	}

	netRoles := self.getNetworkRoles()
	if netRoles != nil && len(netRoles) > 0 {
		desc.Add(jsonutils.NewStringArray(netRoles), "network_roles")
	}

	secGrp := self.getSecgroup()
	if secGrp != nil {
		desc.Add(jsonutils.NewString(secGrp.Name), "secgroup")
	}

	/*
		TODO
		srs := self.getSecurityRuleSet()
		if srs.estimatedSinglePortRuleCount() <= options.FirewallFlowCountLimit {
			rules := self.getSecurityRules()
			if len(rules) > 0 {
				desc.Add(jsonutils.NewString(rules), "security_rules")
			}
			rules = self.getAdminSecurityRules()
			if len(rules) > 0 {
				desc.Add(jsonutils.NewString(rules), "admin_security_rules")
			}
		}
	*/

	extraOptions := self.getExtraOptions()
	if extraOptions != nil {
		desc.Add(extraOptions, "extra_options")
	}

	kvmOptions := self.getKvmOptions()
	if len(kvmOptions) > 0 {
		desc.Add(jsonutils.NewString(kvmOptions), "kvm")
	}

	zone := self.getZone()
	if zone != nil {
		desc.Add(jsonutils.NewString(zone.Id), "zone_id")
		desc.Add(jsonutils.NewString(zone.Name), "zone")
	}

	os := self.GetOS()
	if len(os) > 0 {
		desc.Add(jsonutils.NewString(os), "os_name")
	}

	meta, _ := self.GetAllMetadata(nil)
	desc.Add(jsonutils.Marshal(meta), "metadata")

	userData := meta["user_data"]
	if len(userData) > 0 {
		desc.Add(jsonutils.NewString(userData), "user_data")
	}

	if self.PendingDeleted {
		desc.Add(jsonutils.JSONTrue, "pending_deleted")
	} else {
		desc.Add(jsonutils.JSONFalse, "pending_deleted")
	}

	return desc
}

func (self *SGuest) GetJsonDescAtBaremetal(ctx context.Context, host *SHost) *jsonutils.JSONDict {
	desc := jsonutils.NewDict()

	desc.Add(jsonutils.NewString(self.Name), "name")
	if len(self.Description) > 0 {
		desc.Add(jsonutils.NewString(self.Description), "description")
	}
	desc.Add(jsonutils.NewString(self.Id), "uuid")
	desc.Add(jsonutils.NewInt(int64(self.VmemSize)), "mem")
	desc.Add(jsonutils.NewInt(int64(self.VcpuCount)), "cpu")
	diskConf := host.getDiskConfig()
	if diskConf != nil {
		desc.Add(diskConf, "disk_config")
	}

	jsonNics := make([]jsonutils.JSONObject, 0)
	jsonStandbyNics := make([]jsonutils.JSONObject, 0)

	netifs := host.GetNetInterfaces()
	domain := options.Options.DNSDomain

	if netifs != nil && len(netifs) > 0 {
		for _, nic := range netifs {
			nicDesc := nic.getServerJsonDesc()
			if nicDesc.Contains("ip") {
				jsonNics = append(jsonNics, nicDesc)
				nicDomain, _ := nicDesc.GetString("domain")
				if len(nicDomain) > 0 && len(domain) == 0 {
					domain = nicDomain
				}
			} else {
				jsonStandbyNics = append(jsonStandbyNics, nicDesc)
			}
		}
	}
	desc.Add(jsonutils.NewArray(jsonNics...), "nics")
	desc.Add(jsonutils.NewArray(jsonStandbyNics...), "nics_standby")
	desc.Add(jsonutils.NewString(domain), "domain")

	jsonDisks := make([]jsonutils.JSONObject, 0)
	disks := self.GetDisks()
	if disks != nil && len(disks) > 0 {
		for _, disk := range disks {
			diskDesc := disk.GetJsonDescAtHost(host)
			jsonDisks = append(jsonDisks, diskDesc)
		}
	}
	desc.Add(jsonutils.NewArray(jsonDisks...), "disks")

	tc, _ := self.GetTenantCache(ctx)
	if tc != nil {
		desc.Add(jsonutils.NewString(tc.GetName()), "tenant")
	}

	desc.Add(jsonutils.NewString(self.ProjectId), "tenant_id")

	keypair := self.getKeypair()
	if keypair != nil {
		desc.Add(jsonutils.NewString(keypair.Name), "keypair")
		desc.Add(jsonutils.NewString(keypair.PublicKey), "pubkey")
	}

	netRoles := self.getNetworkRoles()
	if netRoles != nil && len(netRoles) > 0 {
		desc.Add(jsonutils.NewStringArray(netRoles), "network_roles")
	}

	rules := self.getSecurityRules()
	if len(rules) > 0 {
		desc.Add(jsonutils.NewString(rules), "security_rules")
	}
	rules = self.getAdminSecurityRules()
	if len(rules) > 0 {
		desc.Add(jsonutils.NewString(rules), "admin_security_rules")
	}

	zone := self.getZone()
	if zone != nil {
		desc.Add(jsonutils.NewString(zone.Id), "zone_id")
		desc.Add(jsonutils.NewString(zone.Name), "zone")
	}

	os := self.GetOS()
	if len(os) > 0 {
		desc.Add(jsonutils.NewString(os), "os_name")
	}

	meta, _ := self.GetAllMetadata(nil)
	desc.Add(jsonutils.Marshal(meta), "metadata")

	userData := meta["user_data"]
	if len(userData) > 0 {
		desc.Add(jsonutils.NewString(userData), "user_data")
	}

	if self.PendingDeleted {
		desc.Add(jsonutils.JSONTrue, "pending_deleted")
	} else {
		desc.Add(jsonutils.JSONFalse, "pending_deleted")
	}

	return desc
}

func (self *SGuest) getNetworkRoles() []string {
	key := db.Metadata.GetSysadminKey("network_role")
	roleStr := self.GetMetadata(key, auth.AdminCredential())
	if len(roleStr) > 0 {
		return strings.Split(roleStr, ",")
	}
	return nil
}

func (manager *SGuestManager) FetchGuestById(guestId string) *SGuest {
	guest, err := manager.FetchById(guestId)
	if err != nil {
		log.Errorf("FetchById fail %s", err)
		return nil
	}
	return guest.(*SGuest)
}

func (self *SGuest) GetSpec(checkStatus bool) *jsonutils.JSONDict {
	if checkStatus {
		if utils.IsInStringArray(self.Status, []string{VM_SCHEDULE_FAILED}) {
			return nil
		}
	}
	spec := jsonutils.NewDict()
	spec.Set("cpu", jsonutils.NewInt(int64(self.VcpuCount)))
	spec.Set("mem", jsonutils.NewInt(int64(self.VmemSize)))

	// get disk spec
	guestdisks := self.GetDisks()
	diskSpecs := jsonutils.NewArray()
	for _, guestdisk := range guestdisks {
		info := guestdisk.ToDiskInfo()
		diskSpec := jsonutils.NewDict()
		diskSpec.Set("size", jsonutils.NewInt(info.Size))
		diskSpec.Set("backend", jsonutils.NewString(info.Backend))
		diskSpec.Set("medium_type", jsonutils.NewString(info.MediumType))
		diskSpecs.Add(diskSpec)
	}
	spec.Set("disk", diskSpecs)

	// get nic spec
	guestnics := self.GetNetworks()
	nicSpecs := jsonutils.NewArray()
	for _, guestnic := range guestnics {
		nicSpec := jsonutils.NewDict()
		nicSpec.Set("bandwidth", jsonutils.NewInt(int64(guestnic.getBandwidth())))
		t := "int"
		if guestnic.IsExit() {
			t = "ext"
		}
		nicSpec.Set("type", jsonutils.NewString(t))
		nicSpecs.Add(nicSpec)
	}
	spec.Set("nic", nicSpecs)

	// get isolate device spec
	guestgpus := self.GetIsolatedDevices()
	gpuSpecs := jsonutils.NewArray()
	for _, guestgpu := range guestgpus {
		if strings.HasPrefix(guestgpu.DevType, "GPU") {
			gs := guestgpu.GetSpec(false)
			if gs != nil {
				gpuSpecs.Add(gs)
			}
		}
	}
	spec.Set("gpu", gpuSpecs)
	return spec
}

func (manager *SGuestManager) GetSpecIdent(spec *jsonutils.JSONDict) []string {
	cpuCount, _ := spec.Int("cpu")
	memSize, _ := spec.Int("mem")
	memSizeMB, _ := utils.GetSizeMB(fmt.Sprintf("%d", memSize), "M")
	specKeys := []string{
		fmt.Sprintf("cpu:%d", cpuCount),
		fmt.Sprintf("mem:%dM", memSizeMB),
	}

	countKey := func(kf func(*jsonutils.JSONDict) string, dataArray jsonutils.JSONObject) map[string]int64 {
		countMap := make(map[string]int64)
		datas, _ := dataArray.GetArray()
		for _, data := range datas {
			key := kf(data.(*jsonutils.JSONDict))
			if count, ok := countMap[key]; !ok {
				countMap[key] = 1
			} else {
				count++
				countMap[key] = count
			}
		}
		return countMap
	}

	kfuncs := map[string]func(*jsonutils.JSONDict) string{
		"disk": func(data *jsonutils.JSONDict) string {
			backend, _ := data.GetString("backend")
			mediumType, _ := data.GetString("medium_type")
			size, _ := data.Int("size")
			sizeGB, _ := utils.GetSizeGB(fmt.Sprintf("%d", size), "M")
			return fmt.Sprintf("disk:%s_%s_%dG", backend, mediumType, sizeGB)
		},
		"nic": func(data *jsonutils.JSONDict) string {
			typ, _ := data.GetString("type")
			bw, _ := data.Int("bandwidth")
			return fmt.Sprintf("nic:%s_%dM", typ, bw)
		},
		"gpu": func(data *jsonutils.JSONDict) string {
			vendor, _ := data.GetString("vendor")
			model, _ := data.GetString("model")
			return fmt.Sprintf("gpu:%s_%s", vendor, model)
		},
	}

	for sKey, kf := range kfuncs {
		sArrary, err := spec.Get(sKey)
		if err != nil {
			log.Errorf("Get key %s array error: %v", sKey, err)
			continue
		}
		for key, count := range countKey(kf, sArrary) {
			specKeys = append(specKeys, fmt.Sprintf("%sx%d", key, count))
		}
	}
	return specKeys
}

func (self *SGuest) GetTemplateId() string {
	guestdisks := self.GetDisks()
	for _, guestdisk := range guestdisks {
		disk := guestdisk.GetDisk()
		if disk != nil {
			templateId := disk.GetTemplateId()
			if len(templateId) > 0 {
				return templateId
			}
		}
	}
	return ""
}

func (self *SGuest) GetShortDesc() *jsonutils.JSONDict {
	desc := self.SStandaloneResourceBase.GetShortDesc()
	desc.Set("mem", jsonutils.NewInt(int64(self.VmemSize)))
	desc.Set("cpu", jsonutils.NewInt(int64(self.VcpuCount)))
	templateId := self.GetTemplateId()
	if len(templateId) > 0 {
		desc.Set("cpu", jsonutils.NewString(templateId))
	}
	extBw := self.getBandwidth(true)
	intBw := self.getBandwidth(false)
	if extBw > 0 {
		desc.Set("ext_bandwidth", jsonutils.NewInt(int64(extBw)))
	}
	if intBw > 0 {
		desc.Set("int_bandwidth", jsonutils.NewInt(int64(intBw)))
	}

	if priceKey := self.GetMetadata("price_key", nil); len(priceKey) > 0 {
		desc.Add(jsonutils.NewString(priceKey), "price_key")
	}

	desc.Add(jsonutils.NewString(self.GetChargeType()), "charge_type")

	if len(self.ExternalId) > 0 {
		desc.Add(jsonutils.NewString(self.ExternalId), "externalId")
	}

	desc.Set("hypervisor", jsonutils.NewString(self.GetHypervisor()))
	spec := self.GetSpec(false)
	if self.GetHypervisor() == HYPERVISOR_BAREMETAL {
		host := self.GetHost()
		if host != nil {
			hostSpec := host.GetSpec(false)
			hostSpecIdent := HostManager.GetSpecIdent(hostSpec)
			spec.Set("host_spec", jsonutils.NewString(strings.Join(hostSpecIdent, "/")))
		}
	}
	if spec != nil {
		desc.Update(spec)
	}
	return desc
}

func (self *SGuest) saveOsType(osType string) error {
	_, err := self.GetModelManager().TableSpec().Update(self, func() error {
		self.OsType = osType
		return nil
	})
	return err
}

func (self *SGuest) SaveDeployInfo(ctx context.Context, userCred mcclient.TokenCredential, data jsonutils.JSONObject) {
	info := make(map[string]interface{})
	if data.Contains("os") {
		osName, _ := data.GetString("os")
		self.saveOsType(osName)
		info["os_name"] = osName
	}
	if data.Contains("account") {
		account, _ := data.GetString("account")
		info["login_account"] = account
		if data.Contains("key") {
			key, _ := data.GetString("key")
			info["login_key"] = key
			info["login_key_timestamp"] = timeutils.UtcNow()
		} else {
			info["login_key"] = "none"
			info["login_key_timestamp"] = "none"
		}
	}
	if data.Contains("distro") {
		dist, _ := data.GetString("distro")
		info["os_distribution"] = dist
	}
	if data.Contains("version") {
		ver, _ := data.GetString("version")
		info["os_version"] = ver
	}
	if data.Contains("arch") {
		arch, _ := data.GetString("arch")
		info["os_arch"] = arch
	}
	if data.Contains("language") {
		lang, _ := data.GetString("language")
		info["os_language"] = lang
	}
	self.SetAllMetadata(ctx, info, userCred)
}

func (self *SGuest) isAllDisksReady() bool {
	ready := true
	disks := self.GetDisks()
	if disks == nil || len(disks) == 0 {
		log.Errorf("No valid disks")
		return false
	}
	for i := 0; i < len(disks); i += 1 {
		disk := disks[i].GetDisk()
		if !(disk.isReady() || disk.Status == DISK_START_MIGRATE) {
			ready = false
			break
		}
	}
	return ready
}

func (self *SGuest) AllowPerformSuspend(ctx context.Context, userCred mcclient.TokenCredential, query jsonutils.JSONObject, data jsonutils.JSONObject) bool {
	return self.IsOwner(userCred)
}

func (self *SGuest) PerformSuspend(ctx context.Context, userCred mcclient.TokenCredential, query jsonutils.JSONObject, data jsonutils.JSONObject) (jsonutils.JSONObject, error) {
	if self.Status == VM_RUNNING {
		err := self.StartSuspendTask(ctx, userCred)
		return nil, err
	}
	return nil, httperrors.NewInvalidStatusError("Cannot suspend VM in status %s", self.Status)
}

func (self *SGuest) StartSuspendTask(ctx context.Context, userCred mcclient.TokenCredential) error {
	err := self.SetStatus(userCred, VM_SUSPEND, "do suspend")
	if err != nil {
		return err
	}
	return self.GetDriver().StartSuspendTask(ctx, userCred, self, nil, "")
}

func (self *SGuest) AllowPerformStart(ctx context.Context,
	userCred mcclient.TokenCredential,
	query jsonutils.JSONObject,
	data jsonutils.JSONObject) bool {
	return self.IsOwner(userCred)
}

func (self *SGuest) PerformStart(ctx context.Context, userCred mcclient.TokenCredential, query jsonutils.JSONObject,
	data jsonutils.JSONObject) (jsonutils.JSONObject, error) {
	if utils.IsInStringArray(self.Status, []string{VM_READY, VM_START_FAILED, VM_SAVE_DISK_FAILED, VM_SUSPEND}) {
		if self.isAllDisksReady() {
			var kwargs *jsonutils.JSONDict
			if data != nil {
				kwargs = data.(*jsonutils.JSONDict)
			}
			err := self.GetDriver().PerformStart(ctx, userCred, self, kwargs)
			return nil, err
		} else {
			return nil, httperrors.NewInvalidStatusError("Some disk not ready")
		}
	} else {
		return nil, httperrors.NewInvalidStatusError("Cannot do start server in status %s", self.Status)
	}
}

func (self *SGuest) AllowPerformReset(ctx context.Context,
	userCred mcclient.TokenCredential,
	query jsonutils.JSONObject,
	data jsonutils.JSONObject) bool {
	return self.IsOwner(userCred)
}

func (self *SGuest) PerformReset(ctx context.Context, userCred mcclient.TokenCredential, query jsonutils.JSONObject,
	data jsonutils.JSONObject) (jsonutils.JSONObject, error) {
	isHard := jsonutils.QueryBoolean(data, "is_hard", false)
	if self.Status == VM_RUNNING || self.Status == VM_STOP_FAILED {
		self.GetDriver().StartGuestResetTask(self, ctx, userCred, isHard, "")
		return nil, nil
	}
	return nil, httperrors.NewInvalidStatusError("Cannot reset VM in status %s", self.Status)
}

func (self *SGuest) AllowPerformDiskSnapshot(ctx context.Context, userCred mcclient.TokenCredential, query jsonutils.JSONObject, data jsonutils.JSONObject) bool {
	return self.IsOwner(userCred)
}

func (self *SGuest) PerformDiskSnapshot(ctx context.Context, userCred mcclient.TokenCredential, query jsonutils.JSONObject, data jsonutils.JSONObject) (jsonutils.JSONObject, error) {
	if !utils.IsInStringArray(self.Status, []string{VM_RUNNING, VM_READY}) {
		return nil, httperrors.NewInvalidStatusError("Cannot do snapshot when VM in status %s", self.Status)
	}
	diskId, err := data.GetString("disk_id")
	if err != nil {
		return nil, httperrors.NewBadRequestError(err.Error())
	}
	name, err := data.GetString("name")
	if err != nil {
		return nil, httperrors.NewBadRequestError(err.Error())
	}
	err = ValidateSnapshotName(self.Hypervisor, name)
	if err != nil {
		return nil, httperrors.NewBadRequestError(err.Error())
	}
	if self.GetGuestDisk(diskId) == nil {
		return nil, httperrors.NewNotFoundError("Guest disk %s not found", diskId)
	}
	if self.GetHypervisor() == HYPERVISOR_KVM {
		snapshots := SnapshotManager.GetDiskSnapshotsByCreate(diskId, MANUAL)
		if snapshots != nil {
			if len(snapshots) >= options.Options.DefaultMaxManualSnapshotCount {
				return nil, httperrors.NewBadRequestError("Disk %s snapshot full, cannot take any more", diskId)
			}
			for _, snapshot := range snapshots {
				if snapshot.Name == name {
					return nil, httperrors.NewBadRequestError("Name Conflict")
				}
			}
		}
		pendingUsage := &SQuota{Snapshot: 1}
		err = QuotaManager.CheckSetPendingQuota(ctx, userCred, self.ProjectId, pendingUsage)
		if err != nil {
			return nil, httperrors.NewBadRequestError("Check set pending quota error %s", err)
		}
		snapshot, err := SnapshotManager.CreateSnapshot(ctx, userCred, MANUAL, diskId, self.Id, "", name)
		QuotaManager.CancelPendingUsage(ctx, userCred, self.ProjectId, nil, pendingUsage)
		if err != nil {
			return nil, err
		}
		err = self.StartDiskSnapshot(ctx, userCred, diskId, snapshot.Id)
		return nil, err
	} else {
		snapshot, err := SnapshotManager.CreateSnapshot(ctx, userCred, MANUAL, diskId, self.Id, "", name)
		if err != nil {
			return nil, err
		}
		err = self.StartDiskSnapshot(ctx, userCred, diskId, snapshot.Id)
		return nil, err
	}

}

func (self *SGuest) StartDiskSnapshot(ctx context.Context, userCred mcclient.TokenCredential, diskId, snapshotId string) error {
	self.SetStatus(userCred, VM_START_SNAPSHOT, "StartDiskSnapshot")
	params := jsonutils.NewDict()
	params.Set("disk_id", jsonutils.NewString(diskId))
	params.Set("snapshot_id", jsonutils.NewString(snapshotId))
	return self.GetDriver().StartGuestDiskSnapshotTask(ctx, userCred, self, params)
}

func (self *SGuest) AllowPerformStop(ctx context.Context,
	userCred mcclient.TokenCredential,
	query jsonutils.JSONObject,
	data jsonutils.JSONObject) bool {
	return self.IsOwner(userCred)
}

func (self *SGuest) PerformStop(ctx context.Context, userCred mcclient.TokenCredential, query jsonutils.JSONObject,
	data jsonutils.JSONObject) (jsonutils.JSONObject, error) {
	isForce := jsonutils.QueryBoolean(data, "is_force", false)
	if utils.IsInStringArray(self.Status, []string{VM_RUNNING, VM_STOP_FAILED}) || (isForce && self.Status == VM_STOPPING) {
		return nil, self.StartGuestStopTask(ctx, userCred, isForce, "")
	} else {
		return nil, httperrors.NewInvalidStatusError("Cannot do start server in status %s", self.Status)
	}
}

/*

TODO

def start_guest_sched_start_task(self, user_cred, data=None,
                                            parent_task_id=None):
        from clouds.models.tasks import Tasks
        from clouds.tasks import worker
        from clouds.tasks.guests import GuestSchedStartTask
        kwargs = {}
        kwargs['guest_status'] = self.status
        if data is not None:
            kwargs['params'] = data
        self.set_status(self.VM_SCHEDULE)
        task = Tasks.new_task(GuestSchedStartTask, self, user_cred, kwargs,
                                    parent_task_id=parent_task_id)
        worker.get_manager().exec_task(task)

*/

func (self *SGuest) AllowGetDetailsVnc(ctx context.Context, userCred mcclient.TokenCredential, query jsonutils.JSONObject) bool {
	return self.IsOwner(userCred)
}

func (self *SGuest) GetDetailsVnc(ctx context.Context, userCred mcclient.TokenCredential, query jsonutils.JSONObject) (jsonutils.JSONObject, error) {
	if utils.IsInStringArray(self.Status, []string{VM_RUNNING, VM_SNAPSHOT_STREAM}) {
		host := self.GetHost()
		if host == nil {
			return nil, httperrors.NewInternalServerError("Host missing")
		}
		retval, err := self.GetDriver().GetGuestVncInfo(userCred, self, host)
		if err != nil {
			return nil, err
		}
		retval.Add(jsonutils.NewString(self.Id), "id")
		return retval, nil
	} else {
		return jsonutils.NewDict(), nil
	}
}

func (self *SGuest) AllowGetDetailsMonitor(ctx context.Context, userCred mcclient.TokenCredential, query jsonutils.JSONObject) bool {
	return self.IsOwner(userCred)
}

func (self *SGuest) GetDetailsMonitor(ctx context.Context, userCred mcclient.TokenCredential, query jsonutils.JSONObject) (jsonutils.JSONObject, error) {
	if utils.IsInStringArray(self.Status, []string{VM_RUNNING, VM_SNAPSHOT_STREAM}) {
		cmd, err := query.GetString("command")
		if err != nil {
			return nil, err
		}
		return self.SendMonitorCommand(ctx, userCred, cmd)
	}
	return nil, httperrors.NewInvalidStatusError("Cannot send command in status %s", self.Status)
}

func (self *SGuest) AllowGetDetailsDesc(ctx context.Context, userCred mcclient.TokenCredential, query jsonutils.JSONObject) bool {
	return self.IsOwner(userCred)
}

func (self *SGuest) GetDetailsDesc(ctx context.Context, userCred mcclient.TokenCredential, query jsonutils.JSONObject) (jsonutils.JSONObject, error) {
	host := self.GetHost()
	if host == nil {
		return nil, httperrors.NewInvalidStatusError("No host for server")
	}
	desc := self.GetDriver().GetJsonDescAtHost(ctx, self, host)
	return desc, nil
}

func (self *SGuest) AllowPerformSendkeys(ctx context.Context, userCred mcclient.TokenCredential, query jsonutils.JSONObject, data jsonutils.JSONObject) bool {
	return self.IsOwner(userCred)
}

func (self *SGuest) PerformSendkeys(ctx context.Context, userCred mcclient.TokenCredential, query jsonutils.JSONObject, data jsonutils.JSONObject) (jsonutils.JSONObject, error) {
	if self.Hypervisor != HYPERVISOR_KVM {
		return nil, httperrors.NewUnsupportOperationError("Not allow for hypervisor %s", self.Hypervisor)
	}
	if self.Status != VM_RUNNING {
		return nil, httperrors.NewInvalidStatusError("Cannot send keys in status %s", self.Status)
	}
	keys, err := data.GetString("keys")
	if err != nil {
		return nil, err
	}
	err = self.VerifySendKeys(keys)
	if err != nil {
		return nil, httperrors.NewBadRequestError(err.Error())
	}
	cmd := fmt.Sprintf("sendkey %s", keys)
	duration, err := data.Int("duration")
	if err == nil {
		cmd = fmt.Sprintf("%s %d", cmd, duration)
	}
	_, err = self.SendMonitorCommand(ctx, userCred, cmd)
	return nil, err
}

func (self *SGuest) VerifySendKeys(keyStr string) error {
	keys := strings.Split(keyStr, "-")
	for _, key := range keys {
		if !self.IsLegalKey(key) {
			return fmt.Errorf("Unknown key '%s'", key)
		}
	}
	return nil
}

func (self *SGuest) IsLegalKey(key string) bool {
	singleKeys := "1234567890abcdefghijklmnopqrstuvwxyz"
	legalKeys := []string{"ctrl", "ctrl_r", "alt", "alt_r", "shift", "shift_r",
		"delete", "esc", "insert", "print", "spc",
		"f1", "f2", "f3", "f4", "f5", "f6",
		"f7", "f8", "f9", "f10", "f11", "f12",
		"home", "pgup", "pgdn", "end",
		"up", "down", "left", "right",
		"tab", "minus", "equal", "backspace", "backslash",
		"bracket_left", "bracket_right", "backslash",
		"semicolon", "apostrophe", "grave_accent", "ret",
		"comma", "dot", "slash",
		"caps_lock", "num_lock", "scroll_lock"}
	if len(key) > 1 && !utils.IsInStringArray(key, legalKeys) {
		return false
	} else if len(key) == 1 && !strings.Contains(singleKeys, key) {
		return false
	}
	return true
}

func (self *SGuest) SendMonitorCommand(ctx context.Context, userCred mcclient.TokenCredential, cmd string) (jsonutils.JSONObject, error) {
	host := self.GetHost()
	url := fmt.Sprintf("%s/servers/%s/monitor", host.ManagerUri, self.Id)
	header := http.Header{}
	header.Add("X-Auth-Token", userCred.GetTokenString())
	body := jsonutils.NewDict()
	body.Add(jsonutils.NewString(cmd), "cmd")
	_, res, err := httputils.JSONRequest(httputils.GetDefaultClient(), ctx, "POST", url, header, body, false)
	if err != nil {
		return nil, err
	}
	ret := res.(*jsonutils.JSONDict)
	return ret, nil
}

func (self *SGuest) GetKeypairPublicKey() string {
	keypair := self.getKeypair()
	if keypair != nil {
		return keypair.PublicKey
	}
	return ""
}

func (manager *SGuestManager) GetIpInProjectWithName(projectId, name string, isExitOnly bool) []string {
	guestnics := GuestnetworkManager.Query().SubQuery()
	guests := manager.Query().SubQuery()
	networks := NetworkManager.Query().SubQuery()
	q := guestnics.Query(guestnics.Field("ip_addr")).Join(guests,
		sqlchemy.AND(
			sqlchemy.Equals(guests.Field("id"), guestnics.Field("guest_id")),
			sqlchemy.OR(sqlchemy.IsNull(guests.Field("pending_deleted")),
				sqlchemy.IsFalse(guests.Field("pending_deleted"))),
			sqlchemy.IsFalse(guests.Field("deleted")))).
		Join(networks, sqlchemy.AND(sqlchemy.Equals(networks.Field("id"), guestnics.Field("network_id")),
			sqlchemy.IsFalse(networks.Field("deleted")))).
		Filter(sqlchemy.Equals(guests.Field("name"), name)).
		Filter(sqlchemy.NotEquals(guestnics.Field("ip_addr"), "")).
		Filter(sqlchemy.IsNotNull(guestnics.Field("ip_addr"))).
		Filter(sqlchemy.IsNotNull(networks.Field("guest_gateway")))
	ips := make([]string, 0)
	rows, err := q.Rows()
	if err != nil {
		log.Errorf("Get guest ip with name query err: %v", err)
		return ips
	}
	for rows.Next() {
		var ip string
		err = rows.Scan(&ip)
		if err != nil {
			log.Errorf("Get guest ip with name scan err: %v", err)
			return ips
		}
		ips = append(ips, ip)
	}
	return manager.getIpsByExit(ips, isExitOnly)
}

func (manager *SGuestManager) getIpsByExit(ips []string, isExitOnly bool) []string {
	intRet := make([]string, 0)
	extRet := make([]string, 0)
	for _, ip := range ips {
		addr, _ := netutils.NewIPV4Addr(ip)
		if netutils.IsExitAddress(addr) {
			extRet = append(extRet, ip)
			continue
		}
		intRet = append(intRet, ip)
	}
	if isExitOnly {
		return extRet
	} else if len(intRet) > 0 {
		return intRet
	}
	return extRet
}

func (manager *SGuestManager) getExpiredPendingDeleteGuests() []SGuest {
	deadline := time.Now().Add(time.Duration(options.Options.PendingDeleteExpireSeconds*-1) * time.Second)

	q := manager.Query()
	q = q.IsTrue("pending_deleted").LT("pending_deleted_at", deadline).In("hypervisor", []string{"aliyun"}).Limit(options.Options.PendingDeleteMaxCleanBatchSize)

	guests := make([]SGuest, 0)
	err := db.FetchModelObjects(GuestManager, q, &guests)
	if err != nil {
		log.Errorf("fetch guests error %s", err)
		return nil
	}

	return guests
}

func (manager *SGuestManager) CleanPendingDeleteServers(ctx context.Context, userCred mcclient.TokenCredential) {
	guests := manager.getExpiredPendingDeleteGuests()
	if guests == nil {
		return
	}
	for i := 0; i < len(guests); i += 1 {
		guests[i].StartDeleteGuestTask(ctx, userCred, "", false, true)
	}
}

func (self *SGuest) GetEip() (*SElasticip, error) {
	return ElasticipManager.getEipForInstance("server", self.Id)
}

func (self *SGuest) SyncVMEip(ctx context.Context, userCred mcclient.TokenCredential, extEip cloudprovider.ICloudEIP) compare.SyncResult {
	result := compare.SyncResult{}

	eip, err := self.GetEip()
	if err != nil {
		result.Error(fmt.Errorf("getEip error %s", err))
		return result
	}

	if eip == nil && extEip == nil {
		// do nothing
	} else if eip == nil && extEip != nil {
		// add
		neip, err := ElasticipManager.getEipByExtEip(userCred, extEip, self.getRegion())
		if err != nil {
			result.AddError(err)
		} else {
			err = neip.AssociateVM(userCred, self)
			if err != nil {
				result.AddError(err)
			} else {
				result.Add()
			}
		}
	} else if eip != nil && extEip == nil {
		// remove
		err = eip.Dissociate(ctx, userCred)
		if err != nil {
			result.DeleteError(err)
		} else {
			result.Delete()
		}
	} else {
		// sync
		if eip.IpAddr != extEip.GetIpAddr() {
			// remove then add
			err = eip.Dissociate(ctx, userCred)
			if err != nil {
				// fail to remove
				result.DeleteError(err)
			} else {
				result.Delete()
				neip, err := ElasticipManager.getEipByExtEip(userCred, extEip, self.getRegion())
				if err != nil {
					result.AddError(err)
				} else {
					err = neip.AssociateVM(userCred, self)
					if err != nil {
						result.AddError(err)
					} else {
						result.Add()
					}
				}
			}
		} else {
			// do nothing
			err := eip.SyncWithCloudEip(userCred, extEip)
			if err != nil {
				result.UpdateError(err)
			} else {
				result.Update()
			}
		}
	}

	return result
}

func (self *SGuest) GetIVM() (cloudprovider.ICloudVM, error) {
	if len(self.ExternalId) == 0 {
		msg := fmt.Sprintf("GetIVM: not managed by a provider")
		log.Errorf(msg)
		return nil, fmt.Errorf(msg)
	}
	host := self.GetHost()
	if host == nil {
		msg := fmt.Sprintf("GetIVM: No valid host")
		log.Errorf(msg)
		return nil, fmt.Errorf(msg)
	}
	ihost, err := host.GetIHost()
	if err != nil {
		msg := fmt.Sprintf("GetIVM: getihost fail %s", err)
		log.Errorf(msg)
		return nil, fmt.Errorf(msg)
	}
	return ihost.GetIVMById(self.ExternalId)
}

func (self *SGuest) AllowPerformAssociateEip(ctx context.Context, userCred mcclient.TokenCredential, query jsonutils.JSONObject, data jsonutils.JSONObject) bool {
	return self.IsOwner(userCred)
}

func (self *SGuest) PerformAssociateEip(ctx context.Context, userCred mcclient.TokenCredential, query jsonutils.JSONObject, data jsonutils.JSONObject) (jsonutils.JSONObject, error) {
	if !utils.IsInStringArray(self.Status, []string{VM_READY, VM_RUNNING}) {
		return nil, httperrors.NewInvalidStatusError("cannot associate eip in status %s", self.Status)
	}

	eip, err := self.GetEip()
	if err != nil {
		log.Errorf("Fail to get Eip %s", err)
		return nil, httperrors.NewGeneralError(err)
	}
	if eip != nil {
		return nil, httperrors.NewInvalidStatusError("already associate with eip")
	}
	eipStr := jsonutils.GetAnyString(data, []string{"eip", "eip_id"})
	if len(eipStr) == 0 {
		return nil, httperrors.NewInputParameterError("missing eip or eip_id")
	}
	eipObj, err := ElasticipManager.FetchByIdOrName(userCred.GetProjectId(), eipStr)
	if err != nil {
		if err == sql.ErrNoRows {
			return nil, httperrors.NewResourceNotFoundError("eip %s not found", eipStr)
		} else {
			return nil, httperrors.NewGeneralError(err)
		}
	}

	eip = eipObj.(*SElasticip)
	eipRegion := eip.GetRegion()
	instRegion := self.getRegion()

	if eip.Mode == EIP_MODE_INSTANCE_PUBLICIP {
		return nil, httperrors.NewUnsupportOperationError("fixed eip cannot be associated")
	}

	eipVm := eip.GetAssociateVM()
	if eipVm != nil {
		return nil, httperrors.NewConflictError("eip has been associated")
	}

	if eipRegion.Id != instRegion.Id {
		return nil, httperrors.NewInputParameterError("cannot associate eip and instance in different region")
	}

	host := self.GetHost()
	if host == nil {
		return nil, httperrors.NewInputParameterError("server host is not found???")
	}

	if host.ManagerId != eip.ManagerId {
		return nil, httperrors.NewInputParameterError("cannot associate eip and instance in different provider")
	}

	self.SetStatus(userCred, VM_ASSOCIATE_EIP, "associate eip")

	params := jsonutils.NewDict()
	params.Add(jsonutils.NewString(self.ExternalId), "instance_external_id")
	params.Add(jsonutils.NewString(self.Id), "instance_id")
	params.Add(jsonutils.NewString(EIP_ASSOCIATE_TYPE_SERVER), "instance_type")

	err = eip.StartEipAssociateTask(ctx, userCred, params)

	return nil, err
}

func (self *SGuest) AllowPerformDissociateEip(ctx context.Context, userCred mcclient.TokenCredential, query jsonutils.JSONObject, data jsonutils.JSONObject) bool {
	return self.IsOwner(userCred)
}

func (self *SGuest) PerformDissociateEip(ctx context.Context, userCred mcclient.TokenCredential, query jsonutils.JSONObject, data jsonutils.JSONObject) (jsonutils.JSONObject, error) {
	eip, err := self.GetEip()
	if err != nil {
		log.Errorf("Fail to get Eip %s", err)
		return nil, httperrors.NewGeneralError(err)
	}
	if eip == nil {
		return nil, httperrors.NewInvalidStatusError("No eip to dissociate")
	}

	self.SetStatus(userCred, VM_DISSOCIATE_EIP, "associate eip")

	err = eip.StartEipDissociateTask(ctx, userCred, "")
	if err != nil {
		log.Errorf("fail to start dissociate task %s", err)
		return nil, httperrors.NewGeneralError(err)
	}
	return nil, nil
}

func (self *SGuest) AllowPerformCreateEip(ctx context.Context, userCred mcclient.TokenCredential, query jsonutils.JSONObject, data jsonutils.JSONObject) bool {
	return self.IsOwner(userCred)
}

func (self *SGuest) PerformCreateEip(ctx context.Context, userCred mcclient.TokenCredential, query jsonutils.JSONObject, data jsonutils.JSONObject) (jsonutils.JSONObject, error) {
	bw, err := data.Int("bandwidth")
	if err != nil {
		return nil, httperrors.NewInputParameterError("Missing bandwidth")
	}

	chargeType, _ := data.GetString("charge_type")
	if len(chargeType) == 0 {
		chargeType = EIP_CHARGE_TYPE_DEFAULT
	}

	if len(self.ExternalId) == 0 {
		return nil, httperrors.NewInvalidStatusError("Not a managed VM")
	}
	host := self.GetHost()
	if host == nil {
		return nil, httperrors.NewInvalidStatusError("No host???")
	}

	_, err = host.GetDriver()
	if err != nil {
		return nil, httperrors.NewInvalidStatusError("No valid cloud provider")
	}

	region := host.GetRegion()
	if region == nil {
		return nil, httperrors.NewInvalidStatusError("No cloudregion???")
	}

	err = ElasticipManager.allocateEipAndAssociateVM(ctx, userCred, self, int(bw), chargeType, host.ManagerId, region.Id)
	if err != nil {
		return nil, httperrors.NewGeneralError(err)
	}

	self.SetStatus(userCred, VM_ASSOCIATE_EIP, "allocate and associate EIP")

	return nil, nil
}

func (self *SGuest) DeleteEip(ctx context.Context, userCred mcclient.TokenCredential) error {
	eip, err := self.GetEip()
	if err != nil {
		log.Errorf("Delete eip fail for get Eip %s", err)
		return err
	}
	if eip == nil {
		return nil
	}
	err = eip.Delete(ctx, userCred)
	if err != nil {
		log.Errorf("Delete eip fail %s", err)
		return err
	}
	return nil
}

func (self *SGuest) SetDisableDelete(val bool) error {
	_, err := self.GetModelManager().TableSpec().Update(self, func() error {
		if val {
			self.DisableDelete = tristate.True
		} else {
			self.DisableDelete = tristate.False
		}
		return nil
	})
	return err
}

func (self *SGuest) getDefaultStorageType() string {
	diskCat := self.CategorizeDisks()
	if diskCat.Root != nil {
		rootStorage := diskCat.Root.GetStorage()
		if rootStorage != nil {
			return rootStorage.StorageType
		}
	}
	return STORAGE_LOCAL
}<|MERGE_RESOLUTION|>--- conflicted
+++ resolved
@@ -1356,10 +1356,6 @@
 				}
 			}
 		}
-<<<<<<< HEAD
-=======
-
->>>>>>> 3d64601d
 		return nil
 	})
 	if err != nil {
