--- conflicted
+++ resolved
@@ -25,10 +25,6 @@
 	"yunion.io/x/onecloud/pkg/cloudcommon/db"
 	"yunion.io/x/onecloud/pkg/cloudcommon/db/lockman"
 	"yunion.io/x/onecloud/pkg/cloudcommon/db/quotas"
-<<<<<<< HEAD
-	"yunion.io/x/onecloud/pkg/cloudcommon/notifyclient"
-=======
->>>>>>> 741ab54f
 	"yunion.io/x/onecloud/pkg/cloudprovider"
 	"yunion.io/x/onecloud/pkg/compute/options"
 	"yunion.io/x/onecloud/pkg/compute/sshkeys"
@@ -2221,99 +2217,6 @@
 	return netCat
 }
 
-<<<<<<< HEAD
-func (self *SGuest) NotifyServerEvent(event string, priority string, loginInfo bool) error {
-	meta, err := self.GetAllMetadata(nil)
-=======
-func (self *SGuest) LeaveAllGroups(userCred mcclient.TokenCredential) {
-	groupGuests := make([]SGroupguest, 0)
-	q := GroupguestManager.Query()
-	err := q.Filter(sqlchemy.Equals(q.Field("guest_id"), self.Id)).All(&groupGuests)
->>>>>>> 741ab54f
-	if err != nil {
-		log.Errorln(err.Error())
-		return
-	}
-	for _, gg := range groupGuests {
-		gg.Delete(context.Background(), userCred)
-		var group SGroup
-		gq := GroupManager.Query()
-		err := gq.Filter(sqlchemy.Equals(gq.Field("id"), gg.SrvtagId)).First(&group)
-		if err != nil {
-			log.Errorln(err.Error())
-			return
-		}
-		db.OpsLog.LogDetachEvent(self, &group, userCred, nil)
-	}
-<<<<<<< HEAD
-	return notifyclient.Notify(self.ProjectId, event, priority, kwargs)
-}
-
-func (self *SGuest) NotifyAdminServerEvent(ctx context.Context, event string, priority string) error {
-	kwargs := jsonutils.NewDict()
-	kwargs.Add(jsonutils.NewString(self.Name), "name")
-	tc, _ := self.GetTenantCache(ctx)
-	if tc != nil {
-		kwargs.Add(jsonutils.NewString(tc.Name), "tenant")
-	} else {
-		kwargs.Add(jsonutils.NewString(self.ProjectId), "tenant")
-	}
-	return notifyclient.Notify(options.Options.NotifyAdminUser, event, priority, kwargs)
-}
-
-func (self *SGuest) insertIso(imageId string) bool {
-	cdrom := self.getCdrom()
-	return cdrom.insertIso(imageId)
-=======
->>>>>>> 741ab54f
-}
-
-func (self *SGuest) DetachAllNetworks(ctx context.Context, userCred mcclient.TokenCredential) error {
-	// from clouds.models.portmaps import Portmaps
-	// Portmaps.delete_guest_network_portmaps(self, user_cred)
-	return GuestnetworkManager.DeleteGuestNics(ctx, self, userCred, nil, false)
-}
-
-func (self *SGuest) EjectIso(userCred mcclient.TokenCredential) bool {
-	cdrom := self.getCdrom()
-	if len(cdrom.ImageId) > 0 {
-<<<<<<< HEAD
-		desc.Set("image_id", jsonutils.NewString(cdrom.ImageId))
-		desc.Set("status", jsonutils.NewString("inserting"))
-	}
-	if len(cdrom.Path) > 0 {
-		desc.Set("name", jsonutils.NewString(cdrom.Name))
-		desc.Set("size", jsonutils.NewInt(int64(cdrom.Size)))
-		desc.Set("status", jsonutils.NewString("ready"))
-	}
-	return desc
-}
-
-func (self *SGuest) GetKeypairPublicKey() string {
-	keypair := self.getKeypair()
-	if keypair != nil {
-		return keypair.PublicKey
-	}
-	return ""
-}
-
-func (self *SGuest) DoPendingDelete(ctx context.Context, userCred mcclient.TokenCredential) {
-	eip, _ := self.GetEip()
-	if eip != nil {
-		eip.DoPendingDelete(ctx, userCred)
-	}
-	for _, guestdisk := range self.GetDisks() {
-		disk := guestdisk.GetDisk()
-		storage := disk.GetStorage()
-		if utils.IsInStringArray(storage.StorageType, STORAGE_LOCAL_TYPES) || utils.IsInStringArray(disk.DiskType, []string{DISK_TYPE_SYS, DISK_TYPE_SWAP}) || (utils.IsInStringArray(self.Hypervisor, PUBLIC_CLOUD_HYPERVISORS) && disk.AutoDelete) {
-			disk.DoPendingDelete(ctx, userCred)
-		} else {
-			self.DetachDisk(ctx, disk, userCred)
-		}
-	}
-	self.SVirtualResourceBase.DoPendingDelete(ctx, userCred)
-}
-
 func (self *SGuest) LeaveAllGroups(userCred mcclient.TokenCredential) {
 	groupGuests := make([]SGroupguest, 0)
 	q := GroupguestManager.Query()
@@ -2371,35 +2274,6 @@
 		overridePendingDelete = jsonutils.QueryBoolean(data, "override_pending_delete", false)
 		purge = jsonutils.QueryBoolean(data, "purge", false)
 	}
-=======
-		imageId := cdrom.ImageId
-		if cdrom.ejectIso() {
-			db.OpsLog.LogEvent(self, db.ACT_ISO_DETACH, imageId, userCred)
-			return true
-		}
-	}
-	return false
-}
-
-func (self *SGuest) Delete(ctx context.Context, userCred mcclient.TokenCredential) error {
-	// self.SVirtualResourceBase.Delete(ctx, userCred)
-	// override
-	log.Infof("guest delete do nothing")
-	return nil
-}
-
-func (self *SGuest) RealDelete(ctx context.Context, userCred mcclient.TokenCredential) error {
-	return self.SVirtualResourceBase.Delete(ctx, userCred)
-}
-
-func (self *SGuest) AllowDeleteItem(ctx context.Context, userCred mcclient.TokenCredential, query jsonutils.JSONObject, data jsonutils.JSONObject) bool {
-	overridePendingDelete := false
-	purge := false
-	if data != nil {
-		overridePendingDelete = jsonutils.QueryBoolean(data, "override_pending_delete", false)
-		purge = jsonutils.QueryBoolean(data, "purge", false)
-	}
->>>>>>> 741ab54f
 	if (overridePendingDelete || purge) && !userCred.IsSystemAdmin() {
 		return false
 	}
@@ -3064,27 +2938,6 @@
 	return ready
 }
 
-<<<<<<< HEAD
-/*
-
-TODO
-
-def start_guest_sched_start_task(self, user_cred, data=None,
-                                            parent_task_id=None):
-        from clouds.models.tasks import Tasks
-        from clouds.tasks import worker
-        from clouds.tasks.guests import GuestSchedStartTask
-        kwargs = {}
-        kwargs['guest_status'] = self.status
-        if data is not None:
-            kwargs['params'] = data
-        self.set_status(self.VM_SCHEDULE)
-        task = Tasks.new_task(GuestSchedStartTask, self, user_cred, kwargs,
-                                    parent_task_id=parent_task_id)
-        worker.get_manager().exec_task(task)
-
-*/
-=======
 func (self *SGuest) GetKeypairPublicKey() string {
 	keypair := self.getKeypair()
 	if keypair != nil {
@@ -3092,7 +2945,6 @@
 	}
 	return ""
 }
->>>>>>> 741ab54f
 
 func (manager *SGuestManager) GetIpInProjectWithName(projectId, name string, isExitOnly bool) []string {
 	guestnics := GuestnetworkManager.Query().SubQuery()
@@ -3320,21 +3172,6 @@
 	return STORAGE_LOCAL
 }
 
-<<<<<<< HEAD
-func (self *SGuest) setUserData(ctx context.Context, userCred mcclient.TokenCredential, data string) error {
-	data = base64.StdEncoding.EncodeToString([]byte(data))
-	if len(data) > 16*1024 {
-		return fmt.Errorf("User data is limited to 16 KB.")
-	}
-	err := self.SetMetadata(ctx, "user_data", data, userCred)
-	if err != nil {
-		return err
-	}
-	return nil
-}
-
-=======
->>>>>>> 741ab54f
 func (self *SGuest) getSchedDesc() jsonutils.JSONObject {
 	desc := jsonutils.NewDict()
 
