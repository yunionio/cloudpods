package models

import (
	"context"
	"database/sql"
	"strings"
	"time"

	"yunion.io/x/jsonutils"
	"yunion.io/x/log"
	"yunion.io/x/pkg/util/compare"
	"yunion.io/x/pkg/util/secrules"
	"yunion.io/x/pkg/utils"
	"yunion.io/x/sqlchemy"

	"yunion.io/x/onecloud/pkg/cloudcommon/db"
	"yunion.io/x/onecloud/pkg/cloudcommon/db/lockman"
	"yunion.io/x/onecloud/pkg/cloudcommon/db/taskman"
	"yunion.io/x/onecloud/pkg/cloudprovider"
	"yunion.io/x/onecloud/pkg/httperrors"
	"yunion.io/x/onecloud/pkg/mcclient"
	"yunion.io/x/onecloud/pkg/mcclient/auth"
)

type SSecurityGroupManager struct {
	db.SSharableVirtualResourceBaseManager
}

var SecurityGroupManager *SSecurityGroupManager

func init() {
	SecurityGroupManager = &SSecurityGroupManager{
		SSharableVirtualResourceBaseManager: db.NewSharableVirtualResourceBaseManager(
			SSecurityGroup{},
			"secgroups_tbl",
			"secgroup",
			"secgroups",
		),
	}
	SecurityGroupManager.NameRequireAscii = false
}

const (
	SECURITY_GROUP_SEPARATOR = ";"
)

type SSecurityGroup struct {
	db.SSharableVirtualResourceBase
	IsDirty bool `nullable:"false" default:"false"` // Column(Boolean, nullable=False, default=False)
}

func (self *SSecurityGroup) GetGuestsQuery() *sqlchemy.SQuery {
	guests := GuestManager.Query().SubQuery()
	return guests.Query().Filter(sqlchemy.OR(sqlchemy.Equals(guests.Field("secgrp_id"), self.Id),
		sqlchemy.Equals(guests.Field("admin_secgrp_id"), self.Id)))
}

func (self *SSecurityGroup) GetGuestsCount() int {
	return self.GetGuestsQuery().Count()
}

func (self *SSecurityGroup) GetGuests() []SGuest {
	guests := make([]SGuest, 0)
	q := self.GetGuestsQuery()
	err := db.FetchModelObjects(GuestManager, q, &guests)
	if err != nil {
		log.Errorf("GetGuests fail %s", err)
		return nil
	}
	return guests
}

func (self *SSecurityGroup) GetExtraDetails(ctx context.Context, userCred mcclient.TokenCredential, query jsonutils.JSONObject) *jsonutils.JSONDict {
	extra := self.SSharableVirtualResourceBase.GetExtraDetails(ctx, userCred, query)
	extra.Add(jsonutils.NewInt(int64(len(self.GetGuests()))), "guest_cnt")
	extra.Add(jsonutils.NewString(self.getSecurityRuleString("")), "rules")
	return extra
}

func (self *SSecurityGroup) GetCustomizeColumns(ctx context.Context, userCred mcclient.TokenCredential, query jsonutils.JSONObject) *jsonutils.JSONDict {
	extra := self.SSharableVirtualResourceBase.GetExtraDetails(ctx, userCred, query)
	extra.Add(jsonutils.NewInt(int64(len(self.GetGuests()))), "guest_cnt")
	extra.Add(jsonutils.NewTimeString(self.CreatedAt), "created_at")
	extra.Add(jsonutils.NewString(self.Description), "description")
	extra.Add(jsonutils.NewString(self.getSecurityRuleString("in")), "in_rules")
	extra.Add(jsonutils.NewString(self.getSecurityRuleString("out")), "out_rules")
	return extra
}

func (manager *SSecurityGroupManager) ValidateCreateData(
	ctx context.Context,
	userCred mcclient.TokenCredential,
	ownerProjId string,
	query jsonutils.JSONObject,
	data *jsonutils.JSONDict,
) (*jsonutils.JSONDict, error) {
	// TODO: check set pending quota
	return manager.SSharableVirtualResourceBaseManager.ValidateCreateData(ctx, userCred, ownerProjId, query, data)
}

func (manager *SSecurityGroupManager) FetchSecgroupById(secId string) *SSecurityGroup {
	if len(secId) > 0 {
		secgrp, _ := manager.FetchById(secId)
		if secgrp != nil {
			return secgrp.(*SSecurityGroup)
		}
	}
	return nil
}

func (self *SSecurityGroup) getSecurityRules(direction string) (rules []SSecurityGroupRule) {
	secgrouprules := SecurityGroupRuleManager.Query().SubQuery()
	sql := secgrouprules.Query().Filter(sqlchemy.Equals(secgrouprules.Field("secgroup_id"), self.Id)).Desc("priority")
	if len(direction) > 0 && utils.IsInStringArray(direction, []string{"in", "out"}) {
		sql = sql.Equals("direction", direction)
	}
	if err := db.FetchModelObjects(SecurityGroupRuleManager, sql, &rules); err != nil {
		log.Errorf("GetGuests fail %s", err)
		return
	}
	return
}

func (self *SSecurityGroup) getSecRules(direction string) []secrules.SecurityRule {
	rules := make([]secrules.SecurityRule, 0)
	for _, _rule := range self.getSecurityRules(direction) {
		//这里没必要拆分为单个单个的端口,到公有云那边适配
		rule, err := _rule.toRule()
		if err != nil {
			log.Errorf(err.Error())
			continue
		}
		rules = append(rules, *rule)
	}
	return rules
}

func (self *SSecurityGroup) getSecurityRuleString(direction string) string {
	secgrouprules := self.getSecurityRules(direction)
	var rules []string
	for _, rule := range secgrouprules {
		rules = append(rules, rule.String())
	}
	return strings.Join(rules, SECURITY_GROUP_SEPARATOR)
}

func totalSecurityGroupCount(projectId string) int {
	q := SecurityGroupManager.Query().Equals("tenant_id", projectId)
	return q.Count()
}

func (self *SSecurityGroup) AllowPerformClone(ctx context.Context, userCred mcclient.TokenCredential, query jsonutils.JSONObject, data jsonutils.JSONObject) bool {
	return true
}

func (self *SSecurityGroup) PerformClone(ctx context.Context, userCred mcclient.TokenCredential, query jsonutils.JSONObject, data jsonutils.JSONObject) (jsonutils.JSONObject, error) {
	if name, _ := data.GetString("name"); len(name) == 0 {
		return nil, httperrors.NewInputParameterError("Missing name params")
	} else {
		sql := SecurityGroupManager.Query()
		sql = SecurityGroupManager.FilterByName(sql, name)
		if sql.Count() != 0 {
			return nil, httperrors.NewDuplicateNameError("name", name)
		}
	}

	secgroup := &SSecurityGroup{}
	secgroup.SetModelManager(SecurityGroupManager)

	secgroup.Name, _ = data.GetString("name")
	secgroup.Description, _ = data.GetString("description")
	secgroup.ProjectId = userCred.GetTenantId()
	if err := SecurityGroupManager.TableSpec().Insert(secgroup); err != nil {
		return nil, err
		//db.OpsLog.LogCloneEvent(self, secgroup, userCred, nil)
	}
	secgrouprules := self.getSecurityRules("")
	for _, rule := range secgrouprules {
		secgrouprule := &SSecurityGroupRule{}
		secgrouprule.SetModelManager(SecurityGroupRuleManager)

		secgrouprule.Priority = rule.Priority
		secgrouprule.Protocol = rule.Protocol
		secgrouprule.Ports = rule.Ports
		secgrouprule.Direction = rule.Direction
		secgrouprule.CIDR = rule.CIDR
		secgrouprule.Action = rule.Action
		secgrouprule.Description = rule.Description
		secgrouprule.SecgroupID = secgroup.Id
		if err := SecurityGroupRuleManager.TableSpec().Insert(secgrouprule); err != nil {
			return nil, err
		}
	}
	return nil, nil
}

func (manager *SSecurityGroupManager) getSecurityGroups() ([]SSecurityGroup, error) {
	secgroups := make([]SSecurityGroup, 0)
	q := manager.Query()
	if err := db.FetchModelObjects(manager, q, &secgroups); err != nil {
		return nil, err
	} else {
		return secgroups, nil
	}
}

func (self *SSecurityGroup) SyncWithCloudSecurityGroup(userCred mcclient.TokenCredential, extSec cloudprovider.ICloudSecurityGroup, vpc *SVpc, projectId string, projectSync bool) error {
	if _, err := self.GetModelManager().TableSpec().Update(self, func() error {
		extSec.Refresh()
		self.Name = extSec.GetName()
		self.Description = extSec.GetDescription()
		self.ProjectId = userCred.GetProjectId()
		if projectSync && len(projectId) > 0 {
			self.ProjectId = projectId
		}
		return nil
	}); err != nil {
		log.Errorf("syncWithCloudSecurityGroup error %s", err)
		return err
	}

	if secgroupcache := SecurityGroupCacheManager.Register(context.Background(), userCred, self.Id, extSec.GetVpcId(), vpc.CloudregionId, vpc.ManagerId); secgroupcache != nil {
		if err := secgroupcache.SetExternalId(self.ExternalId); err != nil {
			log.Errorf("set secgroupcache %s externalId error: %v", secgroupcache.Id, err)
		}
	}

	return nil
}

<<<<<<< HEAD
func (manager *SSecurityGroupManager) newFromCloudVpc(userCred mcclient.TokenCredential, extSec cloudprovider.ICloudSecurityGroup, vpc *SVpc, projectId string) (*SSecurityGroup, error) {
=======
func (manager *SSecurityGroupManager) newFromCloudVpc(userCred mcclient.TokenCredential, extSec cloudprovider.ICloudSecurityGroup, vpc *SVpc) (*SSecurityGroup, bool, error) {
	if secgroup, exist := SecurityGroupCacheManager.CheckExist(context.Background(), userCred, extSec.GetGlobalId(), extSec.GetVpcId(), vpc.CloudregionId, vpc.ManagerId); exist {
		//避免重复同步
		return secgroup, true, nil
	}

>>>>>>> 54e3d40a
	secgroup := SSecurityGroup{}
	secgroup.SetModelManager(manager)
	secgroup.Name = extSec.GetName()
	secgroup.ExternalId = extSec.GetGlobalId()
	secgroup.Description = extSec.GetDescription()
	secgroup.ProjectId = userCred.GetProjectId()
	if len(projectId) > 0 {
		secgroup.ProjectId = projectId
	}

	if err := manager.TableSpec().Insert(&secgroup); err != nil {
		return nil, false, err
	}

	if secgroupcache := SecurityGroupCacheManager.Register(context.Background(), userCred, secgroup.Id, extSec.GetVpcId(), vpc.CloudregionId, vpc.ManagerId); secgroupcache != nil {
		if err := secgroupcache.SetExternalId(secgroup.ExternalId); err != nil {
			log.Errorf("set secgroupcache %s externalId error: %v", secgroupcache.Id, err)
		}
	}

	return &secgroup, false, nil
}

func (manager *SSecurityGroupManager) SyncSecgroups(ctx context.Context, userCred mcclient.TokenCredential, secgroups []cloudprovider.ICloudSecurityGroup, vpc *SVpc, projectId string, projectSync bool) ([]SSecurityGroup, []cloudprovider.ICloudSecurityGroup, compare.SyncResult) {
	localSecgroups := make([]SSecurityGroup, 0)
	remoteSecgroups := make([]cloudprovider.ICloudSecurityGroup, 0)
	syncResult := compare.SyncResult{}

	dbSecgroups, err := manager.getSecurityGroups()
	if err != nil {
		syncResult.Error(err)
		return nil, nil, syncResult
	}
	removed := make([]SSecurityGroup, 0)
	commondb := make([]SSecurityGroup, 0)
	commonext := make([]cloudprovider.ICloudSecurityGroup, 0)
	added := make([]cloudprovider.ICloudSecurityGroup, 0)
	if err := compare.CompareSets(dbSecgroups, secgroups, &removed, &commondb, &commonext, &added); err != nil {
		syncResult.Error(err)
		return nil, nil, syncResult
	}

	for i := 0; i < len(commondb); i += 1 {
		rules, err := commonext[i].GetRules()
		if err != nil {
			syncResult.Error(err)
			continue
		}
		if err := commondb[i].SyncWithCloudSecurityGroup(userCred, commonext[i], vpc, projectId, projectSync); err != nil {
			syncResult.UpdateError(err)
			continue
		}
		localSecgroups = append(localSecgroups, commondb[i])
		remoteSecgroups = append(remoteSecgroups, commonext[i])
		SecurityGroupRuleManager.SyncRules(ctx, userCred, &commondb[i], rules)
		syncResult.Update()
	}

	for i := 0; i < len(added); i += 1 {
		rules, err := added[i].GetRules()
		if err != nil {
			syncResult.AddError(err)
			continue
		}
<<<<<<< HEAD
		new, err := manager.newFromCloudVpc(userCred, added[i], vpc, projectId)
=======
		new, exist, err := manager.newFromCloudVpc(userCred, added[i], vpc)
>>>>>>> 54e3d40a
		if err != nil {
			syncResult.AddError(err)
			continue
		}
		if exist {
			continue
		}
		localSecgroups = append(localSecgroups, *new)
		remoteSecgroups = append(remoteSecgroups, added[i])
		SecurityGroupRuleManager.SyncRules(ctx, userCred, new, rules)
		syncResult.Add()
	}
	return localSecgroups, remoteSecgroups, syncResult
}

func (manager *SSecurityGroupManager) DelaySync(ctx context.Context, userCred mcclient.TokenCredential, idStr string) {
	if secgrp := manager.FetchSecgroupById(idStr); secgrp == nil {
		log.Errorf("DelaySync secgroup failed")
	} else {
		needSync := false

		lockman.LockObject(ctx, secgrp)
		defer lockman.ReleaseObject(ctx, secgrp)

		if secgrp.IsDirty {
			if _, err := secgrp.GetModelManager().TableSpec().Update(secgrp, func() error {
				secgrp.IsDirty = false
				return nil
			}); err != nil {
				log.Errorf("Update Security Group error: %s", err.Error())
			}
			needSync = true
		}
		if needSync {
			for _, guest := range secgrp.GetGuests() {
				guest.StartSyncTask(ctx, userCred, true, "")
			}
		}
	}
}

func (self *SSecurityGroup) DoSync(ctx context.Context, userCred mcclient.TokenCredential) {
	if _, err := self.GetModelManager().TableSpec().Update(self, func() error {
		self.IsDirty = true
		return nil
	}); err != nil {
		log.Errorf("Update Security Group error: %s", err.Error())
	}
	time.AfterFunc(10*time.Second, func() {
		SecurityGroupManager.DelaySync(ctx, userCred, self.Id)
	})
}

func (manager *SSecurityGroupManager) InitializeData() error {
	_, err := manager.FetchById("default")
	if err != nil && err != sql.ErrNoRows {
		log.Errorf("find default secgroup fail %s", err)
		return err
	}
	if err == sql.ErrNoRows {
		var secGrp *SSecurityGroup
		secGrp = &SSecurityGroup{}
		secGrp.SetModelManager(manager)
		secGrp.Id = "default"
		secGrp.Name = "Default"
		secGrp.ProjectId = auth.AdminCredential().GetProjectId()
		secGrp.IsEmulated = false
		secGrp.IsPublic = true
		err = manager.TableSpec().Insert(secGrp)
		if err != nil {
			log.Errorf("Insert default secgroup failed!!! %s", err)
			return err
		}

		defRule := SSecurityGroupRule{}
		defRule.SetModelManager(SecurityGroupRuleManager)
		defRule.Direction = secrules.DIR_IN
		defRule.Protocol = secrules.PROTO_ANY
		defRule.Priority = 1
		defRule.CIDR = "0.0.0.0/0"
		defRule.Action = string(secrules.SecurityRuleAllow)
		defRule.SecgroupID = "default"
		err = SecurityGroupRuleManager.TableSpec().Insert(&defRule)
		if err != nil {
			log.Errorf("Insert default secgroup rule fail %s", err)
			return err
		}
	}
	guests := make([]SGuest, 0)
	q := GuestManager.Query()
	q = q.Filter(sqlchemy.OR(sqlchemy.IsEmpty(q.Field("secgrp_id")), sqlchemy.IsNull(q.Field("secgrp_id"))))

	err = db.FetchModelObjects(GuestManager, q, &guests)
	if err != nil {
		log.Errorf("fetch guests without secgroup fail %s", err)
		return err
	}
	for i := 0; i < len(guests); i += 1 {
		GuestManager.TableSpec().Update(&guests[i], func() error {
			guests[i].SecgrpId = "default"
			return nil
		})
	}
	return nil
}

func (self *SSecurityGroup) ValidateDeleteCondition(ctx context.Context) error {
	cnt := self.GetGuestsCount()
	if cnt > 0 {
		return httperrors.NewNotEmptyError("the security group is in use")
	}
	if self.Id == "default" {
		return httperrors.NewProtectedResourceError("not allow to delete default security group")
	}
	return self.SSharableVirtualResourceBase.ValidateDeleteCondition(ctx)
}

func (self *SSecurityGroup) GetSecurityGroupCaches() []SSecurityGroupCache {
	caches := []SSecurityGroupCache{}
	q := SecurityGroupCacheManager.Query()
	q = q.Filter(sqlchemy.Equals(q.Field("secgroup_id"), self.Id))
	if err := db.FetchModelObjects(SecurityGroupCacheManager, q, &caches); err != nil {
		log.Errorf("get secgroupcache for secgroup %s error: %v", self.Name, err)
	}
	return caches
}

func (self *SSecurityGroup) CustomizeDelete(ctx context.Context, userCred mcclient.TokenCredential, query jsonutils.JSONObject, data jsonutils.JSONObject) error {
	return self.StartDeleteSecurityGroupTask(ctx, userCred, jsonutils.NewDict(), "")
}

func (self *SSecurityGroup) StartDeleteSecurityGroupTask(ctx context.Context, userCred mcclient.TokenCredential, params *jsonutils.JSONDict, parentTaskId string) error {
	task, err := taskman.TaskManager.NewTask(ctx, "SecurityGroupDeleteTask", self, userCred, params, parentTaskId, "", nil)
	if err != nil {
		return err
	}
	task.ScheduleRun(nil)
	return nil
}

func (self *SSecurityGroup) Delete(ctx context.Context, userCred mcclient.TokenCredential) error {
	log.Infof("SecurityGroup delete do nothing")
	return nil
}

func (self *SSecurityGroup) RealDelete(ctx context.Context, userCred mcclient.TokenCredential) error {
	return self.SVirtualResourceBase.Delete(ctx, userCred)
}<|MERGE_RESOLUTION|>--- conflicted
+++ resolved
@@ -228,16 +228,12 @@
 	return nil
 }
 
-<<<<<<< HEAD
-func (manager *SSecurityGroupManager) newFromCloudVpc(userCred mcclient.TokenCredential, extSec cloudprovider.ICloudSecurityGroup, vpc *SVpc, projectId string) (*SSecurityGroup, error) {
-=======
-func (manager *SSecurityGroupManager) newFromCloudVpc(userCred mcclient.TokenCredential, extSec cloudprovider.ICloudSecurityGroup, vpc *SVpc) (*SSecurityGroup, bool, error) {
+func (manager *SSecurityGroupManager) newFromCloudVpc(userCred mcclient.TokenCredential, extSec cloudprovider.ICloudSecurityGroup, vpc *SVpc, projectId string) (*SSecurityGroup, bool, error) {
 	if secgroup, exist := SecurityGroupCacheManager.CheckExist(context.Background(), userCred, extSec.GetGlobalId(), extSec.GetVpcId(), vpc.CloudregionId, vpc.ManagerId); exist {
 		//避免重复同步
 		return secgroup, true, nil
 	}
 
->>>>>>> 54e3d40a
 	secgroup := SSecurityGroup{}
 	secgroup.SetModelManager(manager)
 	secgroup.Name = extSec.GetName()
@@ -302,11 +298,7 @@
 			syncResult.AddError(err)
 			continue
 		}
-<<<<<<< HEAD
-		new, err := manager.newFromCloudVpc(userCred, added[i], vpc, projectId)
-=======
-		new, exist, err := manager.newFromCloudVpc(userCred, added[i], vpc)
->>>>>>> 54e3d40a
+		new, exist, err := manager.newFromCloudVpc(userCred, added[i], vpc, projectId)
 		if err != nil {
 			syncResult.AddError(err)
 			continue
