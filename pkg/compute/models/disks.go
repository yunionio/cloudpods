package models

import (
	"context"
	"database/sql"
	"fmt"
	"path"
	"strings"
	"time"

	"yunion.io/x/jsonutils"
	"yunion.io/x/log"
	"yunion.io/x/pkg/tristate"
	"yunion.io/x/pkg/util/compare"
	"yunion.io/x/pkg/util/fileutils"
	"yunion.io/x/pkg/util/osprofile"
	"yunion.io/x/pkg/util/regutils"
	"yunion.io/x/pkg/util/timeutils"
	"yunion.io/x/pkg/utils"
	"yunion.io/x/sqlchemy"

	"yunion.io/x/onecloud/pkg/cloudcommon/db"
	"yunion.io/x/onecloud/pkg/cloudcommon/db/quotas"
	"yunion.io/x/onecloud/pkg/cloudcommon/db/taskman"
	"yunion.io/x/onecloud/pkg/cloudprovider"
	"yunion.io/x/onecloud/pkg/compute/options"
	"yunion.io/x/onecloud/pkg/httperrors"
	"yunion.io/x/onecloud/pkg/mcclient"
	"yunion.io/x/onecloud/pkg/mcclient/auth"
	"yunion.io/x/onecloud/pkg/mcclient/modules"
	"yunion.io/x/onecloud/pkg/util/billing"
)

const (
	DISK_INIT                = "init"
	DISK_REBUILD             = "rebuild"
	DISK_ALLOC_FAILED        = "alloc_failed"
	DISK_STARTALLOC          = "start_alloc"
	DISK_BACKUP_STARTALLOC   = "backup_start_alloc"
	DISK_BACKUP_ALLOC_FAILED = "backup_alloc_failed"
	DISK_ALLOCATING          = "allocating"
	DISK_READY               = "ready"
	DISK_RESET               = "reset"
	DISK_DEALLOC             = "deallocating"
	DISK_DEALLOC_FAILED      = "dealloc_failed"
	DISK_UNKNOWN             = "unknown"
	DISK_DETACHING           = "detaching"
	DISK_ATTACHING           = "attaching"

	DISK_START_SAVE = "start_save"
	DISK_SAVING     = "saving"

	DISK_START_RESIZE = "start_resize"
	DISK_RESIZING     = "resizing"

	DISK_START_MIGRATE = "start_migrate"
	DISK_POST_MIGRATE  = "post_migrate"
	DISK_MIGRATING     = "migrating"

	DISK_START_SNAPSHOT = "start_snapshot"
	DISK_SNAPSHOTING    = "snapshoting"

	DISK_TYPE_SYS    = "sys"
	DISK_TYPE_SWAP   = "swap"
	DISK_TYPE_DATA   = "data"
	DISK_TYPE_VOLUME = "volume"

	DISK_BACKING_IMAGE = "image"
)

type SDiskManager struct {
	db.SSharableVirtualResourceBaseManager
}

var DiskManager *SDiskManager

func init() {
	DiskManager = &SDiskManager{
		SSharableVirtualResourceBaseManager: db.NewSharableVirtualResourceBaseManager(
			SDisk{},
			"disks_tbl",
			"disk",
			"disks",
		),
	}
}

type SDisk struct {
	db.SSharableVirtualResourceBase

	SBillingResourceBase

	DiskFormat string `width:"32" charset:"ascii" nullable:"false" default:"qcow2" list:"user"` // Column(VARCHAR(32, charset='ascii'), nullable=False, default='qcow2')
	DiskSize   int    `nullable:"false" list:"user"`                                            // Column(Integer, nullable=False) # in MB
	AccessPath string `width:"256" charset:"ascii" nullable:"true" get:"user"`                  // = Column(VARCHAR(256, charset='ascii'), nullable=True)

	AutoDelete bool `nullable:"false" default:"false" get:"user" update:"user"` // Column(Boolean, nullable=False, default=False)

	StorageId       string `width:"128" charset:"ascii" nullable:"true" list:"admin" create:"required"` // Column(VARCHAR(ID_LENGTH, charset='ascii'), nullable=False)
	BackupStorageId string `width:"128" charset:"ascii" nullable:"true" list:"admin"`

	// # backing template id and type
	TemplateId string `width:"256" charset:"ascii" nullable:"true" list:"user"` // Column(VARCHAR(ID_LENGTH, charset='ascii'), nullable=True)
	// backing snapshot id
	SnapshotId string `width:"256" charset:"ascii" nullable:"true" list:"user"`

	// # file system
	FsFormat string `width:"32" charset:"ascii" nullable:"true" list:"user"` // Column(VARCHAR(32, charset='ascii'), nullable=True)
	// # disk type, OS, SWAP, DAT, VOLUME
	DiskType string `width:"32" charset:"ascii" nullable:"true" list:"user" update:"admin"` // Column(VARCHAR(32, charset='ascii'), nullable=True)
	// # is persistent
	Nonpersistent bool `default:"false" list:"user"` // Column(Boolean, default=False)
	AutoSnapshot  bool `default:"false" nullable:"true" get:"user" update:"user"`
}

func (manager *SDiskManager) GetContextManager() []db.IModelManager {
	return []db.IModelManager{StorageManager}
}

func (manager *SDiskManager) FetchDiskById(diskId string) *SDisk {
	disk, err := manager.FetchById(diskId)
	if err != nil {
		log.Errorf("FetchById fail %s", err)
		return nil
	}
	return disk.(*SDisk)
}

func (manager *SDiskManager) ListItemFilter(ctx context.Context, q *sqlchemy.SQuery, userCred mcclient.TokenCredential, query jsonutils.JSONObject) (*sqlchemy.SQuery, error) {
	queryDict, ok := query.(*jsonutils.JSONDict)
	if !ok {
		return nil, fmt.Errorf("invalid querystring format")
	}

	billingTypeStr, _ := queryDict.GetString("billing_type")
	if len(billingTypeStr) > 0 {
		if billingTypeStr == BILLING_TYPE_POSTPAID {
			q = q.Filter(
				sqlchemy.OR(
					sqlchemy.IsNullOrEmpty(q.Field("billing_type")),
					sqlchemy.Equals(q.Field("billing_type"), billingTypeStr),
				),
			)
		} else {
			q = q.Equals("billing_type", billingTypeStr)
		}
		queryDict.Remove("billing_type")
	}

	q, err := manager.SSharableVirtualResourceBaseManager.ListItemFilter(ctx, q, userCred, query)
	if err != nil {
		return nil, err
	}

	if query.Contains("unused") {
		guestdisks := GuestdiskManager.Query().SubQuery()
		sq := guestdisks.Query(guestdisks.Field("disk_id"))
		if jsonutils.QueryBoolean(query, "unused", false) {
			q = q.Filter(sqlchemy.NotIn(q.Field("id"), sq))
		} else {
			q = q.Filter(sqlchemy.In(q.Field("id"), sq))
		}
	}

	storages := StorageManager.Query().SubQuery()
	if jsonutils.QueryBoolean(query, "share", false) {
		sq := storages.Query(storages.Field("id")).Filter(sqlchemy.NotIn(storages.Field("storage_type"), STORAGE_LOCAL_TYPES))
		q = q.Filter(sqlchemy.In(q.Field("storage_id"), sq))
	}
	if jsonutils.QueryBoolean(query, "local", false) {
		sq := storages.Query(storages.Field("id")).Filter(sqlchemy.In(storages.Field("storage_type"), STORAGE_LOCAL_TYPES))
		q = q.Filter(sqlchemy.In(q.Field("storage_id"), sq))
	}

	guestId, _ := queryDict.GetString("guest")
	if len(guestId) != 0 {
		guest := GuestManager.FetchGuestById(guestId)
		if guest == nil {
			return nil, httperrors.NewResourceNotFoundError("guest %q not found", guestId)
		}
		hoststorages := HoststorageManager.Query().SubQuery()
		q = q.Join(hoststorages, sqlchemy.AND(
			sqlchemy.Equals(hoststorages.Field("host_id"), guest.HostId),
			sqlchemy.IsFalse(hoststorages.Field("deleted")))).
			Join(storages, sqlchemy.AND(
				sqlchemy.Equals(storages.Field("id"), hoststorages.Field("storage_id")),
				sqlchemy.IsFalse(storages.Field("deleted")))).
			Filter(sqlchemy.Equals(storages.Field("id"), q.Field("storage_id")))
	}

	storageStr := jsonutils.GetAnyString(queryDict, []string{"storage", "storage_id"})
	if len(storageStr) > 0 {
		storageObj, err := StorageManager.FetchByIdOrName(userCred, storageStr)
		if err != nil {
			return nil, httperrors.NewResourceNotFoundError("storage %s not found: %s", storageStr, err)
		}
		q = q.Filter(sqlchemy.Equals(q.Field("storage_id"), storageObj.GetId()))
	}

	managerStr := jsonutils.GetAnyString(query, []string{"manager", "cloudprovider", "cloudprovider_id", "manager_id"})
	if len(managerStr) > 0 {
		provider, err := CloudproviderManager.FetchByIdOrName(nil, managerStr)
		if err != nil {
			if err == sql.ErrNoRows {
				return nil, httperrors.NewResourceNotFoundError2(CloudproviderManager.Keyword(), managerStr)
			}
			return nil, httperrors.NewGeneralError(err)
		}
		subq := storages.Query(storages.Field("id")).Equals("manager_id", provider.GetId())
		q = q.Filter(sqlchemy.In(q.Field("storage_id"), subq.SubQuery()))
	}

	accountStr := jsonutils.GetAnyString(query, []string{"account", "account_id", "cloudaccount", "cloudaccount_id"})
	if len(accountStr) > 0 {
		account, err := CloudaccountManager.FetchByIdOrName(nil, accountStr)
		if err != nil {
			if err == sql.ErrNoRows {
				return nil, httperrors.NewResourceNotFoundError2(CloudaccountManager.Keyword(), accountStr)
			}
			return nil, httperrors.NewGeneralError(err)
		}

		cloudproviders := CloudproviderManager.Query().SubQuery()
		subq := storages.Query(storages.Field("id"))
		subq = subq.Join(cloudproviders, sqlchemy.Equals(cloudproviders.Field("id"), storages.Field("manager_id")))
		subq = subq.Filter(sqlchemy.Equals(cloudproviders.Field("cloudaccount_id"), account.GetId()))

		q = q.Filter(sqlchemy.In(q.Field("storage_id"), subq.SubQuery()))
	}

	if provier, _ := queryDict.GetString("provider"); len(provier) > 0 {
		cloudproviders := CloudproviderManager.Query().SubQuery()
		sq := storages.Query(storages.Field("id"))
		sq = sq.Join(cloudproviders, sqlchemy.Equals(cloudproviders.Field("id"), storages.Field("manager_id")))
		sq = sq.Filter(sqlchemy.Equals(cloudproviders.Field("provider"), provier))

		q = q.Filter(sqlchemy.In(q.Field("storage_id"), sq.SubQuery()))
	}

	if diskType := jsonutils.GetAnyString(query, []string{"type", "disk_type"}); diskType != "" {
		q = q.Filter(sqlchemy.Equals(q.Field("disk_type"), diskType))
	}
	return q, nil
}

func (self *SDisk) GetGuestDiskCount() int {
	guestdisks := GuestdiskManager.Query()
	return guestdisks.Equals("disk_id", self.Id).Count()
}

func (self *SDisk) isAttached() bool {
	return GuestdiskManager.Query().Equals("disk_id", self.Id).Count() > 0
}

func (self *SDisk) GetGuestdisks() []SGuestdisk {
	guestdisks := make([]SGuestdisk, 0)
	q := GuestdiskManager.Query().Equals("disk_id", self.Id)
	err := q.All(&guestdisks)
	if err != nil {
		log.Errorf("%s", err)
		return nil
	}
	return guestdisks
}
func (self *SDisk) GetGuests() []SGuest {
	result := make([]SGuest, 0)
	query := GuestManager.Query()
	guestdisks := GuestdiskManager.Query().SubQuery()
	q := query.Join(guestdisks, sqlchemy.AND(
		sqlchemy.Equals(guestdisks.Field("guest_id"), query.Field("id")))).
		Filter(sqlchemy.Equals(guestdisks.Field("disk_id"), self.Id))
	// q.DebugQuery()
	err := db.FetchModelObjects(GuestManager, q, &result)
	if err != nil {
		log.Errorf(err.Error())
		return nil
	}
	return result
}

func (self *SDisk) GetGuestsCount() int {
	guests := GuestManager.Query().SubQuery()
	guestdisks := GuestdiskManager.Query().SubQuery()
	return guests.Query().Join(guestdisks, sqlchemy.AND(
		sqlchemy.Equals(guestdisks.Field("guest_id"), guests.Field("id")))).
		Filter(sqlchemy.Equals(guestdisks.Field("disk_id"), self.Id)).Count()
}

func (self *SDisk) GetRuningGuestCount() int {
	guests := GuestManager.Query().SubQuery()
	guestdisks := GuestdiskManager.Query().SubQuery()
	return guests.Query().Join(guestdisks, sqlchemy.AND(
		sqlchemy.Equals(guestdisks.Field("guest_id"), guests.Field("id")))).
		Filter(sqlchemy.Equals(guestdisks.Field("disk_id"), self.Id)).
		Filter(sqlchemy.Equals(guests.Field("status"), VM_RUNNING)).Count()
}

func (self *SDisk) CustomizeCreate(ctx context.Context, userCred mcclient.TokenCredential, ownerProjId string, query jsonutils.JSONObject, data jsonutils.JSONObject) error {
	diskConfig := SDiskConfig{}
	if err := data.Unmarshal(&diskConfig, "disk"); err != nil {
		return err
	} else {
		self.fetchDiskInfo(&diskConfig)
	}
	return self.SSharableVirtualResourceBase.CustomizeCreate(ctx, userCred, ownerProjId, query, data)
}

func (self *SDisk) ValidateUpdateData(ctx context.Context, userCred mcclient.TokenCredential, query jsonutils.JSONObject, data *jsonutils.JSONDict) (*jsonutils.JSONDict, error) {
	storage := self.GetStorage()
	if storage == nil {
		return nil, httperrors.NewNotFoundError("failed to find storage for disk %s", self.Name)
	}

	host := storage.GetMasterHost()
	if host == nil {
		return nil, httperrors.NewNotFoundError("failed to find host for storage %s with disk %s", storage.Name, self.Name)
	}

	if diskType, _ := data.GetString("disk_type"); diskType != "" {
		if !utils.IsInStringArray(diskType, []string{DISK_TYPE_DATA, DISK_TYPE_VOLUME}) {
			return nil, httperrors.NewInputParameterError("not support update disk_type %s", diskType)
		}
	}

	data, err := host.GetHostDriver().ValidateUpdateDisk(ctx, userCred, data)
	if err != nil {
		return nil, err
	}

	return self.SVirtualResourceBase.ValidateUpdateData(ctx, userCred, query, data)
}

func (manager *SDiskManager) ValidateCreateData(ctx context.Context, userCred mcclient.TokenCredential, ownerProjId string, query jsonutils.JSONObject, data *jsonutils.JSONDict) (*jsonutils.JSONDict, error) {
	disk, err := data.Get("disk")
	if err != nil {
		return nil, httperrors.NewMissingParameterError("disk")
	}

	diskConfig, err := parseDiskInfo(ctx, userCred, disk)
	if err != nil {
		return nil, err
	}

	storageID := jsonutils.GetAnyString(data, []string{"storage_id", "storage"})
	if storageID != "" {
		storageObj, err := StorageManager.FetchByIdOrName(nil, storageID)
		if err != nil {
			return nil, httperrors.NewResourceNotFoundError("Storage %s not found", storageID)
		}
		storage := storageObj.(*SStorage)

		if len(diskConfig.Backend) == 0 {
			diskConfig.Backend = storage.StorageType
		}
		err = manager.validateDiskOnStorage(diskConfig, storage)
		if err != nil {
			return nil, err
		}
		data.Add(jsonutils.NewString(storage.Id), "storage_id")
	} else {
		diskConfig.Backend = STORAGE_LOCAL
		hypervisor, _ := data.GetString("hypervisor")
		data, err = ValidateScheduleCreateData(ctx, userCred, data, hypervisor)
		if err != nil {
			return nil, err
		}
	}
	data.Add(jsonutils.Marshal(diskConfig), "disk")

	if _, err := manager.SSharableVirtualResourceBaseManager.ValidateCreateData(ctx, userCred, ownerProjId, query, data); err != nil {
		return nil, err
	}
	pendingUsage := SQuota{Storage: diskConfig.SizeMb}
	if err := QuotaManager.CheckSetPendingQuota(ctx, userCred, userCred.GetProjectId(), &pendingUsage); err != nil {
		return nil, httperrors.NewOutOfQuotaError(err.Error())
	}
	return data, nil
}

func (manager *SDiskManager) validateDiskOnStorage(diskConfig *SDiskConfig, storage *SStorage) error {
	if !storage.Enabled {
		return httperrors.NewInputParameterError("Cannot create disk with disabled storage[%s]", storage.Name)
	}
	if !utils.IsInStringArray(storage.Status, []string{STORAGE_ENABLED, STORAGE_ONLINE}) {
		return httperrors.NewInputParameterError("Cannot create disk with offline storage[%s]", storage.Name)
	}
	if storage.StorageType != diskConfig.Backend {
		return httperrors.NewInputParameterError("Storage type[%s] not match backend %s", storage.StorageType, diskConfig.Backend)
	}
	if host := storage.GetMasterHost(); host != nil {
		//公有云磁盘大小检查。
		if err := host.GetHostDriver().ValidateDiskSize(storage, diskConfig.SizeMb>>10); err != nil {
			return httperrors.NewInputParameterError(err.Error())
		}
	}
	hoststorages := HoststorageManager.Query().SubQuery()
	hoststorage := make([]SHoststorage, 0)
	if err := hoststorages.Query().Equals("storage_id", storage.Id).All(&hoststorage); err != nil {
		return err
	}
	if len(hoststorage) == 0 {
		return httperrors.NewInputParameterError("Storage[%s] must attach to a host", storage.Name)
	}
	if diskConfig.SizeMb > storage.GetFreeCapacity() && !storage.IsEmulated {
		return httperrors.NewInputParameterError("Not enough free space")
	}
	return nil
}

func (disk *SDisk) SetStorageByHost(hostId string, diskConfig *SDiskConfig) error {
	host := HostManager.FetchHostById(hostId)
	backend := diskConfig.Backend
	if backend == "" {
		return fmt.Errorf("Backend is empty")
	}
	var storage *SStorage
	if utils.IsInStringArray(backend, STORAGE_LIMITED_TYPES) {
		storage = host.GetLeastUsedStorage(backend)
	} else {
		// unlimited pulic cloud storages
		storages := host.GetAttachedStorages("")
		for _, s := range storages {
			if s.StorageType == backend {
				tmpS := s
				storage = &tmpS
			}
		}
	}
	if storage == nil {
		return fmt.Errorf("Not found host %s backend %s storage", host.Name, backend)
	}
	err := DiskManager.validateDiskOnStorage(diskConfig, storage)
	if err != nil {
		return err
	}
	_, err = disk.GetModelManager().TableSpec().Update(disk, func() error {
		disk.StorageId = storage.Id
		return nil
	})
	return err
}

func getDiskResourceRequirements(ctx context.Context, userCred mcclient.TokenCredential, data jsonutils.JSONObject, count int) SQuota {
	diskSize, _ := data.Int("disk", "size")
	return SQuota{
		Storage: int(diskSize) * count,
	}
}

func (manager *SDiskManager) convertToBatchCreateData(data jsonutils.JSONObject) *jsonutils.JSONDict {
	diskConfig, _ := data.Get("disk")
	newData := data.(*jsonutils.JSONDict).CopyExcludes("disk")
	newData.Add(diskConfig, "disk.0")
	return newData
}

func (manager *SDiskManager) OnCreateComplete(ctx context.Context, items []db.IModel, userCred mcclient.TokenCredential, query jsonutils.JSONObject, data jsonutils.JSONObject) {
	pendingUsage := getDiskResourceRequirements(ctx, userCred, data, len(items))
	RunBatchCreateTask(ctx, items, userCred, manager.convertToBatchCreateData(data), pendingUsage, "DiskBatchCreateTask")
}

func (self *SDisk) StartDiskCreateTask(ctx context.Context, userCred mcclient.TokenCredential, rebuild bool, snapshot string, parentTaskId string) error {
	kwargs := jsonutils.NewDict()
	if rebuild {
		kwargs.Add(jsonutils.JSONTrue, "rebuild")
	}
	if len(snapshot) > 0 {
		kwargs.Add(jsonutils.NewString(snapshot), "snapshot")
	}
	if task, err := taskman.TaskManager.NewTask(ctx, "DiskCreateTask", self, userCred, kwargs, parentTaskId, "", nil); err != nil {
		return err
	} else {
		task.ScheduleRun(nil)
	}
	return nil
}

func (self *SDisk) GetSnapshotCount() int {
	q := SnapshotManager.Query()
	count := q.Filter(sqlchemy.AND(sqlchemy.Equals(q.Field("disk_id"), self.Id),
		sqlchemy.Equals(q.Field("fake_deleted"), false))).Count()
	return count
}

func (self *SDisk) StartAllocate(ctx context.Context, host *SHost, storage *SStorage, taskId string, userCred mcclient.TokenCredential, rebuild bool, snapshot string, task taskman.ITask) error {
	log.Infof("Allocating disk on host %s ...", host.GetName())

	templateId := self.GetTemplateId()
	fsFormat := self.GetFsFormat()

	content := jsonutils.NewDict()
	content.Add(jsonutils.NewString(self.DiskFormat), "format")
	content.Add(jsonutils.NewInt(int64(self.DiskSize)), "size")
	if len(snapshot) > 0 {
		content.Add(jsonutils.NewString(snapshot), "snapshot")
		SnapshotManager.AddRefCount(self.SnapshotId, 1)
		self.SetMetadata(ctx, "merge_snapshot", jsonutils.JSONTrue, userCred)
	} else if len(templateId) > 0 {
		content.Add(jsonutils.NewString(templateId), "image_id")
	}
	if len(fsFormat) > 0 {
		content.Add(jsonutils.NewString(fsFormat), "fs_format")
		if fsFormat == "ext4" {
			name := strings.ToLower(self.GetName())
			for _, key := range []string{"encrypt", "secret", "cipher", "private"} {
				if strings.Index(key, name) > 0 {
					content.Add(jsonutils.JSONTrue, "encryption")
					break
				}
			}
		}
	}
	if rebuild {
		return host.GetHostDriver().RequestRebuildDiskOnStorage(ctx, host, storage, self, task, content)
	} else {
		return host.GetHostDriver().RequestAllocateDiskOnStorage(ctx, host, storage, self, task, content)
	}
}

func (self *SDisk) AllowGetDetailsConvertSnapshot(ctx context.Context, userCred mcclient.TokenCredential, query jsonutils.JSONObject) bool {
	return self.IsOwner(userCred) || db.IsAdminAllowPerform(userCred, self, "convert-snapshot")
}

func (self *SDisk) GetDetailsConvertSnapshot(ctx context.Context, userCred mcclient.TokenCredential, query jsonutils.JSONObject) (jsonutils.JSONObject, error) {
	deleteSnapshot := SnapshotManager.GetDiskFirstSnapshot(self.Id)
	if deleteSnapshot == nil {
		return nil, httperrors.NewNotFoundError("Can not get disk snapshot")
	}
	convertSnapshot, err := SnapshotManager.GetConvertSnapshot(deleteSnapshot)
	if err != nil {
		return nil, httperrors.NewBadRequestError("Get convert snapshot failed: %s", err.Error())
	}
	if convertSnapshot == nil {
		return nil, httperrors.NewBadRequestError("Snapshot %s dose not have convert snapshot", deleteSnapshot.Id)
	}
	var FakeDelete bool
	if deleteSnapshot.CreatedBy == MANUAL && !deleteSnapshot.FakeDeleted {
		FakeDelete = true
	}
	ret := jsonutils.NewDict()
	ret.Set("delete_snapshot", jsonutils.NewString(deleteSnapshot.Id))
	ret.Set("convert_snapshot", jsonutils.NewString(convertSnapshot.Id))
	ret.Set("pending_delete", jsonutils.NewBool(FakeDelete))
	return ret, nil
}

// On disk reset, auto delete snapshots after the reset snapshot(reserve manualed snapshot)
func (self *SDisk) CleanUpDiskSnapshots(ctx context.Context, userCred mcclient.TokenCredential, snapshot *SSnapshot) error {
	dest := make([]SSnapshot, 0)
	query := SnapshotManager.Query()
	query.Filter(sqlchemy.Equals(query.Field("disk_id"), self.Id)).
		GT("created_at", snapshot.CreatedAt).Asc("created_at").All(&dest)
	if len(dest) == 0 {
		return nil
	}
	convertSnapshots := jsonutils.NewArray()
	deleteSnapshots := jsonutils.NewArray()
	for i := 0; i < len(dest); i++ {
		if !dest[i].FakeDeleted && !dest[i].OutOfChain {
			convertSnapshots.Add(jsonutils.NewString(dest[i].Id))
		} else {
			deleteSnapshots.Add(jsonutils.NewString(dest[i].Id))
		}
	}
	params := jsonutils.NewDict()
	params.Set("convert_snapshots", convertSnapshots)
	params.Set("delete_snapshots", deleteSnapshots)
	task, err := taskman.TaskManager.NewTask(ctx, "DiskCleanUpSnapshotsTask", self, userCred, params, "", "", nil)
	if err != nil {
		return err
	} else {
		task.ScheduleRun(nil)
	}
	return nil
}

func (self *SDisk) AllowPerformCreateSnapshot(ctx context.Context, userCred mcclient.TokenCredential, query jsonutils.JSONObject, data jsonutils.JSONObject) bool {
	return self.IsOwner(userCred) || db.IsAdminAllowPerform(userCred, self, "create-snapshot")
}

func (self *SDisk) PerformCreateSnapshot(ctx context.Context, userCred mcclient.TokenCredential, query jsonutils.JSONObject, data jsonutils.JSONObject) (jsonutils.JSONObject, error) {
	guests := self.GetGuests()
	if len(guests) != 1 {
		return nil, httperrors.NewBadRequestError("Disk dosen't attach guest??")
	}
	dataDict := data.(*jsonutils.JSONDict)
	dataDict.Set("disk_id", jsonutils.NewString(self.Id))
	return guests[0].PerformDiskSnapshot(ctx, userCred, query, dataDict)
}

func (self *SDisk) AllowPerformDiskReset(ctx context.Context, userCred mcclient.TokenCredential, query jsonutils.JSONObject, data jsonutils.JSONObject) bool {
	return self.IsOwner(userCred) || db.IsAdminAllowPerform(userCred, self, "disk-reset")
}

func (self *SDisk) PerformDiskReset(ctx context.Context, userCred mcclient.TokenCredential, query jsonutils.JSONObject, data jsonutils.JSONObject) (jsonutils.JSONObject, error) {
	if self.Status != DISK_READY {
		return nil, httperrors.NewInvalidStatusError("Cannot reset disk in status %s", self.Status)
	}
	snapshotId, err := data.GetString("snapshot_id")
	if err != nil {
		return nil, httperrors.NewMissingParameterError("snapshot_id")
	}
	guests := self.GetGuests()
	if len(guests) > 1 {
		return nil, httperrors.NewBadRequestError("Disk attach muti guests")
	} else if len(guests) == 1 {
		if guests[0].Status != VM_READY {
			return nil, httperrors.NewServerStatusError("Disk attached guest status must be ready")
		}
	}
	iSnapshot, err := SnapshotManager.FetchById(snapshotId)
	if err != nil {
		return nil, httperrors.NewNotFoundError("Snapshot %s not found", snapshotId)
	}
	snapshot := iSnapshot.(*SSnapshot)
	if snapshot.Status != SNAPSHOT_READY {
		return nil, httperrors.NewBadRequestError("Cannot reset disk with snapshot in status %s", snapshot.Status)
	}
	autoStart := jsonutils.QueryBoolean(data, "auto_start", false)
	self.StartResetDisk(ctx, userCred, snapshotId, autoStart)
	return nil, nil
}

func (self *SDisk) StartResetDisk(ctx context.Context, userCred mcclient.TokenCredential, snapshotId string, autoStart bool) error {
	self.SetStatus(userCred, DISK_RESET, "")
	params := jsonutils.NewDict()
	params.Set("snapshot_id", jsonutils.NewString(snapshotId))
	params.Set("auto_start", jsonutils.NewBool(autoStart))
	task, err := taskman.TaskManager.NewTask(ctx, "DiskResetTask", self, userCred, params, "", "", nil)
	if err != nil {
		return err
	} else {
		task.ScheduleRun(nil)
	}
	return nil
}

func (self *SDisk) AllowPerformResize(ctx context.Context, userCred mcclient.TokenCredential, query jsonutils.JSONObject, data jsonutils.JSONObject) bool {
	return self.IsOwner(userCred) || db.IsAdminAllowPerform(userCred, self, "resize")
}

func (self *SDisk) PerformResize(ctx context.Context, userCred mcclient.TokenCredential, query jsonutils.JSONObject, data jsonutils.JSONObject) (jsonutils.JSONObject, error) {
	sizeStr, err := data.GetString("size")
	if err != nil {
		return nil, httperrors.NewMissingParameterError("size")
	}
	sizeMb, err := fileutils.GetSizeMb(sizeStr, 'M', 1024)
	if err != nil {
		return nil, err
	}
	if self.Status != DISK_READY {
		return nil, httperrors.NewResourceNotReadyError("Resize disk when disk is READY")
	}
	if sizeMb < self.DiskSize {
		return nil, httperrors.NewUnsupportOperationError("Disk cannot be thrink")
	}
	if sizeMb == self.DiskSize {
		return nil, nil
	}
	addDisk := sizeMb - self.DiskSize
	storage := self.GetStorage()
	if host := storage.GetMasterHost(); host != nil {
		if err := host.GetHostDriver().ValidateDiskSize(storage, sizeMb>>10); err != nil {
			return nil, httperrors.NewInputParameterError(err.Error())
		}
	}
	if addDisk > storage.GetFreeCapacity() && !storage.IsEmulated {
		return nil, httperrors.NewOutOfResourceError("Not enough free space")
	}
	if guests := self.GetGuests(); len(guests) > 0 {
		if err := guests[0].ValidateResizeDisk(self, storage); err != nil {
			return nil, httperrors.NewInputParameterError(err.Error())
		}
	}
	pendingUsage := SQuota{Storage: int(addDisk)}
	if err := QuotaManager.CheckSetPendingQuota(ctx, userCred, userCred.GetProjectId(), &pendingUsage); err != nil {
		return nil, httperrors.NewOutOfQuotaError(err.Error())
	}
	return nil, self.StartDiskResizeTask(ctx, userCred, int64(sizeMb), "", &pendingUsage)
}

func (self *SDisk) GetIStorage() (cloudprovider.ICloudStorage, error) {
	storage := self.GetStorage()
	if storage == nil {
		return nil, httperrors.NewResourceNotFoundError("fail to find storage for disk %s", self.GetName())
	}
	istorage, err := storage.GetIStorage()
	if err != nil {
		return nil, err
	}
	return istorage, nil
}

func (self *SDisk) GetIDisk() (cloudprovider.ICloudDisk, error) {
	iStorage, err := self.GetIStorage()
	if err != nil {
		log.Errorf("fail to find iStorage: %v", err)
		return nil, err
	}
	return iStorage.GetIDiskById(self.GetExternalId())
}

func (self *SDisk) GetZone() *SZone {
	if storage := self.GetStorage(); storage != nil {
		return storage.getZone()
	}
	return nil
}

func (self *SDisk) PrepareSaveImage(ctx context.Context, userCred mcclient.TokenCredential, data *jsonutils.JSONDict) (string, error) {
	if zone := self.GetZone(); zone == nil {
		return "", httperrors.NewResourceNotFoundError("No zone for this disk")
	}
	data.Add(jsonutils.NewString(self.DiskFormat), "disk_format")
	name, _ := data.GetString("name")
	s := auth.GetAdminSession(ctx, options.Options.Region, "")
	if imageList, err := modules.Images.List(s, jsonutils.Marshal(map[string]string{"name": name, "admin": "true"})); err != nil {
		return "", err
	} else if imageList.Total > 0 {
		return "", httperrors.NewConflictError("Duplicate image name %s", name)
	}
	quota := SQuota{Image: 1}
	if _, err := QuotaManager.CheckQuota(ctx, userCred, userCred.GetProjectId(), &quota); err != nil {
		return "", err
	}
	data.Add(jsonutils.NewInt(int64(self.DiskSize)), "virtual_size")
	if result, err := modules.Images.Create(s, data); err != nil {
		return "", err
	} else if imageId, err := result.GetString("id"); err != nil {
		return "", err
	} else {
		return imageId, nil
	}
}

func (self *SDisk) AllowPerformSave(ctx context.Context, userCred mcclient.TokenCredential, query jsonutils.JSONObject, data jsonutils.JSONObject) bool {
	return self.IsOwner(userCred) || db.IsAdminAllowPerform(userCred, self, "save")
}

func (self *SDisk) PerformSave(ctx context.Context, userCred mcclient.TokenCredential, query jsonutils.JSONObject, data jsonutils.JSONObject) (jsonutils.JSONObject, error) {
	if self.Status != DISK_READY {
		return nil, httperrors.NewResourceNotReadyError("Save disk when disk is READY")

	}
	if self.GetRuningGuestCount() > 0 {
		return nil, httperrors.NewResourceNotReadyError("Save disk when not being USED")
	}

	if name, err := data.GetString("name"); err != nil || len(name) == 0 {
		return nil, httperrors.NewInputParameterError("Image name is required")
	}
	kwargs := data.(*jsonutils.JSONDict)
	if imageId, err := self.PrepareSaveImage(ctx, userCred, kwargs); err != nil {
		return nil, err
	} else {
		kwargs.Add(jsonutils.NewString(imageId), "image_id")
		return nil, self.StartDiskSaveTask(ctx, userCred, kwargs, "")
	}
}

func (self *SDisk) StartDiskSaveTask(ctx context.Context, userCred mcclient.TokenCredential, data *jsonutils.JSONDict, parentTaskId string) error {
	self.SetStatus(userCred, DISK_START_SAVE, "")
	if task, err := taskman.TaskManager.NewTask(ctx, "DiskSaveTask", self, userCred, data, parentTaskId, "", nil); err != nil {
		log.Errorf("Start DiskSaveTask failed:%v", err)
		return err
	} else {
		task.ScheduleRun(nil)
	}
	return nil
}

func (self *SDisk) ValidateDeleteCondition(ctx context.Context) error {
	return self.validateDeleteCondition(ctx, false)
}

func (self *SDisk) ValidatePurgeCondition(ctx context.Context) error {
	return self.validateDeleteCondition(ctx, true)
}

func (self *SDisk) validateDeleteCondition(ctx context.Context, isPurge bool) error {
	if self.GetGuestDiskCount() > 0 {
		return httperrors.NewNotEmptyError("Virtual disk used by virtual servers")
	}
	if !isPurge && self.IsValidPrePaid() {
		return httperrors.NewForbiddenError("not allow to delete prepaid disk in valid status")
	}
	return self.SSharableVirtualResourceBase.ValidateDeleteCondition(ctx)
}

func (self *SDisk) AllowDeleteItem(ctx context.Context, userCred mcclient.TokenCredential, query jsonutils.JSONObject, data jsonutils.JSONObject) bool {
	overridePendingDelete := false
	purge := false
	if query != nil {
		overridePendingDelete = jsonutils.QueryBoolean(query, "override_pending_delete", false)
		purge = jsonutils.QueryBoolean(query, "purge", false)
	}
	if (overridePendingDelete || purge) && !db.IsAdminAllowDelete(userCred, self) {
		return false
	}
	return self.IsOwner(userCred) || db.IsAdminAllowDelete(userCred, self)
}

func (self *SDisk) GetTemplateId() string {
	return self.TemplateId
}

func (self *SDisk) IsLocal() bool {
	storage := self.GetStorage()
	if storage != nil {
		return storage.IsLocal()
	}
	return false
}

func (self *SDisk) GetStorage() *SStorage {
	store, _ := StorageManager.FetchById(self.StorageId)
	if store != nil {
		return store.(*SStorage)
	}
	return nil
}

func (self *SDisk) GetCloudprovider() *SCloudprovider {
	if storage := self.GetStorage(); storage != nil {
		return storage.GetCloudprovider()
	}
	return nil
}

func (self *SDisk) GetPathAtHost(host *SHost) string {
	hostStorage := host.GetHoststorageOfId(self.StorageId)
	if hostStorage != nil {
		return path.Join(hostStorage.MountPoint, self.Id)
	} else if len(self.BackupStorageId) > 0 {
		hostStorage = host.GetHoststorageOfId(self.BackupStorageId)
		if hostStorage != nil {
			return path.Join(hostStorage.MountPoint, self.Id)
		}
	}
	return ""
}

func (self *SDisk) GetFetchUrl() string {
	storage := self.GetStorage()
	host := storage.GetMasterHost()
	return fmt.Sprintf("%s/disks/%s", host.GetFetchUrl(), self.Id)
}

func (self *SDisk) GetFsFormat() string {
	return self.FsFormat
}

func (manager *SDiskManager) getDisksByStorage(storage *SStorage) ([]SDisk, error) {
	disks := make([]SDisk, 0)
	q := manager.Query().Equals("storage_id", storage.Id)
	err := db.FetchModelObjects(manager, q, &disks)
	if err != nil {
		log.Errorf("%s", err)
		return nil, err
	}
	return disks, nil
}

func (manager *SDiskManager) syncCloudDisk(ctx context.Context, userCred mcclient.TokenCredential, vdisk cloudprovider.ICloudDisk, index int, projectId string, projectSync bool) (*SDisk, error) {
	diskObj, err := manager.FetchByExternalId(vdisk.GetGlobalId())
	if err != nil {
		if err == sql.ErrNoRows {
			vstorage, _ := vdisk.GetIStorage()

			storageObj, err := StorageManager.FetchByExternalId(vstorage.GetGlobalId())
			if err != nil {
				log.Errorf("cannot find storage of vdisk %s", err)
				return nil, err
			}
			storage := storageObj.(*SStorage)
			return manager.newFromCloudDisk(ctx, userCred, vdisk, storage, -1, projectId)
		} else {
			return nil, err
		}
	} else {
		disk := diskObj.(*SDisk)
		err = disk.syncWithCloudDisk(ctx, userCred, vdisk, index, projectId, projectSync)
		if err != nil {
			return nil, err
		}
		return disk, nil
	}
}

func (manager *SDiskManager) SyncDisks(ctx context.Context, userCred mcclient.TokenCredential, storage *SStorage, disks []cloudprovider.ICloudDisk, projectId string, projectSync bool) ([]SDisk, []cloudprovider.ICloudDisk, compare.SyncResult) {
	localDisks := make([]SDisk, 0)
	remoteDisks := make([]cloudprovider.ICloudDisk, 0)
	syncResult := compare.SyncResult{}

	dbDisks, err := manager.getDisksByStorage(storage)
	if err != nil {
		syncResult.Error(err)
		return nil, nil, syncResult
	}

	removed := make([]SDisk, 0)
	commondb := make([]SDisk, 0)
	commonext := make([]cloudprovider.ICloudDisk, 0)
	added := make([]cloudprovider.ICloudDisk, 0)

	err = compare.CompareSets(dbDisks, disks, &removed, &commondb, &commonext, &added)
	if err != nil {
		syncResult.Error(err)
		return nil, nil, syncResult
	}

	for i := 0; i < len(removed); i += 1 {
		removed[i].SetStatus(userCred, DISK_UNKNOWN, "missing original disk after sync")
		if err != nil { // cannot delete
			syncResult.DeleteError(err)
		} else {
			syncResult.Delete()
		}
	}

	for i := 0; i < len(commondb); i += 1 {
		err = commondb[i].syncWithCloudDisk(ctx, userCred, commonext[i], -1, projectId, projectSync)
		if err != nil {
			syncResult.UpdateError(err)
		} else {
			localDisks = append(localDisks, commondb[i])
			remoteDisks = append(remoteDisks, commonext[i])
			syncResult.Update()
		}
	}

	for i := 0; i < len(added); i += 1 {
		new, err := manager.newFromCloudDisk(ctx, userCred, added[i], storage, -1, projectId)
		if err != nil {
			syncResult.AddError(err)
		} else {
			localDisks = append(localDisks, *new)
			remoteDisks = append(remoteDisks, added[i])
			syncResult.Add()
		}
	}

	return localDisks, remoteDisks, syncResult
}

func (self *SDisk) syncWithCloudDisk(ctx context.Context, userCred mcclient.TokenCredential, extDisk cloudprovider.ICloudDisk, index int, projectId string, projectSync bool) error {
	recycle := false
	guests := self.GetGuests()
	if len(guests) == 1 && guests[0].IsPrepaidRecycle() {
		recycle = true
	}
	_, err := self.GetModelManager().TableSpec().Update(self, func() error {
		extDisk.Refresh()
		// self.Name = extDisk.GetName()
		self.Status = extDisk.GetStatus()
		self.DiskFormat = extDisk.GetDiskFormat()
		self.DiskSize = extDisk.GetDiskSizeMB()
		self.AccessPath = extDisk.GetAccessPath()
		if extDisk.GetIsAutoDelete() {
			self.AutoDelete = true
		}
		// self.TemplateId = extDisk.GetTemplateId() no sync template ID
		self.DiskType = extDisk.GetDiskType()
		if index == 0 {
			self.DiskType = DISK_TYPE_SYS
		}
		// self.FsFormat = extDisk.GetFsFormat()
		self.Nonpersistent = extDisk.GetIsNonPersistent()

		self.IsEmulated = extDisk.IsEmulated()

		if !recycle {
			self.BillingType = extDisk.GetBillingType()
			self.ExpiredAt = extDisk.GetExpiredAt()
		}

		// self.ProjectId = userCred.GetProjectId()
		if projectSync && len(projectId) > 0 {
			self.ProjectId = projectId
		}
		return nil
	})
	if err != nil {
		log.Errorf("syncWithCloudDisk error %s", err)
		return err
	}

	if metaData := extDisk.GetMetadata(); metaData != nil {
		meta := make(map[string]string, 0)
		if err := metaData.Unmarshal(meta); err != nil {
			log.Errorf("Get VM Metadata error: %v", err)
		} else {
			for key, value := range meta {
				if err := self.SetMetadata(ctx, key, value, userCred); err != nil {
					log.Errorf("set disk %s mata %s => %s error: %v", self.Name, key, value, err)
				}
			}
		}
	}

	return nil
}

func (manager *SDiskManager) newFromCloudDisk(ctx context.Context, userCred mcclient.TokenCredential, extDisk cloudprovider.ICloudDisk, storage *SStorage, index int, projectId string) (*SDisk, error) {
	disk := SDisk{}
	disk.SetModelManager(manager)

	disk.Name = extDisk.GetName()
	disk.Status = extDisk.GetStatus()
	disk.ExternalId = extDisk.GetGlobalId()
	disk.StorageId = storage.Id
	disk.ProjectId = userCred.GetProjectId()
	if len(projectId) > 0 {
		disk.ProjectId = projectId
	}
	disk.DiskFormat = extDisk.GetDiskFormat()
	disk.DiskSize = extDisk.GetDiskSizeMB()
	disk.AutoDelete = extDisk.GetIsAutoDelete()
	disk.DiskType = extDisk.GetDiskType()
	if index == 0 {
		disk.DiskType = DISK_TYPE_SYS
	}
	disk.Nonpersistent = extDisk.GetIsNonPersistent()

	disk.IsEmulated = extDisk.IsEmulated()

	disk.BillingType = extDisk.GetBillingType()
	disk.ExpiredAt = extDisk.GetExpiredAt()

	err := manager.TableSpec().Insert(&disk)
	if err != nil {
		log.Errorf("newFromCloudZone fail %s", err)
		return nil, err
	}

	if metaData := extDisk.GetMetadata(); metaData != nil {
		meta := make(map[string]string)
		if err := metaData.Unmarshal(meta); err != nil {
			log.Errorf("Get VM Metadata error: %v", err)
		} else {
			for key, value := range meta {
				if err := disk.SetMetadata(ctx, key, value, userCred); err != nil {
					log.Errorf("set disk %s mata %s => %s error: %v", disk.Name, key, value, err)
				}
			}
		}
	}

	db.OpsLog.LogEvent(&disk, db.ACT_SYNC_CLOUD_DISK, disk.GetShortDesc(ctx), userCred)
	return &disk, nil
}

func totalDiskSize(projectId string, active tristate.TriState, ready tristate.TriState, includeSystem bool) int {
	disks := DiskManager.Query().SubQuery()
	q := disks.Query(sqlchemy.SUM("total", disks.Field("disk_size")))
	if !active.IsNone() {
		storages := StorageManager.Query().SubQuery()
		q = q.Join(storages, sqlchemy.AND(sqlchemy.IsFalse(storages.Field("deleted")),
			sqlchemy.Equals(storages.Field("id"), disks.Field("storage_id"))))
		if active.IsTrue() {
			q = q.Filter(sqlchemy.Equals(storages.Field("status"), STORAGE_ENABLED))
		} else {
			q = q.Filter(sqlchemy.NotEquals(storages.Field("status"), STORAGE_ENABLED))
		}
	}
	if len(projectId) > 0 {
		q = q.Filter(sqlchemy.OR(sqlchemy.Equals(disks.Field("tenant_id"), projectId), sqlchemy.IsTrue(disks.Field("is_public"))))
	}
	if !ready.IsNone() {
		if ready.IsTrue() {
			q = q.Filter(sqlchemy.Equals(disks.Field("status"), DISK_READY))
		} else {
			q = q.Filter(sqlchemy.NotEquals(disks.Field("status"), DISK_READY))
		}
	}
	if !includeSystem {
		q = q.Filter(sqlchemy.OR(sqlchemy.IsNull(disks.Field("is_system")),
			sqlchemy.IsFalse(disks.Field("is_system"))))
	}
	row := q.Row()
	size := 0
	err := row.Scan(&size)
	if err != nil {
		log.Errorf("totalDiskSize error %s", err)
	}
	return size
}

type SDiskConfig struct {
	ImageId string

	SnapshotId string
	DiskType   string // sys, data, swap, volume

	// ImageDiskFormat string
	SizeMb          int    // MB
	Fs              string // file system
	Format          string //
	Driver          string //
	Cache           string //
	Mountpoint      string //
	Backend         string // stroageType
	Medium          string
	ImageProperties map[string]string
}

func parseDiskInfo(ctx context.Context, userCred mcclient.TokenCredential, info jsonutils.JSONObject) (*SDiskConfig, error) {
	diskConfig := SDiskConfig{}

	diskJson, ok := info.(*jsonutils.JSONDict)
	if ok {
		err := diskJson.Unmarshal(&diskConfig)
		if err != nil {
			return nil, err
		}
		return &diskConfig, nil
	}

	// default backend and medium type
	diskConfig.Backend = "" // STORAGE_LOCAL
	diskConfig.Medium = DISK_TYPE_HYBRID

	diskStr, err := info.GetString()
	if err != nil {
		log.Errorf("invalid diskinfo format %s", err)
		return nil, err
	}
	parts := strings.Split(diskStr, ":")
	for _, p := range parts {
		if len(p) == 0 {
			continue
		}
		if regutils.MatchSize(p) {
			diskConfig.SizeMb, _ = fileutils.GetSizeMb(p, 'M', 1024)
		} else if utils.IsInStringArray(p, osprofile.FS_TYPES) {
			diskConfig.Fs = p
		} else if utils.IsInStringArray(p, osprofile.IMAGE_FORMAT_TYPES) {
			diskConfig.Format = p
		} else if utils.IsInStringArray(p, osprofile.DISK_DRIVERS) {
			diskConfig.Driver = p
		} else if utils.IsInStringArray(p, osprofile.DISK_CACHE_MODES) {
			diskConfig.Cache = p
		} else if utils.IsInStringArray(p, DISK_TYPES) {
			diskConfig.Medium = p
		} else if utils.IsInStringArray(p, []string{DISK_TYPE_VOLUME}) {
			diskConfig.DiskType = p
		} else if p[0] == '/' {
			diskConfig.Mountpoint = p
		} else if p == "autoextend" {
			diskConfig.SizeMb = -1
		} else if utils.IsInStringArray(p, STORAGE_TYPES) {
			diskConfig.Backend = p
		} else if strings.HasPrefix(p, "snapshot-") {
			// HACK: use snapshot creat disk format snapshot-id
			// example: snapshot-3140cecb-ccc4-4865-abae-3a5ba8c69d9b
			if err := fillDiskConfigBySnapshot(userCred, &diskConfig, p[len("snapshot-"):]); err != nil {
				return nil, err
			}
		} else if len(p) > 0 {
			if err := fillDiskConfigByImage(ctx, userCred, &diskConfig, p); err != nil {
				return nil, err
			}
		}
	}
	if len(diskConfig.ImageId) > 0 && diskConfig.SizeMb == 0 {
		diskConfig.SizeMb = options.Options.DefaultDiskSize // MB
	} else if len(diskConfig.ImageId) == 0 && diskConfig.SizeMb == 0 {
		return nil, httperrors.NewInputParameterError("Diskinfo not contains either imageID or size")
	}
	return &diskConfig, nil
}

func fillDiskConfigBySnapshot(userCred mcclient.TokenCredential, diskConfig *SDiskConfig, snapshotId string) error {
	iSnapshot, err := SnapshotManager.FetchByIdOrName(userCred, snapshotId)
	if err != nil {
		if err == sql.ErrNoRows {
			return httperrors.NewNotFoundError("Snapshot %s not found", snapshotId)
		}
		return err
	}
	var snapshot = iSnapshot.(*SSnapshot)
	if storage := StorageManager.FetchStorageById(snapshot.StorageId); storage == nil {
		return httperrors.NewBadRequestError("Snapshot %s storage %s not found, is public cloud?",
			snapshotId, snapshot.StorageId)
	} else {
		if disk := DiskManager.FetchDiskById(snapshot.DiskId); disk != nil {
			diskConfig.Fs = disk.FsFormat
			if len(diskConfig.Format) == 0 {
				diskConfig.Format = disk.DiskFormat
			}
		}
		diskConfig.SnapshotId = snapshot.Id
		diskConfig.DiskType = snapshot.DiskType
		diskConfig.SizeMb = snapshot.Size
		diskConfig.Backend = storage.StorageType
	}
	return nil
}

func fillDiskConfigByImage(ctx context.Context, userCred mcclient.TokenCredential,
	diskConfig *SDiskConfig, imageId string) error {
	if userCred == nil {
		diskConfig.ImageId = imageId
	} else {
		image, err := CachedimageManager.getImageInfo(ctx, userCred, imageId, false)
		if err != nil {
			log.Errorf("getImageInfo fail %s", err)
			return err
		}
		if image.Status != IMAGE_STATUS_ACTIVE {
			return httperrors.NewInvalidStatusError("Image status is not active")
		}
		diskConfig.ImageId = image.Id
		diskConfig.ImageProperties = image.Properties
		if len(diskConfig.Format) == 0 {
			diskConfig.Format = image.DiskFormat
		}
		// diskConfig.ImageDiskFormat = image.DiskFormat
		CachedimageManager.ImageAddRefCount(image.Id)
		if diskConfig.SizeMb == 0 {
			diskConfig.SizeMb = image.MinDisk // MB
		}
	}
	return nil
}

func parseIsoInfo(ctx context.Context, userCred mcclient.TokenCredential, imageId string) (*SImage, error) {
	image, err := CachedimageManager.getImageInfo(ctx, userCred, imageId, false)
	if err != nil {
		log.Errorf("getImageInfo fail %s", err)
		return nil, err
	}
	if image.Status != IMAGE_STATUS_ACTIVE {
		return nil, httperrors.NewInvalidStatusError("Image status is not active")
	}
	return image, nil
}

func (self *SDisk) fetchDiskInfo(diskConfig *SDiskConfig) {
	if len(diskConfig.ImageId) > 0 {
		self.TemplateId = diskConfig.ImageId
		self.DiskType = DISK_TYPE_SYS
	} else if len(diskConfig.SnapshotId) > 0 {
		self.SnapshotId = diskConfig.SnapshotId
		self.DiskType = diskConfig.DiskType
	}
	if len(diskConfig.Fs) > 0 {
		self.FsFormat = diskConfig.Fs
	}
	if self.FsFormat == "swap" {
		self.DiskType = DISK_TYPE_SWAP
		self.Nonpersistent = true
	} else {
		if len(self.DiskType) == 0 {
			diskType := DISK_TYPE_DATA
			if diskConfig.DiskType == DISK_TYPE_VOLUME {
				diskType = DISK_TYPE_VOLUME
			}
			self.DiskType = diskType
		}
		self.Nonpersistent = false
	}
	self.DiskFormat = diskConfig.Format
	self.DiskSize = diskConfig.SizeMb
}

type DiskInfo struct {
	ImageId    string
	Fs         string
	MountPoint string
	Format     string
	Size       int64
	Storage    string
	Backend    string
	MediumType string
	Driver     string
	Cache      string
	DiskType   string
}

func (self *SDisk) ToDiskInfo() DiskInfo {
	ret := DiskInfo{
		ImageId:    self.GetTemplateId(),
		Fs:         self.GetFsFormat(),
		MountPoint: self.GetMountPoint(),
		Format:     self.DiskFormat,
		Size:       int64(self.DiskSize),
		DiskType:   self.DiskType,
	}
	storage := self.GetStorage()
	if storage == nil {
		return ret
	}
	ret.Storage = storage.Id
	ret.Backend = storage.StorageType
	ret.MediumType = storage.MediumType
	return ret
}

func (self *SDisk) Delete(ctx context.Context, userCred mcclient.TokenCredential) error {
	// override
	log.Infof("disk delete do nothing")
	return nil
}

func (self *SDisk) RealDelete(ctx context.Context, userCred mcclient.TokenCredential) error {
	guestdisks := self.GetGuestdisks()
	if guestdisks != nil {
		for _, guestdisk := range guestdisks {
			guestdisk.Detach(ctx, userCred)
		}
	}
	return self.SSharableVirtualResourceBase.Delete(ctx, userCred)
}

func (self *SDisk) AllowPerformPurge(ctx context.Context, userCred mcclient.TokenCredential, query jsonutils.JSONObject, data jsonutils.JSONObject) bool {
	return self.IsOwner(userCred) || db.IsAdminAllowPerform(userCred, self, "purge")
}

func (self *SDisk) PerformPurge(ctx context.Context, userCred mcclient.TokenCredential, query jsonutils.JSONObject, data jsonutils.JSONObject) (jsonutils.JSONObject, error) {
	err := self.ValidatePurgeCondition(ctx)
	if err != nil {
		return nil, err
	}
	return nil, self.StartDiskDeleteTask(ctx, userCred, "", true, false)
}

func (self *SDisk) CustomizeDelete(ctx context.Context, userCred mcclient.TokenCredential, query jsonutils.JSONObject, data jsonutils.JSONObject) error {
	return self.StartDiskDeleteTask(ctx, userCred, "", false,
		jsonutils.QueryBoolean(query, "override_pending_delete", false))
}

func (self *SDisk) getMoreDetails(extra *jsonutils.JSONDict) *jsonutils.JSONDict {
	if cloudprovider := self.GetCloudprovider(); cloudprovider != nil {
		extra.Add(jsonutils.NewString(cloudprovider.Provider), "provider")
	}
	if storage := self.GetStorage(); storage != nil {
		extra.Add(jsonutils.NewString(storage.GetName()), "storage")
		extra.Add(jsonutils.NewString(storage.StorageType), "storage_type")
		extra.Add(jsonutils.NewString(storage.MediumType), "medium_type")
		/*extra.Add(jsonutils.NewString(storage.ZoneId), "zone_id")
		if zone := storage.getZone(); zone != nil {
			extra.Add(jsonutils.NewString(zone.Name), "zone")
			extra.Add(jsonutils.NewString(zone.CloudregionId), "region_id")
			if region := zone.GetRegion(); region != nil {
				extra.Add(jsonutils.NewString(region.Name), "region")
			}
		}*/

		info := storage.getCloudProviderInfo()
		extra.Update(jsonutils.Marshal(&info))
	}
<<<<<<< HEAD

=======
	guestArray := jsonutils.NewArray()
>>>>>>> 4d15828b
	guests, guest_status := []string{}, []string{}
	for _, guest := range self.GetGuests() {
		guests = append(guests, guest.Name)
		guest_status = append(guest_status, guest.Status)
		guestArray.Add(jsonutils.Marshal(map[string]string{"name": guest.Name, "id": guest.Id, "status": guest.Status}))
	}
	extra.Add(guestArray, "guests")
	extra.Add(jsonutils.NewString(strings.Join(guests, ",")), "guest")
	extra.Add(jsonutils.NewInt(int64(len(guests))), "guest_count")
	extra.Add(jsonutils.NewString(strings.Join(guest_status, ",")), "guest_status")

	if self.PendingDeleted {
		pendingDeletedAt := self.PendingDeletedAt.Add(time.Second * time.Duration(options.Options.PendingDeleteExpireSeconds))
		extra.Add(jsonutils.NewString(timeutils.FullIsoTime(pendingDeletedAt)), "auto_delete_at")
	}
	return extra
}

func (self *SDisk) GetExtraDetails(ctx context.Context, userCred mcclient.TokenCredential, query jsonutils.JSONObject) *jsonutils.JSONDict {
	extra := self.SSharableVirtualResourceBase.GetExtraDetails(ctx, userCred, query)
	return self.getMoreDetails(extra)
}

func (self *SDisk) GetCustomizeColumns(ctx context.Context, userCred mcclient.TokenCredential, query jsonutils.JSONObject) *jsonutils.JSONDict {
	extra := self.SSharableVirtualResourceBase.GetCustomizeColumns(ctx, userCred, query)
	return self.getMoreDetails(extra)
}

func (self *SDisk) StartDiskResizeTask(ctx context.Context, userCred mcclient.TokenCredential, sizeMb int64, parentTaskId string, pendingUsage quotas.IQuota) error {
	params := jsonutils.NewDict()
	params.Add(jsonutils.NewInt(sizeMb), "size")
	if task, err := taskman.TaskManager.NewTask(ctx, "DiskResizeTask", self, userCred, params, parentTaskId, "", pendingUsage); err != nil {
		return err
	} else {
		task.ScheduleRun(nil)
	}
	return nil
}

func (self *SDisk) StartDiskDeleteTask(ctx context.Context, userCred mcclient.TokenCredential, parentTaskId string, isPurge, overridePendingDelete bool) error {
	params := jsonutils.NewDict()
	if isPurge {
		params.Add(jsonutils.JSONTrue, "purge")
	}
	if overridePendingDelete {
		params.Add(jsonutils.JSONTrue, "override_pending_delete")
	}
	task, err := taskman.TaskManager.NewTask(ctx, "DiskDeleteTask", self, userCred, params, parentTaskId, "", nil)
	if err != nil {
		log.Errorf("%s", err)
		return err
	}
	task.ScheduleRun(nil)
	return nil
}

func (self *SDisk) GetAttachedGuests() []SGuest {
	guests := GuestManager.Query().SubQuery()
	guestdisks := GuestdiskManager.Query().SubQuery()

	q := guests.Query()
	q = q.Join(guestdisks, sqlchemy.AND(sqlchemy.Equals(guestdisks.Field("guest_id"), guests.Field("id")),
		sqlchemy.IsFalse(guestdisks.Field("deleted"))))
	q = q.Filter(sqlchemy.Equals(guestdisks.Field("disk_id"), self.Id))

	ret := make([]SGuest, 0)
	if err := db.FetchModelObjects(GuestManager, q, &ret); err != nil {
		log.Errorf("Fetch Geusts Objects %v", err)
		return nil
	}
	return ret
}

func (self *SDisk) SetDiskReady(ctx context.Context, userCred mcclient.TokenCredential, reason string) {
	self.SetStatus(userCred, DISK_READY, reason)
	guests := self.GetAttachedGuests()
	if guests != nil {
		for _, guest := range guests {
			guest.StartSyncstatus(ctx, userCred, "")
		}
	}
}

func (self *SDisk) SwitchToBackup() error {
	_, err := self.GetModelManager().TableSpec().Update(self, func() error {
		self.StorageId, self.BackupStorageId = self.BackupStorageId, self.StorageId
		return nil
	})
	return err
}

func (self *SDisk) ClearHostSchedCache() error {
	storage := self.GetStorage()
	hosts := storage.GetAllAttachingHosts()
	if hosts == nil {
		return fmt.Errorf("get attaching host error")
	}
	for _, h := range hosts {
		err := h.ClearSchedDescCache()
		if err != nil {
			return err
		}
	}
	return nil
}

func (self *SDisk) GetShortDesc(ctx context.Context) *jsonutils.JSONDict {
	desc := self.SSharableVirtualResourceBase.GetShortDesc(ctx)
	desc.Add(jsonutils.NewInt(int64(self.DiskSize)), "size")
	storage := self.GetStorage()
	if storage != nil {
		desc.Add(jsonutils.NewString(storage.StorageType), "storage_type")
		desc.Add(jsonutils.NewString(storage.MediumType), "medium_type")
	}

	if hypervisor := self.GetMetadata("hypervisor", nil); len(hypervisor) > 0 {
		desc.Add(jsonutils.NewString(hypervisor), "hypervisor")
	}

	if len(self.ExternalId) > 0 {
		desc.Add(jsonutils.NewString(self.ExternalId), "externalId")
	}

	fs := self.GetFsFormat()
	if len(fs) > 0 {
		desc.Add(jsonutils.NewString(fs), "fs_format")
	}
	tid := self.GetTemplateId()
	if len(tid) > 0 {
		desc.Add(jsonutils.NewString(tid), "template_id")
	}

	var billingInfo SCloudBillingInfo

	if storage != nil {
		billingInfo.SCloudProviderInfo = storage.getCloudProviderInfo()
	}

	if priceKey := self.GetMetadata("price_key", nil); len(priceKey) > 0 {
		billingInfo.PriceKey = priceKey
	}

	billingInfo.SBillingBaseInfo = self.getBillingBaseInfo()

	desc.Update(jsonutils.Marshal(billingInfo))

	return desc
}

func (self *SDisk) getDev() string {
	return self.GetMetadata("dev", nil)
}

func (self *SDisk) GetMountPoint() string {
	return self.GetMetadata("mountpoint", nil)
}

func (self *SDisk) isReady() bool {
	return self.Status == DISK_READY
}

func (self *SDisk) isInit() bool {
	return self.Status == DISK_INIT
}

func (self *SDisk) AllowPerformCancelDelete(ctx context.Context, userCred mcclient.TokenCredential, query jsonutils.JSONObject, data jsonutils.JSONObject) bool {
	return db.IsAdminAllowPerform(userCred, self, "cancel-delete")
}

func (self *SDisk) PerformCancelDelete(ctx context.Context, userCred mcclient.TokenCredential, query jsonutils.JSONObject, data jsonutils.JSONObject) (jsonutils.JSONObject, error) {
	if self.PendingDeleted {
		err := self.DoCancelPendingDelete(ctx, userCred)
		return nil, err
	}
	return nil, nil
}

func (manager *SDiskManager) getExpiredPendingDeleteDisks() []SDisk {
	deadline := time.Now().Add(time.Duration(options.Options.PendingDeleteExpireSeconds*-1) * time.Second)

	q := manager.Query()
	q = q.IsTrue("pending_deleted").LT("pending_deleted_at", deadline).Limit(options.Options.PendingDeleteMaxCleanBatchSize)

	disks := make([]SDisk, 0)
	err := db.FetchModelObjects(DiskManager, q, &disks)
	if err != nil {
		log.Errorf("fetch disks error %s", err)
		return nil
	}

	return disks
}

func (manager *SDiskManager) CleanPendingDeleteDisks(ctx context.Context, userCred mcclient.TokenCredential, isStart bool) {
	disks := manager.getExpiredPendingDeleteDisks()
	if disks == nil {
		return
	}
	for i := 0; i < len(disks); i += 1 {
		disks[i].StartDiskDeleteTask(ctx, userCred, "", false, false)
	}
}

func (manager *SDiskManager) getAutoSnapshotDisks() []SDisk {
	q := manager.Query().SubQuery()
	dest := make([]SDisk, 0)
	err := q.Query().Filter(sqlchemy.Equals(q.Field("auto_snapshot"), true)).All(&dest)
	if err != nil {
		return nil
	}
	return dest
}

func (manager *SDiskManager) AutoDiskSnapshot(ctx context.Context, userCred mcclient.TokenCredential, isStart bool) {
	disks := manager.getAutoSnapshotDisks()
	if disks == nil {
		return
	}
	for _, disk := range disks {
		snapCount := disk.GetSnapshotCount()
		if snapCount >= options.Options.DefaultMaxSnapshotCount {
			continue
		}
		guests := disk.GetGuests()
		if len(guests) != 1 {
			log.Errorf("Disk %s(%s) is attached to %d guest(s)", disk.Name, disk.Id, len(guests))
			continue
		}
		if !utils.IsInStringArray(guests[0].Status, []string{VM_RUNNING, VM_READY}) {
			log.Errorf("Guest(%s) in status(%s) cannot do snapshot action", guests[0].Id, guests[0].Status)
			continue
		}
		// name
		name := "Auto-" + guests[0].Name + time.Now().Format("2006-01-02#15:04:05")
		snap, err := SnapshotManager.CreateSnapshot(ctx, userCred, AUTO, disk.Id, guests[0].Id, "", name)
		if err != nil {
			log.Errorln(err)
			continue
		}
		guests[0].StartDiskSnapshot(ctx, userCred, disk.Id, snap.Id)
	}
}

func (disk *SDisk) StratCreateBackupTask(ctx context.Context, userCred mcclient.TokenCredential, parentTaskId string) error {
	if task, err := taskman.TaskManager.NewTask(ctx, "DiskCreateBackupTask", disk, userCred, nil, parentTaskId, "", nil); err != nil {
		log.Errorf(err.Error())
		return err
	} else {
		task.ScheduleRun(nil)
	}
	return nil
}

func (self *SDisk) SaveRenewInfo(ctx context.Context, userCred mcclient.TokenCredential, bc *billing.SBillingCycle, expireAt *time.Time) error {
	_, err := self.GetModelManager().TableSpec().Update(self, func() error {
		if self.BillingType != BILLING_TYPE_PREPAID {
			self.BillingType = BILLING_TYPE_PREPAID
		}
		if expireAt != nil && !expireAt.IsZero() {
			self.ExpiredAt = *expireAt
		} else if bc != nil {
			self.BillingCycle = bc.String()
			self.ExpiredAt = bc.EndAt(self.ExpiredAt)
		}
		return nil
	})
	if err != nil {
		log.Errorf("Update error %s", err)
		return err
	}
	db.OpsLog.LogEvent(self, db.ACT_RENEW, self.GetShortDesc(ctx), userCred)
	return nil
}

func (self *SDisk) IsDetachable() bool {
	storage := self.GetStorage()
	if storage == nil {
		return true
	}
	if storage.IsLocal() {
		return false
	}
	if self.BillingType == BILLING_TYPE_PREPAID {
		return false
	}
	if utils.IsInStringArray(self.DiskType, []string{DISK_TYPE_SYS, DISK_TYPE_SWAP}) {
		return false
	}
	if self.AutoDelete {
		return false
	}
	return true
}<|MERGE_RESOLUTION|>--- conflicted
+++ resolved
@@ -1350,11 +1350,7 @@
 		info := storage.getCloudProviderInfo()
 		extra.Update(jsonutils.Marshal(&info))
 	}
-<<<<<<< HEAD
-
-=======
 	guestArray := jsonutils.NewArray()
->>>>>>> 4d15828b
 	guests, guest_status := []string{}, []string{}
 	for _, guest := range self.GetGuests() {
 		guests = append(guests, guest.Name)
