package models

import (
	"context"
	"database/sql"
	"fmt"
	"path"
	"strings"
	"time"

	"yunion.io/x/jsonutils"
	"yunion.io/x/log"
	"yunion.io/x/pkg/tristate"
	"yunion.io/x/pkg/util/compare"
	"yunion.io/x/pkg/util/fileutils"
	"yunion.io/x/pkg/util/osprofile"
	"yunion.io/x/pkg/util/regutils"
	"yunion.io/x/pkg/util/timeutils"
	"yunion.io/x/pkg/utils"
	"yunion.io/x/sqlchemy"

	"yunion.io/x/onecloud/pkg/cloudcommon/db"
	"yunion.io/x/onecloud/pkg/cloudcommon/db/quotas"
	"yunion.io/x/onecloud/pkg/cloudcommon/db/taskman"
	"yunion.io/x/onecloud/pkg/cloudprovider"
	"yunion.io/x/onecloud/pkg/compute/options"
	"yunion.io/x/onecloud/pkg/httperrors"
	"yunion.io/x/onecloud/pkg/mcclient"
	"yunion.io/x/onecloud/pkg/mcclient/auth"
	"yunion.io/x/onecloud/pkg/mcclient/modules"
	"yunion.io/x/onecloud/pkg/util/billing"
)

const (
	DISK_INIT                = "init"
	DISK_REBUILD             = "rebuild"
	DISK_ALLOC_FAILED        = "alloc_failed"
	DISK_STARTALLOC          = "start_alloc"
	DISK_BACKUP_STARTALLOC   = "backup_start_alloc"
	DISK_BACKUP_ALLOC_FAILED = "backup_alloc_failed"
	DISK_ALLOCATING          = "allocating"
	DISK_READY               = "ready"
	DISK_RESET               = "reset"
	DISK_DEALLOC             = "deallocating"
	DISK_DEALLOC_FAILED      = "dealloc_failed"
	DISK_UNKNOWN             = "unknown"
	DISK_DETACHING           = "detaching"
	DISK_ATTACHING           = "attaching"

	DISK_START_SAVE = "start_save"
	DISK_SAVING     = "saving"

	DISK_START_RESIZE = "start_resize"
	DISK_RESIZING     = "resizing"

	DISK_START_MIGRATE = "start_migrate"
	DISK_POST_MIGRATE  = "post_migrate"
	DISK_MIGRATING     = "migrating"

	DISK_START_SNAPSHOT = "start_snapshot"
	DISK_SNAPSHOTING    = "snapshoting"

	DISK_TYPE_SYS    = "sys"
	DISK_TYPE_SWAP   = "swap"
	DISK_TYPE_DATA   = "data"
	DISK_TYPE_VOLUME = "volume"

	DISK_BACKING_IMAGE = "image"
)

type SDiskManager struct {
	db.SSharableVirtualResourceBaseManager
}

var DiskManager *SDiskManager

func init() {
	DiskManager = &SDiskManager{
		SSharableVirtualResourceBaseManager: db.NewSharableVirtualResourceBaseManager(
			SDisk{},
			"disks_tbl",
			"disk",
			"disks",
		),
	}
}

type SDisk struct {
	db.SSharableVirtualResourceBase

	SBillingResourceBase

	DiskFormat string `width:"32" charset:"ascii" nullable:"false" default:"qcow2" list:"user"` // Column(VARCHAR(32, charset='ascii'), nullable=False, default='qcow2')
	DiskSize   int    `nullable:"false" list:"user"`                                            // Column(Integer, nullable=False) # in MB
	AccessPath string `width:"256" charset:"ascii" nullable:"true" get:"user"`                  // = Column(VARCHAR(256, charset='ascii'), nullable=True)

	AutoDelete bool `nullable:"false" default:"false" get:"user" update:"user"` // Column(Boolean, nullable=False, default=False)

	StorageId       string `width:"128" charset:"ascii" nullable:"true" list:"admin" create:"required"` // Column(VARCHAR(ID_LENGTH, charset='ascii'), nullable=False)
	BackupStorageId string `width:"128" charset:"ascii" nullable:"true" list:"admin"`

	// # backing template id and type
	TemplateId string `width:"256" charset:"ascii" nullable:"true" list:"user"` // Column(VARCHAR(ID_LENGTH, charset='ascii'), nullable=True)
	// backing snapshot id
	SnapshotId string `width:"256" charset:"ascii" nullable:"true" list:"user"`

	// # file system
	FsFormat string `width:"32" charset:"ascii" nullable:"true" list:"user"` // Column(VARCHAR(32, charset='ascii'), nullable=True)
	// # disk type, OS, SWAP, DAT, VOLUME
	DiskType string `width:"32" charset:"ascii" nullable:"true" list:"user" update:"admin"` // Column(VARCHAR(32, charset='ascii'), nullable=True)
	// # is persistent
	Nonpersistent bool `default:"false" list:"user"` // Column(Boolean, default=False)
	AutoSnapshot  bool `default:"false" nullable:"true" get:"user" update:"user"`
}

func (manager *SDiskManager) GetContextManager() []db.IModelManager {
	return []db.IModelManager{StorageManager}
}

func (manager *SDiskManager) FetchDiskById(diskId string) *SDisk {
	disk, err := manager.FetchById(diskId)
	if err != nil {
		log.Errorf("FetchById fail %s", err)
		return nil
	}
	return disk.(*SDisk)
}

func (manager *SDiskManager) ListItemFilter(ctx context.Context, q *sqlchemy.SQuery, userCred mcclient.TokenCredential, query jsonutils.JSONObject) (*sqlchemy.SQuery, error) {
	queryDict, ok := query.(*jsonutils.JSONDict)
	if !ok {
		return nil, fmt.Errorf("invalid querystring format")
	}

	billingTypeStr, _ := queryDict.GetString("billing_type")
	if len(billingTypeStr) > 0 {
		if billingTypeStr == BILLING_TYPE_POSTPAID {
			q = q.Filter(
				sqlchemy.OR(
					sqlchemy.IsNullOrEmpty(q.Field("billing_type")),
					sqlchemy.Equals(q.Field("billing_type"), billingTypeStr),
				),
			)
		} else {
			q = q.Equals("billing_type", billingTypeStr)
		}
		queryDict.Remove("billing_type")
	}

	q, err := manager.SSharableVirtualResourceBaseManager.ListItemFilter(ctx, q, userCred, query)
	if err != nil {
		return nil, err
	}

	if query.Contains("unused") {
		guestdisks := GuestdiskManager.Query().SubQuery()
		sq := guestdisks.Query(guestdisks.Field("disk_id"))
		if jsonutils.QueryBoolean(query, "unused", false) {
			q = q.Filter(sqlchemy.NotIn(q.Field("id"), sq))
		} else {
			q = q.Filter(sqlchemy.In(q.Field("id"), sq))
		}
	}

	storages := StorageManager.Query().SubQuery()
	if jsonutils.QueryBoolean(query, "share", false) {
		sq := storages.Query(storages.Field("id")).Filter(sqlchemy.NotIn(storages.Field("storage_type"), STORAGE_LOCAL_TYPES))
		q = q.Filter(sqlchemy.In(q.Field("storage_id"), sq))
	}
	if jsonutils.QueryBoolean(query, "local", false) {
		sq := storages.Query(storages.Field("id")).Filter(sqlchemy.In(storages.Field("storage_type"), STORAGE_LOCAL_TYPES))
		q = q.Filter(sqlchemy.In(q.Field("storage_id"), sq))
	}

	guestId, _ := queryDict.GetString("guest")
	if len(guestId) != 0 {
		guest := GuestManager.FetchGuestById(guestId)
		if guest == nil {
			return nil, httperrors.NewResourceNotFoundError("guest %q not found", guestId)
		}
		hoststorages := HoststorageManager.Query().SubQuery()
		q = q.Join(hoststorages, sqlchemy.AND(
			sqlchemy.Equals(hoststorages.Field("host_id"), guest.HostId),
			sqlchemy.IsFalse(hoststorages.Field("deleted")))).
			Join(storages, sqlchemy.AND(
				sqlchemy.Equals(storages.Field("id"), hoststorages.Field("storage_id")),
				sqlchemy.IsFalse(storages.Field("deleted")))).
			Filter(sqlchemy.Equals(storages.Field("id"), q.Field("storage_id")))
	}

	storageStr := jsonutils.GetAnyString(queryDict, []string{"storage", "storage_id"})
	if len(storageStr) > 0 {
		storageObj, err := StorageManager.FetchByIdOrName(userCred, storageStr)
		if err != nil {
			return nil, httperrors.NewResourceNotFoundError("storage %s not found: %s", storageStr, err)
		}
		q = q.Filter(sqlchemy.Equals(q.Field("storage_id"), storageObj.GetId()))
	}

	managerStr := jsonutils.GetAnyString(query, []string{"manager", "cloudprovider", "cloudprovider_id", "manager_id"})
	if len(managerStr) > 0 {
		provider, err := CloudproviderManager.FetchByIdOrName(nil, managerStr)
		if err != nil {
			if err == sql.ErrNoRows {
				return nil, httperrors.NewResourceNotFoundError2(CloudproviderManager.Keyword(), managerStr)
			}
			return nil, httperrors.NewGeneralError(err)
		}
		subq := storages.Query(storages.Field("id")).Equals("manager_id", provider.GetId())
		q = q.Filter(sqlchemy.In(q.Field("storage_id"), subq.SubQuery()))
	}

	accountStr := jsonutils.GetAnyString(query, []string{"account", "account_id", "cloudaccount", "cloudaccount_id"})
	if len(accountStr) > 0 {
		account, err := CloudaccountManager.FetchByIdOrName(nil, accountStr)
		if err != nil {
			if err == sql.ErrNoRows {
				return nil, httperrors.NewResourceNotFoundError2(CloudaccountManager.Keyword(), accountStr)
			}
			return nil, httperrors.NewGeneralError(err)
		}

		cloudproviders := CloudproviderManager.Query().SubQuery()
		subq := storages.Query(storages.Field("id"))
		subq = subq.Join(cloudproviders, sqlchemy.Equals(cloudproviders.Field("id"), storages.Field("manager_id")))
		subq = subq.Filter(sqlchemy.Equals(cloudproviders.Field("cloudaccount_id"), account.GetId()))

		q = q.Filter(sqlchemy.In(q.Field("storage_id"), subq.SubQuery()))
	}

	if provier, _ := queryDict.GetString("provider"); len(provier) > 0 {
		cloudproviders := CloudproviderManager.Query().SubQuery()
		sq := storages.Query(storages.Field("id"))
		sq = sq.Join(cloudproviders, sqlchemy.Equals(cloudproviders.Field("id"), storages.Field("manager_id")))
		sq = sq.Filter(sqlchemy.Equals(cloudproviders.Field("provider"), provier))

		q = q.Filter(sqlchemy.In(q.Field("storage_id"), sq.SubQuery()))
	}

	if diskType := jsonutils.GetAnyString(query, []string{"type", "disk_type"}); diskType != "" {
		q = q.Filter(sqlchemy.Equals(q.Field("disk_type"), diskType))
	}
	return q, nil
}

func (self *SDisk) GetGuestDiskCount() int {
	guestdisks := GuestdiskManager.Query()
	return guestdisks.Equals("disk_id", self.Id).Count()
}

func (self *SDisk) isAttached() bool {
	return GuestdiskManager.Query().Equals("disk_id", self.Id).Count() > 0
}

func (self *SDisk) GetGuestdisks() []SGuestdisk {
	guestdisks := make([]SGuestdisk, 0)
	q := GuestdiskManager.Query().Equals("disk_id", self.Id)
	err := q.All(&guestdisks)
	if err != nil {
		log.Errorf("%s", err)
		return nil
	}
	return guestdisks
}
func (self *SDisk) GetGuests() []SGuest {
	result := make([]SGuest, 0)
	query := GuestManager.Query()
	guestdisks := GuestdiskManager.Query().SubQuery()
	q := query.Join(guestdisks, sqlchemy.AND(
		sqlchemy.Equals(guestdisks.Field("guest_id"), query.Field("id")))).
		Filter(sqlchemy.Equals(guestdisks.Field("disk_id"), self.Id))
	// q.DebugQuery()
	err := db.FetchModelObjects(GuestManager, q, &result)
	if err != nil {
		log.Errorf(err.Error())
		return nil
	}
	return result
}

func (self *SDisk) GetGuestsCount() int {
	guests := GuestManager.Query().SubQuery()
	guestdisks := GuestdiskManager.Query().SubQuery()
	return guests.Query().Join(guestdisks, sqlchemy.AND(
		sqlchemy.Equals(guestdisks.Field("guest_id"), guests.Field("id")))).
		Filter(sqlchemy.Equals(guestdisks.Field("disk_id"), self.Id)).Count()
}

func (self *SDisk) GetRuningGuestCount() int {
	guests := GuestManager.Query().SubQuery()
	guestdisks := GuestdiskManager.Query().SubQuery()
	return guests.Query().Join(guestdisks, sqlchemy.AND(
		sqlchemy.Equals(guestdisks.Field("guest_id"), guests.Field("id")))).
		Filter(sqlchemy.Equals(guestdisks.Field("disk_id"), self.Id)).
		Filter(sqlchemy.Equals(guests.Field("status"), VM_RUNNING)).Count()
}

func (self *SDisk) CustomizeCreate(ctx context.Context, userCred mcclient.TokenCredential, ownerProjId string, query jsonutils.JSONObject, data jsonutils.JSONObject) error {
	diskConfig := SDiskConfig{}
	if err := data.Unmarshal(&diskConfig, "disk"); err != nil {
		return err
	} else {
		self.fetchDiskInfo(&diskConfig)
	}
	return self.SSharableVirtualResourceBase.CustomizeCreate(ctx, userCred, ownerProjId, query, data)
}

func (self *SDisk) ValidateUpdateData(ctx context.Context, userCred mcclient.TokenCredential, query jsonutils.JSONObject, data *jsonutils.JSONDict) (*jsonutils.JSONDict, error) {
	storage := self.GetStorage()
	if storage == nil {
		return nil, httperrors.NewNotFoundError("failed to find storage for disk %s", self.Name)
	}

	host := storage.GetMasterHost()
	if host == nil {
		return nil, httperrors.NewNotFoundError("failed to find host for storage %s with disk %s", storage.Name, self.Name)
	}

	if diskType, _ := data.GetString("disk_type"); diskType != "" {
		if !utils.IsInStringArray(diskType, []string{DISK_TYPE_DATA, DISK_TYPE_VOLUME}) {
			return nil, httperrors.NewInputParameterError("not support update disk_type %s", diskType)
		}
	}

	data, err := host.GetHostDriver().ValidateUpdateDisk(ctx, userCred, data)
	if err != nil {
		return nil, err
	}

	return self.SVirtualResourceBase.ValidateUpdateData(ctx, userCred, query, data)
}

func (manager *SDiskManager) ValidateCreateData(ctx context.Context, userCred mcclient.TokenCredential, ownerProjId string, query jsonutils.JSONObject, data *jsonutils.JSONDict) (*jsonutils.JSONDict, error) {
	disk, err := data.Get("disk")
	if err != nil {
		return nil, httperrors.NewMissingParameterError("disk")
	}

	diskConfig, err := parseDiskInfo(ctx, userCred, disk)
	if err != nil {
		return nil, err
	}

	storageID := jsonutils.GetAnyString(data, []string{"storage_id", "storage"})
	if storageID != "" {
		storageObj, err := StorageManager.FetchByIdOrName(nil, storageID)
		if err != nil {
			return nil, httperrors.NewResourceNotFoundError("Storage %s not found", storageID)
		}
		storage := storageObj.(*SStorage)

		if len(diskConfig.Backend) == 0 {
			diskConfig.Backend = storage.StorageType
		}
		err = manager.validateDiskOnStorage(diskConfig, storage)
		if err != nil {
			return nil, err
		}
		data.Add(jsonutils.NewString(storage.Id), "storage_id")
	} else {
		diskConfig.Backend = STORAGE_LOCAL
		hypervisor, _ := data.GetString("hypervisor")
		data, err = ValidateScheduleCreateData(ctx, userCred, data, hypervisor)
		if err != nil {
			return nil, err
		}
	}
	data.Add(jsonutils.Marshal(diskConfig), "disk")

	if _, err := manager.SSharableVirtualResourceBaseManager.ValidateCreateData(ctx, userCred, ownerProjId, query, data); err != nil {
		return nil, err
	}
	pendingUsage := SQuota{Storage: diskConfig.SizeMb}
	if err := QuotaManager.CheckSetPendingQuota(ctx, userCred, userCred.GetProjectId(), &pendingUsage); err != nil {
<<<<<<< HEAD
		return nil, httperrors.NewOutOfQuotaError("%s", err)
=======
		return nil, httperrors.NewOutOfQuotaError(err.Error())
>>>>>>> f350abc1
	}
	return data, nil
}

func (manager *SDiskManager) validateDiskOnStorage(diskConfig *SDiskConfig, storage *SStorage) error {
	if !storage.Enabled {
		return httperrors.NewInputParameterError("Cannot create disk with disabled storage[%s]", storage.Name)
	}
	if !utils.IsInStringArray(storage.Status, []string{STORAGE_ENABLED, STORAGE_ONLINE}) {
		return httperrors.NewInputParameterError("Cannot create disk with offline storage[%s]", storage.Name)
	}
	if storage.StorageType != diskConfig.Backend {
		return httperrors.NewInputParameterError("Storage type[%s] not match backend %s", storage.StorageType, diskConfig.Backend)
	}
	if host := storage.GetMasterHost(); host != nil {
		//公有云磁盘大小检查。
		if err := host.GetHostDriver().ValidateDiskSize(storage, diskConfig.SizeMb>>10); err != nil {
			return httperrors.NewInputParameterError(err.Error())
		}
	}
	hoststorages := HoststorageManager.Query().SubQuery()
	hoststorage := make([]SHoststorage, 0)
	if err := hoststorages.Query().Equals("storage_id", storage.Id).All(&hoststorage); err != nil {
		return err
	}
	if len(hoststorage) == 0 {
		return httperrors.NewInputParameterError("Storage[%s] must attach to a host", storage.Name)
	}
	if diskConfig.SizeMb > storage.GetFreeCapacity() && !storage.IsEmulated {
		return httperrors.NewInputParameterError("Not enough free space")
	}
	return nil
}

func (disk *SDisk) SetStorageByHost(hostId string, diskConfig *SDiskConfig) error {
	host := HostManager.FetchHostById(hostId)
	backend := diskConfig.Backend
	if backend == "" {
		return fmt.Errorf("Backend is empty")
	}
	var storage *SStorage
	if utils.IsInStringArray(backend, STORAGE_LIMITED_TYPES) {
		storage = host.GetLeastUsedStorage(backend)
	} else {
		// unlimited pulic cloud storages
		storages := host.GetAttachedStorages("")
		for _, s := range storages {
			if s.StorageType == backend {
				tmpS := s
				storage = &tmpS
			}
		}
	}
	if storage == nil {
		return fmt.Errorf("Not found host %s backend %s storage", host.Name, backend)
	}
	err := DiskManager.validateDiskOnStorage(diskConfig, storage)
	if err != nil {
		return err
	}
	_, err = disk.GetModelManager().TableSpec().Update(disk, func() error {
		disk.StorageId = storage.Id
		return nil
	})
	return err
}

func getDiskResourceRequirements(ctx context.Context, userCred mcclient.TokenCredential, data jsonutils.JSONObject, count int) SQuota {
	diskSize, _ := data.Int("disk", "size")
	return SQuota{
		Storage: int(diskSize) * count,
	}
}

func (manager *SDiskManager) convertToBatchCreateData(data jsonutils.JSONObject) *jsonutils.JSONDict {
	diskConfig, _ := data.Get("disk")
	newData := data.(*jsonutils.JSONDict).CopyExcludes("disk")
	newData.Add(diskConfig, "disk.0")
	return newData
}

func (manager *SDiskManager) OnCreateComplete(ctx context.Context, items []db.IModel, userCred mcclient.TokenCredential, query jsonutils.JSONObject, data jsonutils.JSONObject) {
	pendingUsage := getDiskResourceRequirements(ctx, userCred, data, len(items))
	RunBatchCreateTask(ctx, items, userCred, manager.convertToBatchCreateData(data), pendingUsage, "DiskBatchCreateTask")
}

func (self *SDisk) StartDiskCreateTask(ctx context.Context, userCred mcclient.TokenCredential, rebuild bool, snapshot string, parentTaskId string) error {
	kwargs := jsonutils.NewDict()
	if rebuild {
		kwargs.Add(jsonutils.JSONTrue, "rebuild")
	}
	if len(snapshot) > 0 {
		kwargs.Add(jsonutils.NewString(snapshot), "snapshot")
	}
	if task, err := taskman.TaskManager.NewTask(ctx, "DiskCreateTask", self, userCred, kwargs, parentTaskId, "", nil); err != nil {
		return err
	} else {
		task.ScheduleRun(nil)
	}
	return nil
}

func (self *SDisk) GetSnapshotCount() int {
	q := SnapshotManager.Query()
	count := q.Filter(sqlchemy.AND(sqlchemy.Equals(q.Field("disk_id"), self.Id),
		sqlchemy.Equals(q.Field("fake_deleted"), false))).Count()
	return count
}

func (self *SDisk) StartAllocate(ctx context.Context, host *SHost, storage *SStorage, taskId string, userCred mcclient.TokenCredential, rebuild bool, snapshot string, task taskman.ITask) error {
	log.Infof("Allocating disk on host %s ...", host.GetName())

	templateId := self.GetTemplateId()
	fsFormat := self.GetFsFormat()

	content := jsonutils.NewDict()
	content.Add(jsonutils.NewString(self.DiskFormat), "format")
	content.Add(jsonutils.NewInt(int64(self.DiskSize)), "size")
	if len(snapshot) > 0 {
		content.Add(jsonutils.NewString(snapshot), "snapshot")
		SnapshotManager.AddRefCount(self.SnapshotId, 1)
		self.SetMetadata(ctx, "merge_snapshot", jsonutils.JSONTrue, userCred)
	} else if len(templateId) > 0 {
		content.Add(jsonutils.NewString(templateId), "image_id")
	}
	if len(fsFormat) > 0 {
		content.Add(jsonutils.NewString(fsFormat), "fs_format")
		if fsFormat == "ext4" {
			name := strings.ToLower(self.GetName())
			for _, key := range []string{"encrypt", "secret", "cipher", "private"} {
				if strings.Index(key, name) > 0 {
					content.Add(jsonutils.JSONTrue, "encryption")
					break
				}
			}
		}
	}
	if rebuild {
		return host.GetHostDriver().RequestRebuildDiskOnStorage(ctx, host, storage, self, task, content)
	} else {
		return host.GetHostDriver().RequestAllocateDiskOnStorage(ctx, host, storage, self, task, content)
	}
}

func (self *SDisk) AllowGetDetailsConvertSnapshot(ctx context.Context, userCred mcclient.TokenCredential, query jsonutils.JSONObject) bool {
	return self.IsOwner(userCred) || db.IsAdminAllowPerform(userCred, self, "convert-snapshot")
}

func (self *SDisk) GetDetailsConvertSnapshot(ctx context.Context, userCred mcclient.TokenCredential, query jsonutils.JSONObject) (jsonutils.JSONObject, error) {
	deleteSnapshot := SnapshotManager.GetDiskFirstSnapshot(self.Id)
	if deleteSnapshot == nil {
		return nil, httperrors.NewNotFoundError("Can not get disk snapshot")
	}
	convertSnapshot, err := SnapshotManager.GetConvertSnapshot(deleteSnapshot)
	if err != nil {
		return nil, httperrors.NewBadRequestError("Get convert snapshot failed: %s", err.Error())
	}
	if convertSnapshot == nil {
		return nil, httperrors.NewBadRequestError("Snapshot %s dose not have convert snapshot", deleteSnapshot.Id)
	}
	var FakeDelete bool
	if deleteSnapshot.CreatedBy == MANUAL && !deleteSnapshot.FakeDeleted {
		FakeDelete = true
	}
	ret := jsonutils.NewDict()
	ret.Set("delete_snapshot", jsonutils.NewString(deleteSnapshot.Id))
	ret.Set("convert_snapshot", jsonutils.NewString(convertSnapshot.Id))
	ret.Set("pending_delete", jsonutils.NewBool(FakeDelete))
	return ret, nil
}

// On disk reset, auto delete snapshots after the reset snapshot(reserve manualed snapshot)
func (self *SDisk) CleanUpDiskSnapshots(ctx context.Context, userCred mcclient.TokenCredential, snapshot *SSnapshot) error {
	dest := make([]SSnapshot, 0)
	query := SnapshotManager.Query()
	query.Filter(sqlchemy.Equals(query.Field("disk_id"), self.Id)).
		GT("created_at", snapshot.CreatedAt).Asc("created_at").All(&dest)
	if len(dest) == 0 {
		return nil
	}
	convertSnapshots := jsonutils.NewArray()
	deleteSnapshots := jsonutils.NewArray()
	for i := 0; i < len(dest); i++ {
		if !dest[i].FakeDeleted && !dest[i].OutOfChain {
			convertSnapshots.Add(jsonutils.NewString(dest[i].Id))
		} else {
			deleteSnapshots.Add(jsonutils.NewString(dest[i].Id))
		}
	}
	params := jsonutils.NewDict()
	params.Set("convert_snapshots", convertSnapshots)
	params.Set("delete_snapshots", deleteSnapshots)
	task, err := taskman.TaskManager.NewTask(ctx, "DiskCleanUpSnapshotsTask", self, userCred, params, "", "", nil)
	if err != nil {
		return err
	} else {
		task.ScheduleRun(nil)
	}
	return nil
}

func (self *SDisk) AllowPerformCreateSnapshot(ctx context.Context, userCred mcclient.TokenCredential, query jsonutils.JSONObject, data jsonutils.JSONObject) bool {
	return self.IsOwner(userCred) || db.IsAdminAllowPerform(userCred, self, "create-snapshot")
}

func (self *SDisk) PerformCreateSnapshot(ctx context.Context, userCred mcclient.TokenCredential, query jsonutils.JSONObject, data jsonutils.JSONObject) (jsonutils.JSONObject, error) {
	guests := self.GetGuests()
	if len(guests) != 1 {
		return nil, httperrors.NewBadRequestError("Disk dosen't attach guest??")
	}
	dataDict := data.(*jsonutils.JSONDict)
	dataDict.Set("disk_id", jsonutils.NewString(self.Id))
	return guests[0].PerformDiskSnapshot(ctx, userCred, query, dataDict)
}

func (self *SDisk) AllowPerformDiskReset(ctx context.Context, userCred mcclient.TokenCredential, query jsonutils.JSONObject, data jsonutils.JSONObject) bool {
	return self.IsOwner(userCred) || db.IsAdminAllowPerform(userCred, self, "disk-reset")
}

func (self *SDisk) PerformDiskReset(ctx context.Context, userCred mcclient.TokenCredential, query jsonutils.JSONObject, data jsonutils.JSONObject) (jsonutils.JSONObject, error) {
	if self.Status != DISK_READY {
		return nil, httperrors.NewInvalidStatusError("Cannot reset disk in status %s", self.Status)
	}
	snapshotId, err := data.GetString("snapshot_id")
	if err != nil {
		return nil, httperrors.NewMissingParameterError("snapshot_id")
	}
	guests := self.GetGuests()
	if len(guests) > 1 {
		return nil, httperrors.NewBadRequestError("Disk attach muti guests")
	} else if len(guests) == 1 {
		if guests[0].Status != VM_READY {
			return nil, httperrors.NewServerStatusError("Disk attached guest status must be ready")
		}
	}
	iSnapshot, err := SnapshotManager.FetchById(snapshotId)
	if err != nil {
		return nil, httperrors.NewNotFoundError("Snapshot %s not found", snapshotId)
	}
	snapshot := iSnapshot.(*SSnapshot)
	if snapshot.Status != SNAPSHOT_READY {
		return nil, httperrors.NewBadRequestError("Cannot reset disk with snapshot in status %s", snapshot.Status)
	}
	autoStart := jsonutils.QueryBoolean(data, "auto_start", false)
	self.StartResetDisk(ctx, userCred, snapshotId, autoStart)
	return nil, nil
}

func (self *SDisk) StartResetDisk(ctx context.Context, userCred mcclient.TokenCredential, snapshotId string, autoStart bool) error {
	self.SetStatus(userCred, DISK_RESET, "")
	params := jsonutils.NewDict()
	params.Set("snapshot_id", jsonutils.NewString(snapshotId))
	params.Set("auto_start", jsonutils.NewBool(autoStart))
	task, err := taskman.TaskManager.NewTask(ctx, "DiskResetTask", self, userCred, params, "", "", nil)
	if err != nil {
		return err
	} else {
		task.ScheduleRun(nil)
	}
	return nil
}

func (self *SDisk) AllowPerformResize(ctx context.Context, userCred mcclient.TokenCredential, query jsonutils.JSONObject, data jsonutils.JSONObject) bool {
	return self.IsOwner(userCred) || db.IsAdminAllowPerform(userCred, self, "resize")
}

func (self *SDisk) PerformResize(ctx context.Context, userCred mcclient.TokenCredential, query jsonutils.JSONObject, data jsonutils.JSONObject) (jsonutils.JSONObject, error) {
	sizeStr, err := data.GetString("size")
	if err != nil {
		return nil, httperrors.NewMissingParameterError("size")
	}
	sizeMb, err := fileutils.GetSizeMb(sizeStr, 'M', 1024)
	if err != nil {
		return nil, err
	}
	if self.Status != DISK_READY {
		return nil, httperrors.NewResourceNotReadyError("Resize disk when disk is READY")
	}
	if sizeMb < self.DiskSize {
		return nil, httperrors.NewUnsupportOperationError("Disk cannot be thrink")
	}
	if sizeMb == self.DiskSize {
		return nil, nil
	}
	addDisk := sizeMb - self.DiskSize
	storage := self.GetStorage()
	if host := storage.GetMasterHost(); host != nil {
		if err := host.GetHostDriver().ValidateDiskSize(storage, sizeMb>>10); err != nil {
			return nil, httperrors.NewInputParameterError(err.Error())
		}
	}
	if addDisk > storage.GetFreeCapacity() && !storage.IsEmulated {
		return nil, httperrors.NewOutOfResourceError("Not enough free space")
	}
	if guests := self.GetGuests(); len(guests) > 0 {
		if err := guests[0].ValidateResizeDisk(self, storage); err != nil {
			return nil, httperrors.NewInputParameterError(err.Error())
		}
	}
	pendingUsage := SQuota{Storage: int(addDisk)}
	if err := QuotaManager.CheckSetPendingQuota(ctx, userCred, userCred.GetProjectId(), &pendingUsage); err != nil {
		return nil, httperrors.NewOutOfQuotaError(err.Error())
	}
	return nil, self.StartDiskResizeTask(ctx, userCred, int64(sizeMb), "", &pendingUsage)
}

func (self *SDisk) GetIStorage() (cloudprovider.ICloudStorage, error) {
	storage := self.GetStorage()
	if storage == nil {
		return nil, httperrors.NewResourceNotFoundError("fail to find storage for disk %s", self.GetName())
	}
	istorage, err := storage.GetIStorage()
	if err != nil {
		return nil, err
	}
	return istorage, nil
}

func (self *SDisk) GetIDisk() (cloudprovider.ICloudDisk, error) {
	iStorage, err := self.GetIStorage()
	if err != nil {
		log.Errorf("fail to find iStorage: %v", err)
		return nil, err
	}
	return iStorage.GetIDiskById(self.GetExternalId())
}

func (self *SDisk) GetZone() *SZone {
	if storage := self.GetStorage(); storage != nil {
		return storage.getZone()
	}
	return nil
}

func (self *SDisk) PrepareSaveImage(ctx context.Context, userCred mcclient.TokenCredential, data *jsonutils.JSONDict) (string, error) {
	if zone := self.GetZone(); zone == nil {
		return "", httperrors.NewResourceNotFoundError("No zone for this disk")
	}
	data.Add(jsonutils.NewString(self.DiskFormat), "disk_format")
	name, _ := data.GetString("name")
	s := auth.GetAdminSession(ctx, options.Options.Region, "")
	if imageList, err := modules.Images.List(s, jsonutils.Marshal(map[string]string{"name": name, "admin": "true"})); err != nil {
		return "", err
	} else if imageList.Total > 0 {
		return "", httperrors.NewConflictError("Duplicate image name %s", name)
	}
	/*
		no need to check quota anymore
		session := auth.GetSession(userCred, options.Options.Region, "v2")
		quota := image_models.SQuota{Image: 1}
		if _, err := modules.ImageQuotas.DoQuotaCheck(session, jsonutils.Marshal(&quota)); err != nil {
			return "", err
		}*/
	data.Add(jsonutils.NewInt(int64(self.DiskSize)), "virtual_size")
	if result, err := modules.Images.Create(s, data); err != nil {
		return "", err
	} else if imageId, err := result.GetString("id"); err != nil {
		return "", err
	} else {
		return imageId, nil
	}
}

func (self *SDisk) AllowPerformSave(ctx context.Context, userCred mcclient.TokenCredential, query jsonutils.JSONObject, data jsonutils.JSONObject) bool {
	return self.IsOwner(userCred) || db.IsAdminAllowPerform(userCred, self, "save")
}

func (self *SDisk) PerformSave(ctx context.Context, userCred mcclient.TokenCredential, query jsonutils.JSONObject, data jsonutils.JSONObject) (jsonutils.JSONObject, error) {
	if self.Status != DISK_READY {
		return nil, httperrors.NewResourceNotReadyError("Save disk when disk is READY")

	}
	if self.GetRuningGuestCount() > 0 {
		return nil, httperrors.NewResourceNotReadyError("Save disk when not being USED")
	}

	if name, err := data.GetString("name"); err != nil || len(name) == 0 {
		return nil, httperrors.NewInputParameterError("Image name is required")
	}
	kwargs := data.(*jsonutils.JSONDict)
	if imageId, err := self.PrepareSaveImage(ctx, userCred, kwargs); err != nil {
		return nil, err
	} else {
		kwargs.Add(jsonutils.NewString(imageId), "image_id")
		return nil, self.StartDiskSaveTask(ctx, userCred, kwargs, "")
	}
}

func (self *SDisk) StartDiskSaveTask(ctx context.Context, userCred mcclient.TokenCredential, data *jsonutils.JSONDict, parentTaskId string) error {
	self.SetStatus(userCred, DISK_START_SAVE, "")
	if task, err := taskman.TaskManager.NewTask(ctx, "DiskSaveTask", self, userCred, data, parentTaskId, "", nil); err != nil {
		log.Errorf("Start DiskSaveTask failed:%v", err)
		return err
	} else {
		task.ScheduleRun(nil)
	}
	return nil
}

func (self *SDisk) ValidateDeleteCondition(ctx context.Context) error {
	return self.validateDeleteCondition(ctx, false)
}

func (self *SDisk) ValidatePurgeCondition(ctx context.Context) error {
	return self.validateDeleteCondition(ctx, true)
}

func (self *SDisk) validateDeleteCondition(ctx context.Context, isPurge bool) error {
	if self.GetGuestDiskCount() > 0 {
		return httperrors.NewNotEmptyError("Virtual disk used by virtual servers")
	}
	if !isPurge && self.IsValidPrePaid() {
		return httperrors.NewForbiddenError("not allow to delete prepaid disk in valid status")
	}
	return self.SSharableVirtualResourceBase.ValidateDeleteCondition(ctx)
}

func (self *SDisk) GetTemplateId() string {
	return self.TemplateId
}

func (self *SDisk) IsLocal() bool {
	storage := self.GetStorage()
	if storage != nil {
		return storage.IsLocal()
	}
	return false
}

func (self *SDisk) GetStorage() *SStorage {
	store, _ := StorageManager.FetchById(self.StorageId)
	if store != nil {
		return store.(*SStorage)
	}
	return nil
}

func (self *SDisk) GetCloudprovider() *SCloudprovider {
	if storage := self.GetStorage(); storage != nil {
		return storage.GetCloudprovider()
	}
	return nil
}

func (self *SDisk) GetPathAtHost(host *SHost) string {
	hostStorage := host.GetHoststorageOfId(self.StorageId)
	if hostStorage != nil {
		return path.Join(hostStorage.MountPoint, self.Id)
	} else if len(self.BackupStorageId) > 0 {
		hostStorage = host.GetHoststorageOfId(self.BackupStorageId)
		if hostStorage != nil {
			return path.Join(hostStorage.MountPoint, self.Id)
		}
	}
	return ""
}

func (self *SDisk) GetFetchUrl() string {
	storage := self.GetStorage()
	host := storage.GetMasterHost()
	return fmt.Sprintf("%s/disks/%s", host.GetFetchUrl(), self.Id)
}

func (self *SDisk) GetFsFormat() string {
	return self.FsFormat
}

func (manager *SDiskManager) getDisksByStorage(storage *SStorage) ([]SDisk, error) {
	disks := make([]SDisk, 0)
	q := manager.Query().Equals("storage_id", storage.Id)
	err := db.FetchModelObjects(manager, q, &disks)
	if err != nil {
		log.Errorf("%s", err)
		return nil, err
	}
	return disks, nil
}

func (manager *SDiskManager) syncCloudDisk(ctx context.Context, userCred mcclient.TokenCredential, vdisk cloudprovider.ICloudDisk, index int, projectId string, projectSync bool) (*SDisk, error) {
	diskObj, err := manager.FetchByExternalId(vdisk.GetGlobalId())
	if err != nil {
		if err == sql.ErrNoRows {
			vstorage, _ := vdisk.GetIStorage()

			storageObj, err := StorageManager.FetchByExternalId(vstorage.GetGlobalId())
			if err != nil {
				log.Errorf("cannot find storage of vdisk %s", err)
				return nil, err
			}
			storage := storageObj.(*SStorage)
			return manager.newFromCloudDisk(ctx, userCred, vdisk, storage, -1, projectId)
		} else {
			return nil, err
		}
	} else {
		disk := diskObj.(*SDisk)
		err = disk.syncWithCloudDisk(ctx, userCred, vdisk, index, projectId, projectSync)
		if err != nil {
			return nil, err
		}
		return disk, nil
	}
}

func (manager *SDiskManager) SyncDisks(ctx context.Context, userCred mcclient.TokenCredential, storage *SStorage, disks []cloudprovider.ICloudDisk, projectId string, projectSync bool) ([]SDisk, []cloudprovider.ICloudDisk, compare.SyncResult) {
	localDisks := make([]SDisk, 0)
	remoteDisks := make([]cloudprovider.ICloudDisk, 0)
	syncResult := compare.SyncResult{}

	dbDisks, err := manager.getDisksByStorage(storage)
	if err != nil {
		syncResult.Error(err)
		return nil, nil, syncResult
	}

	removed := make([]SDisk, 0)
	commondb := make([]SDisk, 0)
	commonext := make([]cloudprovider.ICloudDisk, 0)
	added := make([]cloudprovider.ICloudDisk, 0)

	err = compare.CompareSets(dbDisks, disks, &removed, &commondb, &commonext, &added)
	if err != nil {
		syncResult.Error(err)
		return nil, nil, syncResult
	}

	for i := 0; i < len(removed); i += 1 {
		removed[i].SetStatus(userCred, DISK_UNKNOWN, "missing original disk after sync")
		if err != nil { // cannot delete
			syncResult.DeleteError(err)
		} else {
			syncResult.Delete()
		}
	}

	for i := 0; i < len(commondb); i += 1 {
		err = commondb[i].syncWithCloudDisk(ctx, userCred, commonext[i], -1, projectId, projectSync)
		if err != nil {
			syncResult.UpdateError(err)
		} else {
			localDisks = append(localDisks, commondb[i])
			remoteDisks = append(remoteDisks, commonext[i])
			syncResult.Update()
		}
	}

	for i := 0; i < len(added); i += 1 {
		new, err := manager.newFromCloudDisk(ctx, userCred, added[i], storage, -1, projectId)
		if err != nil {
			syncResult.AddError(err)
		} else {
			localDisks = append(localDisks, *new)
			remoteDisks = append(remoteDisks, added[i])
			syncResult.Add()
		}
	}

	return localDisks, remoteDisks, syncResult
}

func (self *SDisk) syncWithCloudDisk(ctx context.Context, userCred mcclient.TokenCredential, extDisk cloudprovider.ICloudDisk, index int, projectId string, projectSync bool) error {
	recycle := false
	guests := self.GetGuests()
	if len(guests) == 1 && guests[0].IsPrepaidRecycle() {
		recycle = true
	}
	_, err := self.GetModelManager().TableSpec().Update(self, func() error {
		extDisk.Refresh()
		// self.Name = extDisk.GetName()
		self.Status = extDisk.GetStatus()
		self.DiskFormat = extDisk.GetDiskFormat()
		self.DiskSize = extDisk.GetDiskSizeMB()
		self.AccessPath = extDisk.GetAccessPath()
		if extDisk.GetIsAutoDelete() {
			self.AutoDelete = true
		}
		// self.TemplateId = extDisk.GetTemplateId() no sync template ID
		self.DiskType = extDisk.GetDiskType()
		if index == 0 {
			self.DiskType = DISK_TYPE_SYS
		}
		// self.FsFormat = extDisk.GetFsFormat()
		self.Nonpersistent = extDisk.GetIsNonPersistent()

		self.IsEmulated = extDisk.IsEmulated()

		if !recycle {
			self.BillingType = extDisk.GetBillingType()
			self.ExpiredAt = extDisk.GetExpiredAt()
		}

		// self.ProjectId = userCred.GetProjectId()
		if projectSync && len(projectId) > 0 {
			self.ProjectId = projectId
		}
		return nil
	})
	if err != nil {
		log.Errorf("syncWithCloudDisk error %s", err)
		return err
	}

	if metaData := extDisk.GetMetadata(); metaData != nil {
		meta := make(map[string]string, 0)
		if err := metaData.Unmarshal(meta); err != nil {
			log.Errorf("Get VM Metadata error: %v", err)
		} else {
			for key, value := range meta {
				if err := self.SetMetadata(ctx, key, value, userCred); err != nil {
					log.Errorf("set disk %s mata %s => %s error: %v", self.Name, key, value, err)
				}
			}
		}
	}

	return nil
}

func (manager *SDiskManager) newFromCloudDisk(ctx context.Context, userCred mcclient.TokenCredential, extDisk cloudprovider.ICloudDisk, storage *SStorage, index int, projectId string) (*SDisk, error) {
	disk := SDisk{}
	disk.SetModelManager(manager)

	disk.Name = extDisk.GetName()
	disk.Status = extDisk.GetStatus()
	disk.ExternalId = extDisk.GetGlobalId()
	disk.StorageId = storage.Id
	disk.ProjectId = userCred.GetProjectId()
	if len(projectId) > 0 {
		disk.ProjectId = projectId
	}
	disk.DiskFormat = extDisk.GetDiskFormat()
	disk.DiskSize = extDisk.GetDiskSizeMB()
	disk.AutoDelete = extDisk.GetIsAutoDelete()
	disk.DiskType = extDisk.GetDiskType()
	if index == 0 {
		disk.DiskType = DISK_TYPE_SYS
	}
	disk.Nonpersistent = extDisk.GetIsNonPersistent()

	disk.IsEmulated = extDisk.IsEmulated()

	disk.BillingType = extDisk.GetBillingType()
	disk.ExpiredAt = extDisk.GetExpiredAt()

	err := manager.TableSpec().Insert(&disk)
	if err != nil {
		log.Errorf("newFromCloudZone fail %s", err)
		return nil, err
	}

	if metaData := extDisk.GetMetadata(); metaData != nil {
		meta := make(map[string]string)
		if err := metaData.Unmarshal(meta); err != nil {
			log.Errorf("Get VM Metadata error: %v", err)
		} else {
			for key, value := range meta {
				if err := disk.SetMetadata(ctx, key, value, userCred); err != nil {
					log.Errorf("set disk %s mata %s => %s error: %v", disk.Name, key, value, err)
				}
			}
		}
	}

	db.OpsLog.LogEvent(&disk, db.ACT_SYNC_CLOUD_DISK, disk.GetShortDesc(ctx), userCred)
	return &disk, nil
}

func totalDiskSize(projectId string, active tristate.TriState, ready tristate.TriState, includeSystem bool) int {
	disks := DiskManager.Query().SubQuery()
	q := disks.Query(sqlchemy.SUM("total", disks.Field("disk_size")))
	if !active.IsNone() {
		storages := StorageManager.Query().SubQuery()
		q = q.Join(storages, sqlchemy.AND(sqlchemy.IsFalse(storages.Field("deleted")),
			sqlchemy.Equals(storages.Field("id"), disks.Field("storage_id"))))
		if active.IsTrue() {
			q = q.Filter(sqlchemy.Equals(storages.Field("status"), STORAGE_ENABLED))
		} else {
			q = q.Filter(sqlchemy.NotEquals(storages.Field("status"), STORAGE_ENABLED))
		}
	}
	if len(projectId) > 0 {
		q = q.Filter(sqlchemy.OR(sqlchemy.Equals(disks.Field("tenant_id"), projectId), sqlchemy.IsTrue(disks.Field("is_public"))))
	}
	if !ready.IsNone() {
		if ready.IsTrue() {
			q = q.Filter(sqlchemy.Equals(disks.Field("status"), DISK_READY))
		} else {
			q = q.Filter(sqlchemy.NotEquals(disks.Field("status"), DISK_READY))
		}
	}
	if !includeSystem {
		q = q.Filter(sqlchemy.OR(sqlchemy.IsNull(disks.Field("is_system")),
			sqlchemy.IsFalse(disks.Field("is_system"))))
	}
	row := q.Row()
	size := 0
	err := row.Scan(&size)
	if err != nil {
		log.Errorf("totalDiskSize error %s", err)
	}
	return size
}

type SDiskConfig struct {
	ImageId string

	SnapshotId string
	DiskType   string // sys, data, swap, volume

	// ImageDiskFormat string
	SizeMb          int    // MB
	Fs              string // file system
	Format          string //
	Driver          string //
	Cache           string //
	Mountpoint      string //
	Backend         string // stroageType
	Medium          string
	ImageProperties map[string]string
}

func parseDiskInfo(ctx context.Context, userCred mcclient.TokenCredential, info jsonutils.JSONObject) (*SDiskConfig, error) {
	diskConfig := SDiskConfig{}

	diskJson, ok := info.(*jsonutils.JSONDict)
	if ok {
		err := diskJson.Unmarshal(&diskConfig)
		if err != nil {
			return nil, err
		}
		return &diskConfig, nil
	}

	// default backend and medium type
	diskConfig.Backend = "" // STORAGE_LOCAL
	diskConfig.Medium = DISK_TYPE_HYBRID

	diskStr, err := info.GetString()
	if err != nil {
		log.Errorf("invalid diskinfo format %s", err)
		return nil, err
	}
	parts := strings.Split(diskStr, ":")
	for _, p := range parts {
		if len(p) == 0 {
			continue
		}
		if regutils.MatchSize(p) {
			diskConfig.SizeMb, _ = fileutils.GetSizeMb(p, 'M', 1024)
		} else if utils.IsInStringArray(p, osprofile.FS_TYPES) {
			diskConfig.Fs = p
		} else if utils.IsInStringArray(p, osprofile.IMAGE_FORMAT_TYPES) {
			diskConfig.Format = p
		} else if utils.IsInStringArray(p, osprofile.DISK_DRIVERS) {
			diskConfig.Driver = p
		} else if utils.IsInStringArray(p, osprofile.DISK_CACHE_MODES) {
			diskConfig.Cache = p
		} else if utils.IsInStringArray(p, DISK_TYPES) {
			diskConfig.Medium = p
		} else if utils.IsInStringArray(p, []string{DISK_TYPE_VOLUME}) {
			diskConfig.DiskType = p
		} else if p[0] == '/' {
			diskConfig.Mountpoint = p
		} else if p == "autoextend" {
			diskConfig.SizeMb = -1
		} else if utils.IsInStringArray(p, STORAGE_TYPES) {
			diskConfig.Backend = p
		} else if strings.HasPrefix(p, "snapshot-") {
			// HACK: use snapshot creat disk format snapshot-id
			// example: snapshot-3140cecb-ccc4-4865-abae-3a5ba8c69d9b
			if err := fillDiskConfigBySnapshot(userCred, &diskConfig, p[len("snapshot-"):]); err != nil {
				return nil, err
			}
		} else if len(p) > 0 {
			if err := fillDiskConfigByImage(ctx, userCred, &diskConfig, p); err != nil {
				return nil, err
			}
		}
	}
	if len(diskConfig.ImageId) > 0 && diskConfig.SizeMb == 0 {
		diskConfig.SizeMb = options.Options.DefaultDiskSize // MB
	} else if len(diskConfig.ImageId) == 0 && diskConfig.SizeMb == 0 {
		return nil, httperrors.NewInputParameterError("Diskinfo not contains either imageID or size")
	}
	return &diskConfig, nil
}

func fillDiskConfigBySnapshot(userCred mcclient.TokenCredential, diskConfig *SDiskConfig, snapshotId string) error {
	iSnapshot, err := SnapshotManager.FetchByIdOrName(userCred, snapshotId)
	if err != nil {
		if err == sql.ErrNoRows {
			return httperrors.NewNotFoundError("Snapshot %s not found", snapshotId)
		}
		return err
	}
	var snapshot = iSnapshot.(*SSnapshot)
	if storage := StorageManager.FetchStorageById(snapshot.StorageId); storage == nil {
		return httperrors.NewBadRequestError("Snapshot %s storage %s not found, is public cloud?",
			snapshotId, snapshot.StorageId)
	} else {
		if disk := DiskManager.FetchDiskById(snapshot.DiskId); disk != nil {
			diskConfig.Fs = disk.FsFormat
			if len(diskConfig.Format) == 0 {
				diskConfig.Format = disk.DiskFormat
			}
		}
		diskConfig.SnapshotId = snapshot.Id
		diskConfig.DiskType = snapshot.DiskType
		diskConfig.SizeMb = snapshot.Size
		diskConfig.Backend = storage.StorageType
	}
	return nil
}

func fillDiskConfigByImage(ctx context.Context, userCred mcclient.TokenCredential,
	diskConfig *SDiskConfig, imageId string) error {
	if userCred == nil {
		diskConfig.ImageId = imageId
	} else {
		image, err := CachedimageManager.getImageInfo(ctx, userCred, imageId, false)
		if err != nil {
			log.Errorf("getImageInfo fail %s", err)
			return err
		}
		if image.Status != IMAGE_STATUS_ACTIVE {
			return httperrors.NewInvalidStatusError("Image status is not active")
		}
		diskConfig.ImageId = image.Id
		diskConfig.ImageProperties = image.Properties
		if len(diskConfig.Format) == 0 {
			diskConfig.Format = image.DiskFormat
		}
		// diskConfig.ImageDiskFormat = image.DiskFormat
		CachedimageManager.ImageAddRefCount(image.Id)
		if diskConfig.SizeMb == 0 {
			diskConfig.SizeMb = image.MinDisk // MB
		}
	}
	return nil
}

func parseIsoInfo(ctx context.Context, userCred mcclient.TokenCredential, info string) (*SImage, error) {
	image, err := CachedimageManager.getImageInfo(ctx, userCred, info, false)
	if err != nil {
		log.Errorf("getImageInfo fail %s", err)
		return nil, err
	}
	if image.Status != IMAGE_STATUS_ACTIVE {
		return nil, httperrors.NewInvalidStatusError("Image status is not active")
	}
	return image, nil
}

func (self *SDisk) fetchDiskInfo(diskConfig *SDiskConfig) {
	if len(diskConfig.ImageId) > 0 {
		self.TemplateId = diskConfig.ImageId
		self.DiskType = DISK_TYPE_SYS
	} else if len(diskConfig.SnapshotId) > 0 {
		self.SnapshotId = diskConfig.SnapshotId
		self.DiskType = diskConfig.DiskType
	}
	if len(diskConfig.Fs) > 0 {
		self.FsFormat = diskConfig.Fs
	}
	if self.FsFormat == "swap" {
		self.DiskType = DISK_TYPE_SWAP
		self.Nonpersistent = true
	} else {
		if len(self.DiskType) == 0 {
			diskType := DISK_TYPE_DATA
			if diskConfig.DiskType == DISK_TYPE_VOLUME {
				diskType = DISK_TYPE_VOLUME
			}
			self.DiskType = diskType
		}
		self.Nonpersistent = false
	}
	self.DiskFormat = diskConfig.Format
	self.DiskSize = diskConfig.SizeMb
}

type DiskInfo struct {
	ImageId    string
	Fs         string
	MountPoint string
	Format     string
	Size       int64
	Storage    string
	Backend    string
	MediumType string
	Driver     string
	Cache      string
	DiskType   string
}

func (self *SDisk) ToDiskInfo() DiskInfo {
	ret := DiskInfo{
		ImageId:    self.GetTemplateId(),
		Fs:         self.GetFsFormat(),
		MountPoint: self.GetMountPoint(),
		Format:     self.DiskFormat,
		Size:       int64(self.DiskSize),
		DiskType:   self.DiskType,
	}
	storage := self.GetStorage()
	if storage == nil {
		return ret
	}
	ret.Storage = storage.Id
	ret.Backend = storage.StorageType
	ret.MediumType = storage.MediumType
	return ret
}

func (self *SDisk) Delete(ctx context.Context, userCred mcclient.TokenCredential) error {
	// override
	log.Infof("disk delete do nothing")
	return nil
}

func (self *SDisk) RealDelete(ctx context.Context, userCred mcclient.TokenCredential) error {
	guestdisks := self.GetGuestdisks()
	if guestdisks != nil {
		for _, guestdisk := range guestdisks {
			guestdisk.Detach(ctx, userCred)
		}
	}
	return self.SSharableVirtualResourceBase.Delete(ctx, userCred)
}

func (self *SDisk) AllowPerformPurge(ctx context.Context, userCred mcclient.TokenCredential, query jsonutils.JSONObject, data jsonutils.JSONObject) bool {
	return self.IsOwner(userCred) || db.IsAdminAllowPerform(userCred, self, "purge")
}

func (self *SDisk) PerformPurge(ctx context.Context, userCred mcclient.TokenCredential, query jsonutils.JSONObject, data jsonutils.JSONObject) (jsonutils.JSONObject, error) {
	err := self.ValidatePurgeCondition(ctx)
	if err != nil {
		return nil, err
	}
	return nil, self.StartDiskDeleteTask(ctx, userCred, "", true, false)
}

func (self *SDisk) CustomizeDelete(ctx context.Context, userCred mcclient.TokenCredential, query jsonutils.JSONObject, data jsonutils.JSONObject) error {
	return self.StartDiskDeleteTask(ctx, userCred, "", false,
		jsonutils.QueryBoolean(query, "override_pending_delete", false))
}

func (self *SDisk) getMoreDetails(extra *jsonutils.JSONDict) *jsonutils.JSONDict {
	if cloudprovider := self.GetCloudprovider(); cloudprovider != nil {
		extra.Add(jsonutils.NewString(cloudprovider.Provider), "provider")
	}
	if storage := self.GetStorage(); storage != nil {
		extra.Add(jsonutils.NewString(storage.GetName()), "storage")
		extra.Add(jsonutils.NewString(storage.StorageType), "storage_type")
		extra.Add(jsonutils.NewString(storage.MediumType), "medium_type")
		/*extra.Add(jsonutils.NewString(storage.ZoneId), "zone_id")
		if zone := storage.getZone(); zone != nil {
			extra.Add(jsonutils.NewString(zone.Name), "zone")
			extra.Add(jsonutils.NewString(zone.CloudregionId), "region_id")
			if region := zone.GetRegion(); region != nil {
				extra.Add(jsonutils.NewString(region.Name), "region")
			}
		}*/

		info := storage.getCloudProviderInfo()
		extra.Update(jsonutils.Marshal(&info))
	}

	guests, guest_status := []string{}, []string{}
	for _, guest := range self.GetGuests() {
		guests = append(guests, guest.Name)
		guest_status = append(guest_status, guest.Status)
	}
	extra.Add(jsonutils.NewString(strings.Join(guests, ",")), "guest")
	extra.Add(jsonutils.NewInt(int64(len(guests))), "guest_count")
	extra.Add(jsonutils.NewString(strings.Join(guest_status, ",")), "guest_status")

	if self.PendingDeleted {
		pendingDeletedAt := self.PendingDeletedAt.Add(time.Second * time.Duration(options.Options.PendingDeleteExpireSeconds))
		extra.Add(jsonutils.NewString(timeutils.FullIsoTime(pendingDeletedAt)), "auto_delete_at")
	}
	return extra
}

func (self *SDisk) GetExtraDetails(ctx context.Context, userCred mcclient.TokenCredential, query jsonutils.JSONObject) (*jsonutils.JSONDict, error) {
	extra, err := self.SSharableVirtualResourceBase.GetExtraDetails(ctx, userCred, query)
	if err != nil {
		return nil, err
	}
	return self.getMoreDetails(extra), nil
}

func (self *SDisk) GetCustomizeColumns(ctx context.Context, userCred mcclient.TokenCredential, query jsonutils.JSONObject) *jsonutils.JSONDict {
	extra := self.SSharableVirtualResourceBase.GetCustomizeColumns(ctx, userCred, query)
	return self.getMoreDetails(extra)
}

func (self *SDisk) StartDiskResizeTask(ctx context.Context, userCred mcclient.TokenCredential, sizeMb int64, parentTaskId string, pendingUsage quotas.IQuota) error {
	params := jsonutils.NewDict()
	params.Add(jsonutils.NewInt(sizeMb), "size")
	if task, err := taskman.TaskManager.NewTask(ctx, "DiskResizeTask", self, userCred, params, parentTaskId, "", pendingUsage); err != nil {
		return err
	} else {
		task.ScheduleRun(nil)
	}
	return nil
}

func (self *SDisk) StartDiskDeleteTask(ctx context.Context, userCred mcclient.TokenCredential, parentTaskId string, isPurge, overridePendingDelete bool) error {
	params := jsonutils.NewDict()
	if isPurge {
		params.Add(jsonutils.JSONTrue, "purge")
	}
	if overridePendingDelete {
		params.Add(jsonutils.JSONTrue, "override_pending_delete")
	}
	task, err := taskman.TaskManager.NewTask(ctx, "DiskDeleteTask", self, userCred, params, parentTaskId, "", nil)
	if err != nil {
		log.Errorf("%s", err)
		return err
	}
	task.ScheduleRun(nil)
	return nil
}

func (self *SDisk) GetAttachedGuests() []SGuest {
	guests := GuestManager.Query().SubQuery()
	guestdisks := GuestdiskManager.Query().SubQuery()

	q := guests.Query()
	q = q.Join(guestdisks, sqlchemy.AND(sqlchemy.Equals(guestdisks.Field("guest_id"), guests.Field("id")),
		sqlchemy.IsFalse(guestdisks.Field("deleted"))))
	q = q.Filter(sqlchemy.Equals(guestdisks.Field("disk_id"), self.Id))

	ret := make([]SGuest, 0)
	if err := db.FetchModelObjects(GuestManager, q, &ret); err != nil {
		log.Errorf("Fetch Geusts Objects %v", err)
		return nil
	}
	return ret
}

func (self *SDisk) SetDiskReady(ctx context.Context, userCred mcclient.TokenCredential, reason string) {
	self.SetStatus(userCred, DISK_READY, reason)
	guests := self.GetAttachedGuests()
	if guests != nil {
		for _, guest := range guests {
			guest.StartSyncstatus(ctx, userCred, "")
		}
	}
}

func (self *SDisk) SwitchToBackup() error {
	_, err := self.GetModelManager().TableSpec().Update(self, func() error {
		self.StorageId, self.BackupStorageId = self.BackupStorageId, self.StorageId
		return nil
	})
	return err
}

func (self *SDisk) ClearHostSchedCache() error {
	storage := self.GetStorage()
	hosts := storage.GetAllAttachingHosts()
	if hosts == nil {
		return fmt.Errorf("get attaching host error")
	}
	for _, h := range hosts {
		err := h.ClearSchedDescCache()
		if err != nil {
			return err
		}
	}
	return nil
}

func (self *SDisk) GetShortDesc(ctx context.Context) *jsonutils.JSONDict {
	desc := self.SSharableVirtualResourceBase.GetShortDesc(ctx)
	desc.Add(jsonutils.NewInt(int64(self.DiskSize)), "size")
	storage := self.GetStorage()
	if storage != nil {
		desc.Add(jsonutils.NewString(storage.StorageType), "storage_type")
		desc.Add(jsonutils.NewString(storage.MediumType), "medium_type")
	}

	if hypervisor := self.GetMetadata("hypervisor", nil); len(hypervisor) > 0 {
		desc.Add(jsonutils.NewString(hypervisor), "hypervisor")
	}

	if len(self.ExternalId) > 0 {
		desc.Add(jsonutils.NewString(self.ExternalId), "externalId")
	}

	fs := self.GetFsFormat()
	if len(fs) > 0 {
		desc.Add(jsonutils.NewString(fs), "fs_format")
	}
	tid := self.GetTemplateId()
	if len(tid) > 0 {
		desc.Add(jsonutils.NewString(tid), "template_id")
	}

	var billingInfo SCloudBillingInfo

	if storage != nil {
		billingInfo.SCloudProviderInfo = storage.getCloudProviderInfo()
	}

	if priceKey := self.GetMetadata("price_key", nil); len(priceKey) > 0 {
		billingInfo.PriceKey = priceKey
	}

	billingInfo.SBillingBaseInfo = self.getBillingBaseInfo()

	desc.Update(jsonutils.Marshal(billingInfo))

	return desc
}

func (self *SDisk) getDev() string {
	return self.GetMetadata("dev", nil)
}

func (self *SDisk) GetMountPoint() string {
	return self.GetMetadata("mountpoint", nil)
}

func (self *SDisk) isReady() bool {
	return self.Status == DISK_READY
}

func (self *SDisk) isInit() bool {
	return self.Status == DISK_INIT
}

func (self *SDisk) AllowPerformCancelDelete(ctx context.Context, userCred mcclient.TokenCredential, query jsonutils.JSONObject, data jsonutils.JSONObject) bool {
	return db.IsAdminAllowPerform(userCred, self, "cancel-delete")
}

func (self *SDisk) PerformCancelDelete(ctx context.Context, userCred mcclient.TokenCredential, query jsonutils.JSONObject, data jsonutils.JSONObject) (jsonutils.JSONObject, error) {
	if self.PendingDeleted {
		err := self.DoCancelPendingDelete(ctx, userCred)
		return nil, err
	}
	return nil, nil
}

func (manager *SDiskManager) getExpiredPendingDeleteDisks() []SDisk {
	deadline := time.Now().Add(time.Duration(options.Options.PendingDeleteExpireSeconds*-1) * time.Second)

	q := manager.Query()
	q = q.IsTrue("pending_deleted").LT("pending_deleted_at", deadline).Limit(options.Options.PendingDeleteMaxCleanBatchSize)

	disks := make([]SDisk, 0)
	err := db.FetchModelObjects(DiskManager, q, &disks)
	if err != nil {
		log.Errorf("fetch disks error %s", err)
		return nil
	}

	return disks
}

func (manager *SDiskManager) CleanPendingDeleteDisks(ctx context.Context, userCred mcclient.TokenCredential, isStart bool) {
	disks := manager.getExpiredPendingDeleteDisks()
	if disks == nil {
		return
	}
	for i := 0; i < len(disks); i += 1 {
		disks[i].StartDiskDeleteTask(ctx, userCred, "", false, false)
	}
}

func (manager *SDiskManager) getAutoSnapshotDisks() []SDisk {
	q := manager.Query().SubQuery()
	dest := make([]SDisk, 0)
	err := q.Query().Filter(sqlchemy.Equals(q.Field("auto_snapshot"), true)).All(&dest)
	if err != nil {
		return nil
	}
	return dest
}

func (manager *SDiskManager) AutoDiskSnapshot(ctx context.Context, userCred mcclient.TokenCredential, isStart bool) {
	disks := manager.getAutoSnapshotDisks()
	if disks == nil {
		return
	}
	for _, disk := range disks {
		snapCount := disk.GetSnapshotCount()
		if snapCount >= options.Options.DefaultMaxSnapshotCount {
			continue
		}
		guests := disk.GetGuests()
		if len(guests) != 1 {
			log.Errorf("Disk %s(%s) is attached to %d guest(s)", disk.Name, disk.Id, len(guests))
			continue
		}
		if !utils.IsInStringArray(guests[0].Status, []string{VM_RUNNING, VM_READY}) {
			log.Errorf("Guest(%s) in status(%s) cannot do snapshot action", guests[0].Id, guests[0].Status)
			continue
		}
		// name
		name := "Auto-" + guests[0].Name + time.Now().Format("2006-01-02#15:04:05")
		snap, err := SnapshotManager.CreateSnapshot(ctx, userCred, AUTO, disk.Id, guests[0].Id, "", name)
		if err != nil {
			log.Errorln(err)
			continue
		}
		guests[0].StartDiskSnapshot(ctx, userCred, disk.Id, snap.Id)
	}
}

func (disk *SDisk) StratCreateBackupTask(ctx context.Context, userCred mcclient.TokenCredential, parentTaskId string) error {
	if task, err := taskman.TaskManager.NewTask(ctx, "DiskCreateBackupTask", disk, userCred, nil, parentTaskId, "", nil); err != nil {
		log.Errorf(err.Error())
		return err
	} else {
		task.ScheduleRun(nil)
	}
	return nil
}

func (self *SDisk) SaveRenewInfo(ctx context.Context, userCred mcclient.TokenCredential, bc *billing.SBillingCycle, expireAt *time.Time) error {
	_, err := self.GetModelManager().TableSpec().Update(self, func() error {
		if self.BillingType != BILLING_TYPE_PREPAID {
			self.BillingType = BILLING_TYPE_PREPAID
		}
		if expireAt != nil && !expireAt.IsZero() {
			self.ExpiredAt = *expireAt
		} else if bc != nil {
			self.BillingCycle = bc.String()
			self.ExpiredAt = bc.EndAt(self.ExpiredAt)
		}
		return nil
	})
	if err != nil {
		log.Errorf("Update error %s", err)
		return err
	}
	db.OpsLog.LogEvent(self, db.ACT_RENEW, self.GetShortDesc(ctx), userCred)
	return nil
}<|MERGE_RESOLUTION|>--- conflicted
+++ resolved
@@ -372,11 +372,7 @@
 	}
 	pendingUsage := SQuota{Storage: diskConfig.SizeMb}
 	if err := QuotaManager.CheckSetPendingQuota(ctx, userCred, userCred.GetProjectId(), &pendingUsage); err != nil {
-<<<<<<< HEAD
 		return nil, httperrors.NewOutOfQuotaError("%s", err)
-=======
-		return nil, httperrors.NewOutOfQuotaError(err.Error())
->>>>>>> f350abc1
 	}
 	return data, nil
 }
