package models

import (
	"context"
	"crypto/sha256"
	"crypto/x509"
	"encoding/hex"
	"encoding/pem"
	"fmt"
	"strings"
	"time"

	"yunion.io/x/jsonutils"
	"yunion.io/x/log"
	"yunion.io/x/pkg/util/compare"
	"yunion.io/x/sqlchemy"

	"yunion.io/x/onecloud/pkg/cloudcommon/db"
	"yunion.io/x/onecloud/pkg/cloudcommon/validators"
	"yunion.io/x/onecloud/pkg/cloudprovider"
	"yunion.io/x/onecloud/pkg/httperrors"
	"yunion.io/x/onecloud/pkg/mcclient"
)

type SLoadbalancerCertificateManager struct {
	db.SVirtualResourceBaseManager
}

var LoadbalancerCertificateManager *SLoadbalancerCertificateManager

func init() {
	LoadbalancerCertificateManager = &SLoadbalancerCertificateManager{
		SVirtualResourceBaseManager: db.NewVirtualResourceBaseManager(
			SLoadbalancerCertificate{},
			"loadbalancercertificates_tbl",
			"loadbalancercertificate",
			"loadbalancercertificates",
		),
	}
}

// TODO
//
//  - notify users of cert expiration
//  - ca info: self-signed, public ca
type SLoadbalancerCertificate struct {
	db.SVirtualResourceBase
	SManagedResourceBase

	Certificate string `create:"required" list:"user" update:"user"`
	PrivateKey  string `create:"required" list:"admin" update:"user"`

	// derived attributes
	PublicKeyAlgorithm      string    `create:"optional" list:"user" update:"user"`
	PublicKeyBitLen         int       `create:"optional" list:"user" update:"user"`
	SignatureAlgorithm      string    `create:"optional" list:"user" update:"user"`
	Fingerprint             string    `create:"optional" list:"user" update:"user"`
	NotBefore               time.Time `create:"optional" list:"user" update:"user"`
	NotAfter                time.Time `create:"optional" list:"user" update:"user"`
	CommonName              string    `create:"optional" list:"user" update:"user"`
	SubjectAlternativeNames string    `create:"optional" list:"user" update:"user"`

<<<<<<< HEAD
	CloudregionId string `width:"36" charset:"ascii" nullable:"false" list:"admin" default:"default" create:"required"`
=======
	CloudregionId string `width:"36" charset:"ascii" nullable:"false" list:"admin" default:"default"`
>>>>>>> bfc71a40
}

func (man *SLoadbalancerCertificateManager) PreDeleteSubs(ctx context.Context, userCred mcclient.TokenCredential, q *sqlchemy.SQuery) {
	subs := []SLoadbalancerCertificate{}
	db.FetchModelObjects(man, q, &subs)
	for _, sub := range subs {
		sub.PreDelete(ctx, userCred)
	}
}

func (man *SLoadbalancerCertificateManager) validateCertKey(ctx context.Context, data *jsonutils.JSONDict) (*jsonutils.JSONDict, error) {
	certV := validators.NewCertificateValidator("certificate")
	pkeyV := validators.NewPrivateKeyValidator("private_key")
	keyV := map[string]validators.IValidator{
		"certificate": certV,
		"private_key": pkeyV,
	}
	for _, v := range keyV {
		if err := v.Validate(data); err != nil {
			return nil, err
		}
	}
	cert := certV.Certificates[0]
	var certPubKeyAlgo string
	{
		// x509.PublicKeyAlgorithm.String() is only available since go1.10
		switch cert.PublicKeyAlgorithm {
		case x509.RSA:
			certPubKeyAlgo = LB_TLS_CERT_PUBKEY_ALGO_RSA
		case x509.ECDSA:
			certPubKeyAlgo = LB_TLS_CERT_PUBKEY_ALGO_ECDSA
		default:
			certPubKeyAlgo = fmt.Sprintf("algo %#v", cert.PublicKeyAlgorithm)
		}
		if !LB_TLS_CERT_PUBKEY_ALGOS.Has(certPubKeyAlgo) {
			return nil, httperrors.NewInputParameterError("invalid cert pubkey algorithm: %s, want %s",
				certPubKeyAlgo, LB_TLS_CERT_PUBKEY_ALGOS.String())
		}
	}
	err := pkeyV.MatchCertificate(cert)
	if err != nil {
		return nil, err
	}
	// NOTE subject alternative names also includes email, url, ip addresses,
	// but we ignore them here.
	//
	// NOTE we use white space to separate names
	data.Set("common_name", jsonutils.NewString(cert.Subject.CommonName))
	data.Set("subject_alternative_names", jsonutils.NewString(strings.Join(cert.DNSNames, " ")))

	data.Set("not_before", jsonutils.NewTimeString(cert.NotBefore))
	data.Set("not_after", jsonutils.NewTimeString(cert.NotAfter))
	data.Set("public_key_algorithm", jsonutils.NewString(certPubKeyAlgo))
	data.Set("public_key_bit_len", jsonutils.NewInt(int64(certV.PublicKeyBitLen())))
	data.Set("signature_algorithm", jsonutils.NewString(cert.SignatureAlgorithm.String()))
	data.Set("fingerprint", jsonutils.NewString(LB_TLS_CERT_FINGERPRINT_ALGO_SHA256+":"+certV.FingerprintSha256String()))
	return data, nil
}

func (man *SLoadbalancerCertificateManager) ValidateCreateData(ctx context.Context, userCred mcclient.TokenCredential, ownerProjId string, query jsonutils.JSONObject, data *jsonutils.JSONDict) (*jsonutils.JSONDict, error) {
	data, err := man.validateCertKey(ctx, data)
	if err != nil {
		return nil, err
	}
	return man.SVirtualResourceBaseManager.ValidateCreateData(ctx, userCred, ownerProjId, query, data)
}

func (man *SLoadbalancerCertificateManager) InitializeData() error {
	// initialize newly added null certificate fingerprint column
	q := man.Query().IsNull("fingerprint")
	lbcerts := []SLoadbalancerCertificate{}
	if err := q.All(&lbcerts); err != nil {
		return err
	}
	for i := range lbcerts {
		lbcert := &lbcerts[i]
		fp := lbcert.Fingerprint
		if fp != "" {
			continue
		}
		if lbcert.Certificate == "" {
			continue
		}
		{
			p, _ := pem.Decode([]byte(lbcert.Certificate))
			c, err := x509.ParseCertificate(p.Bytes)
			if err != nil {
				log.Errorf("parsing certificate %s(%s): %s", lbcert.Name, lbcert.Id, err)
				continue
			}
			d := sha256.Sum256(c.Raw)
			fp = LB_TLS_CERT_FINGERPRINT_ALGO_SHA256 + ":" + hex.EncodeToString(d[:])
		}
		_, err := man.TableSpec().Update(lbcert, func() error {
			lbcert.Fingerprint = fp
			return nil
		})
		if err != nil {
			return err
		}
	}
	return nil
}

func (lbcert *SLoadbalancerCertificate) AllowPerformStatus(ctx context.Context, userCred mcclient.TokenCredential, query jsonutils.JSONObject, data jsonutils.JSONObject) bool {
	return false
}

func (lbcert *SLoadbalancerCertificate) ValidateUpdateData(ctx context.Context, userCred mcclient.TokenCredential, query jsonutils.JSONObject, data *jsonutils.JSONDict) (*jsonutils.JSONDict, error) {
	if !data.Contains("certificate") {
		data.Set("certificate", jsonutils.NewString(lbcert.Certificate))
	}
	if !data.Contains("private_key") {
		data.Set("private_key", jsonutils.NewString(lbcert.PrivateKey))
	}
	data, err := LoadbalancerCertificateManager.validateCertKey(ctx, data)
	if err != nil {
		return nil, err
	}
	return lbcert.SVirtualResourceBase.ValidateUpdateData(ctx, userCred, query, data)
}

func (lbcert *SLoadbalancerCertificate) ValidateDeleteCondition(ctx context.Context) error {
	men := []db.IModelManager{
		LoadbalancerListenerManager,
	}
	lbcertId := lbcert.Id
	for _, man := range men {
		t := man.TableSpec().Instance()
		pdF := t.Field("pending_deleted")
		n := t.Query().
			Equals("certificate_id", lbcertId).
			Filter(sqlchemy.OR(sqlchemy.IsNull(pdF), sqlchemy.IsFalse(pdF))).
			Count()
		if n > 0 {
			return fmt.Errorf("certificate %s is still referred to by %d %s",
				lbcertId, n, man.KeywordPlural())
		}
	}
	return nil
}

func (lbcert *SLoadbalancerCertificate) PreDelete(ctx context.Context, userCred mcclient.TokenCredential) {
	lbcert.DoPendingDelete(ctx, userCred)
}

func (lbcert *SLoadbalancerCertificate) Delete(ctx context.Context, userCred mcclient.TokenCredential) error {
	return nil
}

func (man *SLoadbalancerCertificateManager) getLoadbalancerCertificatesByRegion(region *SCloudregion, provider *SCloudprovider) ([]SLoadbalancerCertificate, error) {
	certificates := []SLoadbalancerCertificate{}
	q := man.Query().Equals("cloudregion_id", region.Id).Equals("manager_id", provider.Id)
	if err := db.FetchModelObjects(man, q, &certificates); err != nil {
		log.Errorf("failed to get lb certificates for region: %v provider: %v error: %v", region, provider, err)
		return nil, err
	}
	return certificates, nil
}

func (man *SLoadbalancerCertificateManager) SyncLoadbalancerCertificates(ctx context.Context, userCred mcclient.TokenCredential, provider *SCloudprovider, region *SCloudregion, certificates []cloudprovider.ICloudLoadbalancerCertificate, syncRange *SSyncRange) compare.SyncResult {
	syncResult := compare.SyncResult{}

	dbCertificates, err := man.getLoadbalancerCertificatesByRegion(region, provider)
	if err != nil {
		syncResult.Error(err)
		return syncResult
	}

	removed := []SLoadbalancerCertificate{}
	commondb := []SLoadbalancerCertificate{}
	commonext := []cloudprovider.ICloudLoadbalancerCertificate{}
	added := []cloudprovider.ICloudLoadbalancerCertificate{}

	err = compare.CompareSets(dbCertificates, certificates, &removed, &commondb, &commonext, &added)
	if err != nil {
		syncResult.Error(err)
		return syncResult
	}

	for i := 0; i < len(removed); i++ {
		err = removed[i].ValidateDeleteCondition(ctx)
		if err != nil { // cannot delete
			err = removed[i].SetStatus(userCred, LB_STATUS_UNKNOWN, "sync to delete")
			if err != nil {
				syncResult.DeleteError(err)
			} else {
				syncResult.Delete()
			}
		} else {
			err = removed[i].Delete(ctx, userCred)
			if err != nil {
				syncResult.DeleteError(err)
			} else {
				syncResult.Delete()
			}
		}
	}
	for i := 0; i < len(commondb); i++ {
		err = commondb[i].SyncWithCloudLoadbalancerCertificate(ctx, userCred, commonext[i], provider.ProjectId, syncRange.ProjectSync)
		if err != nil {
			syncResult.UpdateError(err)
		} else {
			syncResult.Update()
		}
	}
	for i := 0; i < len(added); i++ {
		_, err := man.newFromCloudLoadbalancerCertificate(ctx, userCred, provider, added[i], region, provider.ProjectId)
		if err != nil {
			syncResult.AddError(err)
		} else {
			syncResult.Add()
		}
	}
	return syncResult
}

func (man *SLoadbalancerCertificateManager) newFromCloudLoadbalancerCertificate(ctx context.Context, userCred mcclient.TokenCredential, provider *SCloudprovider, extCertificate cloudprovider.ICloudLoadbalancerCertificate, region *SCloudregion, projectId string) (*SLoadbalancerCertificate, error) {
	lbcert := SLoadbalancerCertificate{}
	lbcert.SetModelManager(man)

	lbcert.Name = extCertificate.GetName()
	lbcert.ExternalId = extCertificate.GetGlobalId()
	lbcert.ManagerId = provider.Id
	lbcert.CloudregionId = region.Id

	lbcert.CommonName = extCertificate.GetCommonName()
	lbcert.SubjectAlternativeNames = extCertificate.GetSubjectAlternativeNames()
	lbcert.Fingerprint = extCertificate.GetFingerprint()
	lbcert.NotAfter = extCertificate.GetExpireTime()

	lbcert.ProjectId = userCred.GetProjectId()
	if len(projectId) > 0 {
		lbcert.ProjectId = projectId
	}

	return &lbcert, man.TableSpec().Insert(&lbcert)
}

func (lbcert *SLoadbalancerCertificate) SyncWithCloudLoadbalancerCertificate(ctx context.Context, userCred mcclient.TokenCredential, extCertificate cloudprovider.ICloudLoadbalancerCertificate, projectId string, projectSync bool) error {
	_, err := lbcert.GetModelManager().TableSpec().Update(lbcert, func() error {
		lbcert.Name = extCertificate.GetName()
		lbcert.CommonName = extCertificate.GetCommonName()
		lbcert.SubjectAlternativeNames = extCertificate.GetSubjectAlternativeNames()
		lbcert.Fingerprint = extCertificate.GetFingerprint()
		lbcert.NotAfter = extCertificate.GetExpireTime()

		if projectSync && len(projectId) > 0 {
			lbcert.ProjectId = projectId
		}

		return nil
	})
	return err
}<|MERGE_RESOLUTION|>--- conflicted
+++ resolved
@@ -60,11 +60,7 @@
 	CommonName              string    `create:"optional" list:"user" update:"user"`
 	SubjectAlternativeNames string    `create:"optional" list:"user" update:"user"`
 
-<<<<<<< HEAD
-	CloudregionId string `width:"36" charset:"ascii" nullable:"false" list:"admin" default:"default" create:"required"`
-=======
 	CloudregionId string `width:"36" charset:"ascii" nullable:"false" list:"admin" default:"default"`
->>>>>>> bfc71a40
 }
 
 func (man *SLoadbalancerCertificateManager) PreDeleteSubs(ctx context.Context, userCred mcclient.TokenCredential, q *sqlchemy.SQuery) {
