package models

import (
	"context"
	"fmt"
	"path"

	"yunion.io/x/jsonutils"
	"yunion.io/x/log"
	"yunion.io/x/pkg/tristate"
	"yunion.io/x/pkg/util/compare"
	"yunion.io/x/pkg/utils"
	"yunion.io/x/sqlchemy"

	api "yunion.io/x/onecloud/pkg/apis/compute"
	"yunion.io/x/onecloud/pkg/cloudcommon/db"
	"yunion.io/x/onecloud/pkg/cloudcommon/db/lockman"
	"yunion.io/x/onecloud/pkg/cloudprovider"
	"yunion.io/x/onecloud/pkg/compute/options"
	"yunion.io/x/onecloud/pkg/httperrors"
	"yunion.io/x/onecloud/pkg/mcclient"
)

const (
	STORAGE_LOCAL     = api.STORAGE_LOCAL
	STORAGE_BAREMETAL = api.STORAGE_BAREMETAL
	STORAGE_SHEEPDOG  = api.STORAGE_SHEEPDOG
	STORAGE_RBD       = api.STORAGE_RBD
	STORAGE_DOCKER    = api.STORAGE_DOCKER
	STORAGE_NAS       = api.STORAGE_NAS
	STORAGE_VSAN      = api.STORAGE_VSAN
	STORAGE_NFS       = api.STORAGE_NFS

	STORAGE_PUBLIC_CLOUD     = api.STORAGE_PUBLIC_CLOUD
	STORAGE_CLOUD_EFFICIENCY = api.STORAGE_CLOUD_EFFICIENCY
	STORAGE_CLOUD_SSD        = api.STORAGE_CLOUD_SSD
	STORAGE_CLOUD_ESSD       = api.STORAGE_CLOUD_ESSD    //增强型(Enhanced)SSD 云盘
	STORAGE_EPHEMERAL_SSD    = api.STORAGE_EPHEMERAL_SSD //单块本地SSD盘, 容量最大不能超过800 GiB

	//Azure hdd and ssd storagetype
	STORAGE_STANDARD_LRS    = api.STORAGE_STANDARD_LRS
	STORAGE_STANDARDSSD_LRS = api.STORAGE_STANDARDSSD_LRS
	STORAGE_PREMIUM_LRS     = api.STORAGE_PREMIUM_LRS

	// aws storage type
	STORAGE_GP2_SSD      = api.STORAGE_GP2_SSD      // aws general purpose ssd
	STORAGE_IO1_SSD      = api.STORAGE_IO1_SSD      // aws Provisioned IOPS SSD
	STORAGE_ST1_HDD      = api.STORAGE_ST1_HDD      // aws Throughput Optimized HDD
	STORAGE_SC1_HDD      = api.STORAGE_SC1_HDD      // aws Cold HDD
	STORAGE_STANDARD_HDD = api.STORAGE_STANDARD_HDD // aws Magnetic volumes

	// qcloud storage type
	// STORAGE_CLOUD_SSD ="cloud_ssd"
	STORAGE_LOCAL_BASIC   = api.STORAGE_LOCAL_BASIC
	STORAGE_LOCAL_SSD     = api.STORAGE_LOCAL_SSD
	STORAGE_CLOUD_BASIC   = api.STORAGE_CLOUD_BASIC
	STORAGE_CLOUD_PREMIUM = api.STORAGE_CLOUD_PREMIUM

	// huawei storage type
	STORAGE_HUAWEI_SSD  = api.STORAGE_HUAWEI_SSD  // 超高IO云硬盘
	STORAGE_HUAWEI_SAS  = api.STORAGE_HUAWEI_SAS  // 高IO云硬盘
	STORAGE_HUAWEI_SATA = api.STORAGE_HUAWEI_SATA // 普通IO云硬盘

	// openstack
<<<<<<< HEAD
	STORAGE_OPENSTACK_ISCSI = "iscsi"

	// Ucloud storage type
	STORAGE_UCLOUD_SATA = "SATA" // 普通盘
	STORAGE_UCLOUD_SSD  = "SSD"  // SSD盘
=======
	STORAGE_OPENSTACK_ISCSI = api.STORAGE_OPENSTACK_ISCSI
>>>>>>> 828a56e3
)

const (
	STORAGE_ENABLED = api.STORAGE_ENABLED
	// STORAGE_DISABLED = "disabled"
	STORAGE_OFFLINE = api.STORAGE_OFFLINE
	STORAGE_ONLINE  = api.STORAGE_ONLINE

	DISK_TYPE_ROTATE = api.DISK_TYPE_ROTATE
	DISK_TYPE_SSD    = api.DISK_TYPE_SSD
	DISK_TYPE_HYBRID = api.DISK_TYPE_HYBRID
)

var (
	DISK_TYPES            = api.DISK_TYPES
	STORAGE_LOCAL_TYPES   = api.STORAGE_LOCAL_TYPES
	STORAGE_SUPPORT_TYPES = STORAGE_LOCAL_TYPES
<<<<<<< HEAD
	STORAGE_ALL_TYPES     = []string{
		STORAGE_LOCAL, STORAGE_BAREMETAL, STORAGE_SHEEPDOG,
		STORAGE_RBD, STORAGE_DOCKER, STORAGE_NAS, STORAGE_VSAN,
		STORAGE_NFS,
	}
	STORAGE_TYPES = []string{STORAGE_LOCAL, STORAGE_BAREMETAL, STORAGE_SHEEPDOG,
		STORAGE_RBD, STORAGE_DOCKER, STORAGE_NAS, STORAGE_VSAN, STORAGE_NFS,
		STORAGE_PUBLIC_CLOUD, STORAGE_CLOUD_SSD, STORAGE_CLOUD_ESSD, STORAGE_EPHEMERAL_SSD, STORAGE_CLOUD_EFFICIENCY,
		STORAGE_STANDARD_LRS, STORAGE_STANDARDSSD_LRS, STORAGE_PREMIUM_LRS,
		STORAGE_GP2_SSD, STORAGE_IO1_SSD, STORAGE_ST1_HDD, STORAGE_SC1_HDD, STORAGE_STANDARD_HDD,
		STORAGE_LOCAL_BASIC, STORAGE_LOCAL_SSD, STORAGE_CLOUD_BASIC, STORAGE_CLOUD_PREMIUM,
		STORAGE_HUAWEI_SSD, STORAGE_HUAWEI_SAS, STORAGE_HUAWEI_SATA,
		STORAGE_OPENSTACK_ISCSI, STORAGE_UCLOUD_SATA, STORAGE_UCLOUD_SSD,
	}

	STORAGE_LIMITED_TYPES = []string{STORAGE_LOCAL, STORAGE_BAREMETAL, STORAGE_NAS, STORAGE_RBD, STORAGE_NFS}
=======
	STORAGE_ALL_TYPES     = api.STORAGE_ALL_TYPES
	STORAGE_TYPES         = api.STORAGE_TYPES

	STORAGE_LIMITED_TYPES = api.STORAGE_LIMITED_TYPES
>>>>>>> 828a56e3
)

type SStorageManager struct {
	db.SStandaloneResourceBaseManager
}

var StorageManager *SStorageManager

func init() {
	StorageManager = &SStorageManager{
		SStandaloneResourceBaseManager: db.NewStandaloneResourceBaseManager(
			SStorage{},
			"storages_tbl",
			"storage",
			"storages",
		),
	}
}

type SStorage struct {
	db.SStandaloneResourceBase
	SManagedResourceBase

	Capacity    int                  `nullable:"false" list:"admin" update:"admin" create:"admin_required"`                           // Column(Integer, nullable=False) # capacity of disk in MB
	Reserved    int                  `nullable:"true" default:"0" list:"admin" update:"admin"`                                        // Column(Integer, nullable=True, default=0)
	StorageType string               `width:"32" charset:"ascii" nullable:"false" list:"user" update:"admin" create:"admin_required"` // Column(VARCHAR(32, charset='ascii'), nullable=False)
	MediumType  string               `width:"32" charset:"ascii" nullable:"false" list:"user" update:"admin" create:"admin_required"` // Column(VARCHAR(32, charset='ascii'), nullable=False)
	Cmtbound    float32              `nullable:"true" default:"1" list:"admin" update:"admin"`                                        // Column(Float, nullable=True)
	StorageConf jsonutils.JSONObject `nullable:"true" get:"admin" update:"admin"`                                                     // = Column(JSONEncodedDict, nullable=True)

	ZoneId string `width:"36" charset:"ascii" nullable:"false" list:"user" create:"admin_required"`

	StoragecacheId string `width:"36" charset:"ascii" nullable:"true" list:"admin" get:"admin" update:"admin" create:"optional"`

	Enabled bool   `nullable:"false" default:"true" list:"user" create:"optional"`
	Status  string `width:"36" charset:"ascii" nullable:"false" default:"offline" update:"admin" list:"user" create:"optional"`

	// indicating whether system disk can be allocated in this storage
	IsSysDiskStore bool `nullable:"false" default:"true" list:"user" create:"optional" update:"admin"`
}

func (manager *SStorageManager) GetContextManager() []db.IModelManager {
	return []db.IModelManager{ZoneManager, StoragecacheManager}
}

func (manager *SStorageManager) AllowListItems(ctx context.Context, userCred mcclient.TokenCredential, query jsonutils.JSONObject) bool {
	return true
}

func (self *SStorageManager) AllowCreateItem(ctx context.Context, userCred mcclient.TokenCredential, query jsonutils.JSONObject, data jsonutils.JSONObject) bool {
	return db.IsAdminAllowCreate(userCred, self)
}

func (self *SStorage) AllowGetDetails(ctx context.Context, userCred mcclient.TokenCredential, query jsonutils.JSONObject) bool {
	return db.IsAdminAllowGet(userCred, self)
}

func (self *SStorage) AllowUpdateItem(ctx context.Context, userCred mcclient.TokenCredential) bool {
	return db.IsAdminAllowUpdate(userCred, self)
}

func (self *SStorage) PostUpdate(ctx context.Context, userCred mcclient.TokenCredential, query jsonutils.JSONObject, data jsonutils.JSONObject) {
	self.SStandaloneResourceBase.PostUpdate(ctx, userCred, query, data)

	if data.Contains("cmtbound") {
		hosts := self.GetAttachedHosts()
		for _, host := range hosts {
			if err := host.ClearSchedDescCache(); err != nil {
				log.Errorf("clear host %s sched cache failed %v", host.GetName(), err)
			}
		}
	}
}

func (self *SStorage) AllowDeleteItem(ctx context.Context, userCred mcclient.TokenCredential, query jsonutils.JSONObject, data jsonutils.JSONObject) bool {
	return db.IsAdminAllowDelete(userCred, self)
}

func (manager *SStorageManager) ValidateCreateData(ctx context.Context, userCred mcclient.TokenCredential, ownerProjId string, query jsonutils.JSONObject, data *jsonutils.JSONDict) (*jsonutils.JSONDict, error) {
	storageType, _ := data.GetString("storage_type")
	mediumType, _ := data.GetString("medium_type")

	if !utils.IsInStringArray(storageType, STORAGE_TYPES) {
		return nil, httperrors.NewInputParameterError("Invalid storage type %s", storageType)
	}
	if !utils.IsInStringArray(mediumType, DISK_TYPES) {
		return nil, httperrors.NewInputParameterError("Invalid medium type %s", mediumType)
	}
	zoneId, err := data.GetString("zone")
	if err != nil {
		return nil, httperrors.NewMissingParameterError("zone")
	}
	zone, _ := ZoneManager.FetchByIdOrName(userCred, zoneId)
	if zone == nil {
		return nil, httperrors.NewResourceNotFoundError("zone %s", zoneId)
	}
	data.Set("zone_id", jsonutils.NewString(zone.GetId()))

	storageDirver := GetStorageDriver(storageType)
	if storageDirver == nil {
		return nil, httperrors.NewUnsupportOperationError("Not support create %s storage", storageType)
	}

	data, err = storageDirver.ValidateCreateData(ctx, userCred, data)
	if err != nil {
		return nil, err
	}

	return manager.SStandaloneResourceBaseManager.ValidateCreateData(ctx, userCred, ownerProjId, query, data)
}

func (self *SStorage) ValidateDeleteCondition(ctx context.Context) error {
	if self.GetHostCount() > 0 || self.GetDiskCount() > 0 || self.GetSnapshotCount() > 0 {
		return httperrors.NewNotEmptyError("Not an empty storage provider")
	}
	return self.SStandaloneResourceBase.ValidateDeleteCondition(ctx)
}

func (self *SStorage) PostCreate(ctx context.Context, userCred mcclient.TokenCredential, ownerProjId string, query jsonutils.JSONObject, data jsonutils.JSONObject) {
	self.SStandaloneResourceBase.PostCreate(ctx, userCred, ownerProjId, query, data)

	storageDriver := GetStorageDriver(self.StorageType)
	if storageDriver != nil {
		storageDriver.PostCreate(ctx, userCred, self, data)
	}
}

func (self *SStorage) SetStatus(userCred mcclient.TokenCredential, status string, reason string) error {
	if self.Status == status {
		return nil
	}
	oldStatus := self.Status
	_, err := db.Update(self, func() error {
		self.Status = status
		return nil
	})
	if err != nil {
		return err
	}
	if userCred != nil {
		notes := fmt.Sprintf("%s=>%s", oldStatus, status)
		if len(reason) > 0 {
			notes = fmt.Sprintf("%s: %s", notes, reason)
		}
		db.OpsLog.LogEvent(self, db.ACT_UPDATE_STATUS, notes, userCred)
		// if strings.Contains(notes, "fail") {
		// 	logclient.AddActionLogWithContext(ctx, self, logclient.ACT_VM_SYNC_STATUS, notes, userCred, false)
		// }
	}
	return nil
}

func (self *SStorage) AllowPerformEnable(ctx context.Context, userCred mcclient.TokenCredential, query jsonutils.JSONObject, data jsonutils.JSONObject) bool {
	return db.IsAdminAllowPerform(userCred, self, "enable")
}

func (self *SStorage) PerformEnable(ctx context.Context, userCred mcclient.TokenCredential, query jsonutils.JSONObject, data jsonutils.JSONObject) (jsonutils.JSONObject, error) {
	if !self.Enabled {
		_, err := db.Update(self, func() error {
			self.Enabled = true
			return nil
		})
		if err != nil {
			log.Errorf("PerformEnable save update fail %s", err)
			return nil, err
		}
		db.OpsLog.LogEvent(self, db.ACT_ENABLE, "", userCred)
	}
	return nil, nil
}

func (self *SStorage) AllowPerformDisable(ctx context.Context, userCred mcclient.TokenCredential, query jsonutils.JSONObject, data jsonutils.JSONObject) bool {
	return db.IsAdminAllowPerform(userCred, self, "disable")
}

func (self *SStorage) PerformDisable(ctx context.Context, userCred mcclient.TokenCredential, query jsonutils.JSONObject, data jsonutils.JSONObject) (jsonutils.JSONObject, error) {
	if self.Enabled {
		_, err := db.Update(self, func() error {
			self.Enabled = false
			return nil
		})
		if err != nil {
			log.Errorf("PerformDisable save update fail %s", err)
			return nil, err
		}
		db.OpsLog.LogEvent(self, db.ACT_DISABLE, "", userCred)
	}
	return nil, nil
}

func (self *SStorage) AllowPerformOnline(ctx context.Context, userCred mcclient.TokenCredential, query jsonutils.JSONObject, data jsonutils.JSONObject) bool {
	return db.IsAdminAllowPerform(userCred, self, "online")
}

func (self *SStorage) PerformOnline(ctx context.Context, userCred mcclient.TokenCredential, query jsonutils.JSONObject, data jsonutils.JSONObject) (jsonutils.JSONObject, error) {
	if self.Status != STORAGE_ONLINE {
		err := self.SetStatus(userCred, STORAGE_ONLINE, "")
		if err != nil {
			return nil, err
		}
		db.OpsLog.LogEvent(self, db.ACT_ONLINE, "", userCred)
	}
	return nil, nil
}

func (self *SStorage) AllowPerformOffline(ctx context.Context, userCred mcclient.TokenCredential, query jsonutils.JSONObject, data jsonutils.JSONObject) bool {
	return db.IsAdminAllowPerform(userCred, self, "offline")
}

func (self *SStorage) PerformOffline(ctx context.Context, userCred mcclient.TokenCredential, query jsonutils.JSONObject, data jsonutils.JSONObject) (jsonutils.JSONObject, error) {
	if self.Status != STORAGE_OFFLINE {
		err := self.SetStatus(userCred, STORAGE_OFFLINE, "")
		if err != nil {
			return nil, err
		}
		db.OpsLog.LogEvent(self, db.ACT_OFFLINE, "", userCred)
	}
	return nil, nil
}

func (self *SStorage) GetHostCount() int {
	return HoststorageManager.Query().Equals("storage_id", self.Id).Count()
}

func (self *SStorage) GetDiskCount() int {
	return DiskManager.Query().Equals("storage_id", self.Id).Count()
}

func (self *SStorage) GetSnapshotCount() int {
	return SnapshotManager.Query().Equals("storage_id", self.Id).Count()
}

func (self *SStorage) IsLocal() bool {
	return self.StorageType == STORAGE_LOCAL || self.StorageType == STORAGE_BAREMETAL
}

func (self *SStorage) GetStorageCachePath(mountPoint, imageCachePath string) string {
	if self.StorageType == STORAGE_NFS {
		return path.Join(mountPoint, imageCachePath)
	} else {
		return imageCachePath
	}
}

func (self *SStorage) getMoreDetails(extra *jsonutils.JSONDict) *jsonutils.JSONDict {
	used := self.GetUsedCapacity(tristate.True)
	waste := self.GetUsedCapacity(tristate.False)
	vcapa := float32(self.GetCapacity()) * self.GetOvercommitBound()
	extra.Add(jsonutils.NewInt(int64(used)), "used_capacity")
	extra.Add(jsonutils.NewInt(int64(waste)), "waste_capacity")
	extra.Add(jsonutils.NewFloat(float64(vcapa)), "virtual_capacity")
	extra.Add(jsonutils.NewFloat(float64(vcapa-float32(used)-float32(waste))), "free_capacity")
	if self.GetCapacity() > 0 {
		value := float64(used * 1.0 / self.GetCapacity())
		value = float64(int(value*100+0.5) / 100.0)
		extra.Add(jsonutils.NewFloat(value), "commit_rate")
	} else {
		extra.Add(jsonutils.NewFloat(0.0), "commit_rate")
	}
	extra.Add(jsonutils.NewFloat(float64(self.GetOvercommitBound())), "commit_bound")

	info := self.getCloudProviderInfo()
	extra.Update(jsonutils.Marshal(&info))

	return extra
}

func (self *SStorage) GetCustomizeColumns(ctx context.Context, userCred mcclient.TokenCredential, query jsonutils.JSONObject) *jsonutils.JSONDict {
	extra := self.SStandaloneResourceBase.GetCustomizeColumns(ctx, userCred, query)
	return self.getMoreDetails(extra)
}

func (self *SStorage) GetExtraDetails(ctx context.Context, userCred mcclient.TokenCredential, query jsonutils.JSONObject) (*jsonutils.JSONDict, error) {
	extra, err := self.SStandaloneResourceBase.GetExtraDetails(ctx, userCred, query)
	if err != nil {
		return nil, err
	}
	return self.getMoreDetails(extra), nil
}

func (self *SStorage) GetUsedCapacity(isReady tristate.TriState) int {
	disks := DiskManager.Query().SubQuery()
	q := disks.Query(sqlchemy.SUM("sum", disks.Field("disk_size"))).Equals("storage_id", self.Id)
	switch isReady {
	case tristate.True:
		q = q.Equals("status", DISK_READY)
	case tristate.False:
		q = q.NotEquals("status", DISK_READY)
	}
	if q.Count() == 0 {
		return 0
	}
	row := q.Row()
	var sum int
	err := row.Scan(&sum)
	if err != nil {
		log.Errorf("GetUsedCapacity fail: %s", err)
		return 0
	}
	return sum
}

func (self *SStorage) GetOvercommitBound() float32 {
	if self.Cmtbound > 0 {
		return self.Cmtbound
	} else {
		return options.Options.DefaultStorageOvercommitBound
	}
}

func (self *SStorage) GetMasterHost() *SHost {
	hosts := HostManager.Query().SubQuery()
	hoststorages := HoststorageManager.Query().SubQuery()

	q := hosts.Query().Join(hoststorages, sqlchemy.AND(sqlchemy.Equals(hoststorages.Field("host_id"), hosts.Field("id")),
		sqlchemy.IsFalse(hoststorages.Field("deleted"))))
	q = q.Filter(sqlchemy.Equals(hoststorages.Field("storage_id"), self.Id))
	q = q.IsTrue("enabled")
	q = q.Equals("host_status", HOST_ONLINE).Asc("id")
	host := SHost{}
	host.SetModelManager(HostManager)
	err := q.First(&host)
	if err != nil {
		log.Errorf("GetMasterHost fail %s", err)
		return nil
	}
	return &host
}

func (self *SStorage) GetZoneId() string {
	if len(self.ZoneId) > 0 {
		return self.ZoneId
	}
	host := self.GetMasterHost()
	if host != nil {
		_, err := db.Update(self, func() error {
			self.ZoneId = host.ZoneId
			return nil
		})
		if err != nil {
			log.Errorf("%s", err)
			return ""
		}
		return self.ZoneId
	} else {
		log.Errorf("No mater host for storage")
		return ""
	}
}

func (self *SStorage) getZone() *SZone {
	zoneId := self.GetZoneId()
	if len(zoneId) > 0 {
		return ZoneManager.FetchZoneById(zoneId)
	}
	return nil
}

func (self *SStorage) GetRegion() *SCloudregion {
	zone := self.getZone()
	if zone == nil {
		return nil
	}
	return zone.GetRegion()
}

func (self *SStorage) GetReserved() int {
	return self.Reserved
}

func (self *SStorage) GetCapacity() int {
	return self.Capacity - self.GetReserved()
}

func (self *SStorage) GetFreeCapacity() int {
	return int(float32(self.GetCapacity())*self.GetOvercommitBound()) - self.GetUsedCapacity(tristate.None)
}

func (self *SStorage) GetAttachedHosts() []SHost {
	hosts := HostManager.Query().SubQuery()
	hoststorages := HoststorageManager.Query().SubQuery()

	q := hosts.Query()
	q = q.Join(hoststorages, sqlchemy.Equals(hoststorages.Field("host_id"), hosts.Field("id")))
	q = q.Filter(sqlchemy.Equals(hoststorages.Field("storage_id"), self.Id))

	hostList := make([]SHost, 0)
	err := db.FetchModelObjects(HostManager, q, &hostList)
	if err != nil {
		log.Errorf("GetAttachedHosts fail %s", err)
		return nil
	}
	return hostList
}

func (self *SStorage) SyncStatusWithHosts() {
	hosts := self.GetAttachedHosts()
	if hosts == nil {
		return
	}
	total := 0
	online := 0
	offline := 0
	for _, h := range hosts {
		if h.HostStatus == HOST_ONLINE {
			online += 1
		} else {
			offline += 1
		}
		total += 1
	}
	var status string
	if !self.IsLocal() {
		status = self.Status
		if online == 0 {
			status = STORAGE_OFFLINE
		}
	} else if online > 0 {
		status = STORAGE_ONLINE
	} else if offline > 0 {
		status = STORAGE_OFFLINE
	} else {
		status = STORAGE_OFFLINE
	}
	if status != self.Status {
		self.SetStatus(nil, status, "SyncStatusWithHosts")
	}
}

func (manager *SStorageManager) getStoragesByZoneId(zoneId string, provider *SCloudprovider) ([]SStorage, error) {
	storages := make([]SStorage, 0)
	q := manager.Query().Equals("zone_id", zoneId)
	if provider != nil {
		q = q.Equals("manager_id", provider.Id)
	}
	err := db.FetchModelObjects(manager, q, &storages)
	if err != nil {
		log.Errorf("getStoragesByZoneId fail %s", err)
		return nil, err
	}
	return storages, nil
}

func (manager *SStorageManager) scanLegacyStorages() error {
	storages := make([]SStorage, 0)
	table := manager.Query().SubQuery()
	q := table.Query().Filter(sqlchemy.OR(sqlchemy.IsNull(table.Field("zone_id")), sqlchemy.IsEmpty(table.Field("zone_id"))))
	err := db.FetchModelObjects(manager, q, &storages)
	if err != nil {
		log.Errorf("getLegacyStoragesByZoneId fail %s", err)
		return err
	}
	for i := 0; i < len(storages); i += 1 {
		storages[i].GetZoneId()
	}
	return nil
}

func (manager *SStorageManager) SyncStorages(ctx context.Context, userCred mcclient.TokenCredential, provider *SCloudprovider, zone *SZone, storages []cloudprovider.ICloudStorage) ([]SStorage, []cloudprovider.ICloudStorage, compare.SyncResult) {
	lockman.LockClass(ctx, manager, manager.GetOwnerId(userCred))
	defer lockman.ReleaseClass(ctx, manager, manager.GetOwnerId(userCred))

	localStorages := make([]SStorage, 0)
	remoteStorages := make([]cloudprovider.ICloudStorage, 0)
	syncResult := compare.SyncResult{}

	err := manager.scanLegacyStorages()
	if err != nil {
		syncResult.Error(err)
		return nil, nil, syncResult
	}

	dbStorages, err := manager.getStoragesByZoneId(zone.Id, provider)
	if err != nil {
		syncResult.Error(err)
		return nil, nil, syncResult
	}

	removed := make([]SStorage, 0)
	commondb := make([]SStorage, 0)
	commonext := make([]cloudprovider.ICloudStorage, 0)
	added := make([]cloudprovider.ICloudStorage, 0)

	err = compare.CompareSets(dbStorages, storages, &removed, &commondb, &commonext, &added)
	if err != nil {
		syncResult.Error(err)
		return nil, nil, syncResult
	}

	for i := 0; i < len(removed); i += 1 {
		// may be a fake storage for prepaid recycle host
		if removed[i].IsPrepaidRecycleResource() {
			continue
		}
		err = removed[i].syncRemoveCloudStorage(ctx, userCred)
		if err != nil {
			syncResult.DeleteError(err)
		} else {
			syncResult.Delete()
		}
	}
	for i := 0; i < len(commondb); i += 1 {
		err = commondb[i].syncWithCloudStorage(ctx, userCred, commonext[i])
		if err != nil {
			syncResult.UpdateError(err)
		} else {
			syncMetadata(ctx, userCred, &commondb[i], commonext[i])
			localStorages = append(localStorages, commondb[i])
			remoteStorages = append(remoteStorages, commonext[i])
			syncResult.Update()
		}
	}
	for i := 0; i < len(added); i += 1 {
		new, err := manager.newFromCloudStorage(ctx, userCred, added[i], zone)
		if err != nil {
			syncResult.AddError(err)
		} else {
			syncMetadata(ctx, userCred, new, added[i])
			localStorages = append(localStorages, *new)
			remoteStorages = append(remoteStorages, added[i])
			syncResult.Add()
		}
	}

	return localStorages, remoteStorages, syncResult
}

func (self *SStorage) syncRemoveCloudStorage(ctx context.Context, userCred mcclient.TokenCredential) error {
	lockman.LockObject(ctx, self)
	defer lockman.ReleaseObject(ctx, self)

	err := self.ValidateDeleteCondition(ctx)
	if err != nil { // cannot delete
		err = self.SetStatus(userCred, STORAGE_OFFLINE, "sync to delete")
		if err == nil {
			_, err = self.PerformDisable(ctx, userCred, nil, nil)
		}
	} else {
		err = self.Delete(ctx, userCred)
	}
	return err
}

func (self *SStorage) syncWithCloudStorage(ctx context.Context, userCred mcclient.TokenCredential, extStorage cloudprovider.ICloudStorage) error {
	diff, err := db.UpdateWithLock(ctx, self, func() error {
		// self.Name = extStorage.GetName()
		self.Status = extStorage.GetStatus()
		self.StorageType = extStorage.GetStorageType()
		self.MediumType = extStorage.GetMediumType()
		self.Capacity = extStorage.GetCapacityMB()
		self.StorageConf = extStorage.GetStorageConf()

		self.Enabled = extStorage.GetEnabled()

		self.IsEmulated = extStorage.IsEmulated()
		self.ManagerId = extStorage.GetManagerId()

		self.IsSysDiskStore = extStorage.IsSysDiskStore()

		return nil
	})
	if err != nil {
		log.Errorf("syncWithCloudZone error %s", err)
	}
	db.OpsLog.LogSyncUpdate(self, diff, userCred)
	return err
}

func (manager *SStorageManager) newFromCloudStorage(ctx context.Context, userCred mcclient.TokenCredential, extStorage cloudprovider.ICloudStorage, zone *SZone) (*SStorage, error) {
	storage := SStorage{}
	storage.SetModelManager(manager)

	storage.Name = db.GenerateName(manager, manager.GetOwnerId(userCred), extStorage.GetName())
	storage.Status = extStorage.GetStatus()
	storage.ExternalId = extStorage.GetGlobalId()
	storage.ZoneId = zone.Id
	storage.StorageType = extStorage.GetStorageType()
	storage.MediumType = extStorage.GetMediumType()
	storage.StorageConf = extStorage.GetStorageConf()
	storage.Capacity = extStorage.GetCapacityMB()
	storage.Cmtbound = 1.0

	storage.Enabled = extStorage.GetEnabled()

	storage.IsEmulated = extStorage.IsEmulated()
	storage.ManagerId = extStorage.GetManagerId()

	storage.IsSysDiskStore = extStorage.IsSysDiskStore()

	err := manager.TableSpec().Insert(&storage)
	if err != nil {
		log.Errorf("newFromCloudStorage fail %s", err)
		return nil, err
	}

	db.OpsLog.LogEvent(&storage, db.ACT_CREATE, storage.GetShortDesc(ctx), userCred)

	return &storage, nil
}

type StorageCapacityStat struct {
	TotalSize        int64
	TotalSizeVirtual float64
}

func (manager *SStorageManager) disksReadyQ() *sqlchemy.SSubQuery {
	disks := DiskManager.Query().SubQuery()
	q := disks.Query(
		disks.Field("storage_id"),
		sqlchemy.SUM("used_capacity", disks.Field("disk_size")),
	).Equals("status", DISK_READY).GroupBy(disks.Field("storage_id")).SubQuery()
	return q
}

func (manager *SStorageManager) diskIsAttachedQ(isAttached bool) *sqlchemy.SSubQuery {
	sumKey := "attached_used_capacity"
	cond := sqlchemy.In
	if !isAttached {
		sumKey = "detached_used_capacity"
		cond = sqlchemy.NotIn
	}
	sq := GuestdiskManager.Query("disk_id").SubQuery()
	disks := DiskManager.Query().SubQuery()
	disks = disks.Query().Filter(cond(disks.Field("id"), sq)).SubQuery()
	q := disks.Query(
		disks.Field("storage_id"),
		sqlchemy.SUM(sumKey, disks.Field("disk_size")),
	).Equals("status", DISK_READY).GroupBy(disks.Field("storage_id"))
	return q.SubQuery()
}

func (manager *SStorageManager) diskAttachedQ() *sqlchemy.SSubQuery {
	return manager.diskIsAttachedQ(true)
}

func (manager *SStorageManager) diskDetachedQ() *sqlchemy.SSubQuery {
	return manager.diskIsAttachedQ(false)
}

func (manager *SStorageManager) disksFailedQ() *sqlchemy.SSubQuery {
	disks := DiskManager.Query().SubQuery()
	q := disks.Query(
		disks.Field("storage_id"),
		sqlchemy.SUM("failed_capacity", disks.Field("disk_size")),
	).NotEquals("status", DISK_READY).GroupBy(disks.Field("storage_id")).SubQuery()
	return q
}

func (manager *SStorageManager) totalCapacityQ(
	rangeObj db.IStandaloneModel, hostTypes []string,
	resourceTypes []string, providers []string,
) *sqlchemy.SQuery {
	stmt := manager.disksReadyQ()
	stmt2 := manager.disksFailedQ()
	attachedDisks := manager.diskAttachedQ()
	detachedDisks := manager.diskDetachedQ()
	storages := manager.Query().SubQuery()
	q := storages.Query(
		storages.Field("capacity"),
		storages.Field("reserved"),
		storages.Field("cmtbound"),
		stmt.Field("used_capacity"),
		stmt2.Field("failed_capacity"),
		attachedDisks.Field("attached_used_capacity"),
		detachedDisks.Field("detached_used_capacity"),
	)
	q = q.LeftJoin(stmt, sqlchemy.Equals(stmt.Field("storage_id"), storages.Field("id")))
	q = q.LeftJoin(stmt2, sqlchemy.Equals(stmt2.Field("storage_id"), storages.Field("id")))
	q = q.LeftJoin(attachedDisks, sqlchemy.Equals(attachedDisks.Field("storage_id"), storages.Field("id")))
	q = q.LeftJoin(detachedDisks, sqlchemy.Equals(detachedDisks.Field("storage_id"), storages.Field("id")))

	if len(hostTypes) > 0 || len(resourceTypes) > 0 || rangeObj != nil {
		hosts := HostManager.Query().SubQuery()
		hostStorages := HoststorageManager.Query().SubQuery()

		q = q.Join(hostStorages, sqlchemy.Equals(hostStorages.Field("storage_id"), storages.Field("id")))
		q = q.Join(hosts, sqlchemy.Equals(hosts.Field("id"), hostStorages.Field("host_id")))
		q = q.Filter(sqlchemy.IsTrue(hosts.Field("enabled")))
		q = q.Filter(sqlchemy.Equals(hosts.Field("host_status"), HOST_ONLINE))

		q = AttachUsageQuery(q, hosts, hostTypes, resourceTypes, nil, rangeObj)
	}

	if len(providers) > 0 {
		cloudproviders := CloudproviderManager.Query().SubQuery()
		subq := cloudproviders.Query(cloudproviders.Field("id"))
		subq = subq.Filter(sqlchemy.In(cloudproviders.Field("provider"), providers))
		q = q.Filter(sqlchemy.In(storages.Field("manager_id"), subq.SubQuery()))
	}

	return q
}

type StorageStat struct {
	Capacity             int
	Reserved             int
	Cmtbound             float32
	UsedCapacity         int
	FailedCapacity       int
	AttachedUsedCapacity int
	DetachedUsedCapacity int
}

type StoragesCapacityStat struct {
	Capacity         int64
	CapacityVirtual  float64
	CapacityUsed     int64
	CapacityUnready  int64
	AttachedCapacity int64
	DetachedCapacity int64
}

func (manager *SStorageManager) calculateCapacity(q *sqlchemy.SQuery) StoragesCapacityStat {
	stats := make([]StorageStat, 0)
	err := q.All(&stats)
	if err != nil {
		log.Errorf("calculateCapacity: %v", err)
	}
	var (
		tCapa   int64   = 0
		tVCapa  float64 = 0
		tUsed   int64   = 0
		tFailed int64   = 0
		atCapa  int64   = 0
		dtCapa  int64   = 0
	)
	for _, stat := range stats {
		tCapa += int64(stat.Capacity - stat.Reserved)
		if stat.Cmtbound == 0 {
			stat.Cmtbound = options.Options.DefaultStorageOvercommitBound
		}
		tVCapa += float64(stat.Capacity-stat.Reserved) * float64(stat.Cmtbound)
		tUsed += int64(stat.UsedCapacity)
		tFailed += int64(stat.FailedCapacity)
		atCapa += int64(stat.AttachedUsedCapacity)
		dtCapa += int64(stat.DetachedUsedCapacity)
	}
	return StoragesCapacityStat{
		Capacity:         tCapa,
		CapacityVirtual:  tVCapa,
		CapacityUsed:     tUsed,
		CapacityUnready:  tFailed,
		AttachedCapacity: atCapa,
		DetachedCapacity: dtCapa,
	}
}

func (manager *SStorageManager) TotalCapacity(rangeObj db.IStandaloneModel, hostTypes []string, resourceTypes []string, providers []string) StoragesCapacityStat {
	res1 := manager.calculateCapacity(manager.totalCapacityQ(rangeObj, hostTypes, resourceTypes, providers))
	return res1
}

func (self *SStorage) createDisk(name string, diskConfig *api.DiskConfig, userCred mcclient.TokenCredential,
	ownerProjId string, autoDelete bool, isSystem bool,
	billingType string, billingCycle string,
) (*SDisk, error) {
	disk := SDisk{}
	disk.SetModelManager(DiskManager)

	disk.Name = name
	disk.fetchDiskInfo(diskConfig)

	disk.StorageId = self.Id
	disk.AutoDelete = autoDelete
	disk.ProjectId = ownerProjId
	disk.IsSystem = isSystem

	disk.BillingType = billingType
	disk.BillingCycle = billingCycle

	err := disk.GetModelManager().TableSpec().Insert(&disk)
	if err != nil {
		return nil, err
	}
	db.OpsLog.LogEvent(&disk, db.ACT_CREATE, nil, userCred)
	return &disk, nil
}

func (self *SStorage) GetAllAttachingHosts() []SHost {
	hosts := HostManager.Query().SubQuery()
	hoststorages := HoststorageManager.Query().SubQuery()

	q := hosts.Query()
	q = q.Join(hoststorages, sqlchemy.AND(sqlchemy.Equals(hoststorages.Field("host_id"), hosts.Field("id")),
		sqlchemy.IsFalse(hoststorages.Field("deleted"))))
	q = q.Filter(sqlchemy.Equals(hoststorages.Field("storage_id"), self.Id))
	q = q.Filter(sqlchemy.IsTrue(hosts.Field("enabled")))
	q = q.Filter(sqlchemy.Equals(hosts.Field("host_status"), HOST_ONLINE))

	ret := make([]SHost, 0)
	err := q.All(&ret)
	if err != nil {
		log.Errorf("%s", err)
		return nil
	}
	return ret
}

func (self *SStorage) SetStoragecache(userCred mcclient.TokenCredential, cache *SStoragecache) error {
	if self.StoragecacheId == cache.Id {
		return nil
	}
	diff, err := db.Update(self, func() error {
		self.StoragecacheId = cache.Id
		return nil
	})
	if err != nil {
		return err
	}
	db.OpsLog.LogEvent(self, db.ACT_UPDATE, diff, userCred)
	return nil
}

func (self *SStorage) AllowPerformCacheImage(ctx context.Context, userCred mcclient.TokenCredential, query jsonutils.JSONObject, data jsonutils.JSONObject) bool {
	return db.IsAdminAllowPerform(userCred, self, "cache-image")
}

func (self *SStorage) GetStoragecache() *SStoragecache {
	obj, err := StoragecacheManager.FetchById(self.StoragecacheId)
	if err != nil {
		log.Errorf("cannot find storage cache??? %s", err)
		return nil
	}
	return obj.(*SStoragecache)
}

func (self *SStorage) PerformCacheImage(ctx context.Context, userCred mcclient.TokenCredential, query jsonutils.JSONObject, data jsonutils.JSONObject) (jsonutils.JSONObject, error) {
	cache := self.GetStoragecache()
	if cache == nil {
		return nil, httperrors.NewInternalServerError("storage cache is missing")
	}

	return cache.PerformCacheImage(ctx, userCred, query, data)
}

func (self *SStorage) AllowPerformUncacheImage(ctx context.Context, userCred mcclient.TokenCredential, query jsonutils.JSONObject, data jsonutils.JSONObject) bool {
	return db.IsAdminAllowPerform(userCred, self, "uncache-image")
}

func (self *SStorage) PerformUncacheImage(ctx context.Context, userCred mcclient.TokenCredential, query jsonutils.JSONObject, data jsonutils.JSONObject) (jsonutils.JSONObject, error) {
	cache := self.GetStoragecache()
	if cache == nil {
		return nil, httperrors.NewInternalServerError("storage cache is missing")
	}

	return cache.PerformUncacheImage(ctx, userCred, query, data)
}

func (self *SStorage) GetIStorage() (cloudprovider.ICloudStorage, error) {
	provider, err := self.GetDriver()
	if err != nil {
		log.Errorf("fail to find cloud provider")
		return nil, err
	}
	var iRegion cloudprovider.ICloudRegion
	if provider.GetFactory().IsOnPremise() {
		iRegion, err = provider.GetOnPremiseIRegion()
	} else {
		region := self.GetRegion()
		if region == nil {
			msg := "cannot find region for storage???"
			log.Errorf(msg)
			return nil, fmt.Errorf(msg)
		}
		iRegion, err = provider.GetIRegionById(region.ExternalId)
	}
	if err != nil {
		log.Errorf("provider.GetIRegionById fail %s", err)
		return nil, err
	}
	istore, err := iRegion.GetIStorageById(self.GetExternalId())
	if err != nil {
		log.Errorf("iRegion.GetIStorageById fail %s", err)
		return nil, err
	}
	return istore, nil
}

func (manager *SStorageManager) FetchStorageById(storageId string) *SStorage {
	obj, err := manager.FetchById(storageId)
	if err != nil {
		log.Errorf("%s", err)
		return nil
	}
	return obj.(*SStorage)
}

func (manager *SStorageManager) InitializeData() error {
	storages := make([]SStorage, 0)
	q := manager.Query()
	err := db.FetchModelObjects(manager, q, &storages)
	if err != nil {
		return err
	}
	for _, s := range storages {
		if len(s.ZoneId) == 0 {
			zoneId := ""
			hosts := s.GetAttachedHosts()
			if hosts != nil && len(hosts) > 0 {
				zoneId = hosts[0].ZoneId
			} else {
				log.Fatalf("Cannot locate zoneId for storage %s", s.Name)
			}
			db.Update(&s, func() error {
				s.ZoneId = zoneId
				return nil
			})
		}
		if len(s.StoragecacheId) == 0 && s.StorageType == STORAGE_RBD {
			storagecache := &SStoragecache{}
			storagecache.SetModelManager(StoragecacheManager)
			storagecache.Name = "rbd-" + s.Id
			if pool, err := s.StorageConf.GetString("pool"); err != nil {
				log.Fatalf("Get storage %s pool info error", s.Name)
			} else {
				storagecache.Path = "rbd:" + pool
				if err := StoragecacheManager.TableSpec().Insert(storagecache); err != nil {
					log.Fatalf("Cannot Add storagecache for %s", s.Name)
				} else {
					db.Update(&s, func() error {
						s.StoragecacheId = storagecache.Id
						return nil
					})
				}
			}
		}
	}
	return nil
}

func (manager *SStorageManager) IsStorageTypeExist(storageType string) (string, bool) {
	storages := []SStorage{}
	q := manager.Query().Equals("storage_type", storageType)
	if err := db.FetchModelObjects(manager, q, &storages); err != nil {
		return "", false
	}
	if len(storages) == 0 {
		return "", false
	}
	return storages[0].StorageType, true
}

func (manager *SStorageManager) ListItemFilter(ctx context.Context, q *sqlchemy.SQuery, userCred mcclient.TokenCredential, query jsonutils.JSONObject) (*sqlchemy.SQuery, error) {
	var err error
	q, err = managedResourceFilterByAccount(q, query, "", nil)
	if err != nil {
		return nil, err
	}
	q = managedResourceFilterByCloudType(q, query, "", nil)

	q, err = manager.SStandaloneResourceBaseManager.ListItemFilter(ctx, q, userCred, query)
	if err != nil {
		return nil, err
	}

	regionStr, _ := query.GetString("region")
	if len(regionStr) > 0 {
		regionObj, err := CloudregionManager.FetchByIdOrName(userCred, regionStr)
		if err != nil {
			return nil, httperrors.NewNotFoundError("Region %s not found: %s", regionStr, err)
		}
		sq := ZoneManager.Query("id").Equals("cloudregion_id", regionObj.GetId())
		q = q.Filter(sqlchemy.In(q.Field("zone_id"), sq.SubQuery()))
	}

	if jsonutils.QueryBoolean(query, "share", false) {
		q = q.Filter(sqlchemy.NotIn(q.Field("storage_type"), STORAGE_LOCAL_TYPES))
	}

	if jsonutils.QueryBoolean(query, "local", false) {
		q = q.Filter(sqlchemy.In(q.Field("storage_type"), STORAGE_LOCAL_TYPES))
	}

	if jsonutils.QueryBoolean(query, "usable", false) {
		hostStorageTable := HoststorageManager.Query().SubQuery()
		hostTable := HostManager.Query().SubQuery()
		sq := hostStorageTable.Query(hostStorageTable.Field("storage_id")).Join(hostTable,
			sqlchemy.Equals(hostTable.Field("id"), hostStorageTable.Field("host_id"))).
			Filter(sqlchemy.Equals(hostTable.Field("host_status"), HOST_ONLINE))

		q = q.Filter(sqlchemy.In(q.Field("id"), sq)).
			Filter(sqlchemy.In(q.Field("status"), []string{STORAGE_ENABLED, STORAGE_ONLINE})).
			Filter(sqlchemy.IsTrue(q.Field("enabled")))
	}

	/*managerStr := jsonutils.GetAnyString(query, []string{"manager", "cloudprovider", "cloudprovider_id", "manager_id"})
	if len(managerStr) > 0 {
		provider, err := CloudproviderManager.FetchByIdOrName(nil, managerStr)
		if err != nil {
			if err == sql.ErrNoRows {
				return nil, httperrors.NewResourceNotFoundError2(CloudproviderManager.Keyword(), managerStr)
			}
			return nil, httperrors.NewGeneralError(err)
		}
		q = q.Filter(sqlchemy.Equals(q.Field("manager_id"), provider.GetId()))
	}

	accountStr := jsonutils.GetAnyString(query, []string{"account", "account_id", "cloudaccount", "cloudaccount_id"})
	if len(accountStr) > 0 {
		account, err := CloudaccountManager.FetchByIdOrName(nil, accountStr)
		if err != nil {
			if err == sql.ErrNoRows {
				return nil, httperrors.NewResourceNotFoundError2(CloudaccountManager.Keyword(), accountStr)
			}
			return nil, httperrors.NewGeneralError(err)
		}
		subq := CloudproviderManager.Query("id").Equals("cloudaccount_id", account.GetId()).SubQuery()
		q = q.Filter(sqlchemy.In(q.Field("manager_id"), subq))
	}

	providerStr := jsonutils.GetAnyString(query, []string{"provider"})
	if len(providerStr) > 0 {
		subq := CloudproviderManager.Query("id").Equals("provider", providerStr).SubQuery()
		q = q.Filter(sqlchemy.In(q.Field("manager_id"), subq))
	}*/

	return q, err
}

func (self *SStorage) ClearSchedDescCache() error {
	hosts := self.GetAllAttachingHosts()
	if hosts == nil {
		msg := "get attaching host error"
		log.Errorf(msg)
		return fmt.Errorf(msg)
	}
	for i := 0; i < len(hosts); i += 1 {
		err := hosts[i].ClearSchedDescCache()
		if err != nil {
			log.Errorf("host CleanHostSchedCache error: %v", err)
			return err
		}
	}
	return nil
}

func (self *SStorage) getCloudProviderInfo() SCloudProviderInfo {
	var region *SCloudregion
	zone := self.getZone()
	if zone != nil {
		region = zone.GetRegion()
	}
	provider := self.GetCloudprovider()
	return MakeCloudProviderInfo(region, zone, provider)
}

func (self *SStorage) GetShortDesc(ctx context.Context) *jsonutils.JSONDict {
	desc := self.SStandaloneResourceBase.GetShortDesc(ctx)
	info := self.getCloudProviderInfo()
	desc.Update(jsonutils.Marshal(&info))
	return desc
}

func (self *SStorage) IsPrepaidRecycleResource() bool {
	if !self.IsLocal() {
		return false
	}
	hosts := self.GetAttachedHosts()
	if len(hosts) != 1 {
		return false
	}
	return hosts[0].IsPrepaidRecycleResource()
}

func (self *SStorage) GetSchedtags() []SSchedtag {
	return GetSchedtags(StorageschedtagManager, self.Id)
}<|MERGE_RESOLUTION|>--- conflicted
+++ resolved
@@ -62,15 +62,11 @@
 	STORAGE_HUAWEI_SATA = api.STORAGE_HUAWEI_SATA // 普通IO云硬盘
 
 	// openstack
-<<<<<<< HEAD
-	STORAGE_OPENSTACK_ISCSI = "iscsi"
+	STORAGE_OPENSTACK_ISCSI = api.STORAGE_OPENSTACK_ISCSI
 
 	// Ucloud storage type
-	STORAGE_UCLOUD_SATA = "SATA" // 普通盘
-	STORAGE_UCLOUD_SSD  = "SSD"  // SSD盘
-=======
-	STORAGE_OPENSTACK_ISCSI = api.STORAGE_OPENSTACK_ISCSI
->>>>>>> 828a56e3
+	STORAGE_UCLOUD_SATA = api.STORAGE_UCLOUD_SATA // 普通盘
+	STORAGE_UCLOUD_SSD  = api.STORAGE_UCLOUD_SSD  // SSD盘
 )
 
 const (
@@ -88,29 +84,10 @@
 	DISK_TYPES            = api.DISK_TYPES
 	STORAGE_LOCAL_TYPES   = api.STORAGE_LOCAL_TYPES
 	STORAGE_SUPPORT_TYPES = STORAGE_LOCAL_TYPES
-<<<<<<< HEAD
-	STORAGE_ALL_TYPES     = []string{
-		STORAGE_LOCAL, STORAGE_BAREMETAL, STORAGE_SHEEPDOG,
-		STORAGE_RBD, STORAGE_DOCKER, STORAGE_NAS, STORAGE_VSAN,
-		STORAGE_NFS,
-	}
-	STORAGE_TYPES = []string{STORAGE_LOCAL, STORAGE_BAREMETAL, STORAGE_SHEEPDOG,
-		STORAGE_RBD, STORAGE_DOCKER, STORAGE_NAS, STORAGE_VSAN, STORAGE_NFS,
-		STORAGE_PUBLIC_CLOUD, STORAGE_CLOUD_SSD, STORAGE_CLOUD_ESSD, STORAGE_EPHEMERAL_SSD, STORAGE_CLOUD_EFFICIENCY,
-		STORAGE_STANDARD_LRS, STORAGE_STANDARDSSD_LRS, STORAGE_PREMIUM_LRS,
-		STORAGE_GP2_SSD, STORAGE_IO1_SSD, STORAGE_ST1_HDD, STORAGE_SC1_HDD, STORAGE_STANDARD_HDD,
-		STORAGE_LOCAL_BASIC, STORAGE_LOCAL_SSD, STORAGE_CLOUD_BASIC, STORAGE_CLOUD_PREMIUM,
-		STORAGE_HUAWEI_SSD, STORAGE_HUAWEI_SAS, STORAGE_HUAWEI_SATA,
-		STORAGE_OPENSTACK_ISCSI, STORAGE_UCLOUD_SATA, STORAGE_UCLOUD_SSD,
-	}
-
-	STORAGE_LIMITED_TYPES = []string{STORAGE_LOCAL, STORAGE_BAREMETAL, STORAGE_NAS, STORAGE_RBD, STORAGE_NFS}
-=======
 	STORAGE_ALL_TYPES     = api.STORAGE_ALL_TYPES
 	STORAGE_TYPES         = api.STORAGE_TYPES
 
 	STORAGE_LIMITED_TYPES = api.STORAGE_LIMITED_TYPES
->>>>>>> 828a56e3
 )
 
 type SStorageManager struct {
