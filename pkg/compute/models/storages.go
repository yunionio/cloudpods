--- conflicted
+++ resolved
@@ -19,14 +19,7 @@
 	"yunion.io/x/onecloud/pkg/compute/options"
 	"yunion.io/x/onecloud/pkg/httperrors"
 	"yunion.io/x/onecloud/pkg/mcclient"
-<<<<<<< HEAD
 	"yunion.io/x/onecloud/pkg/util/logclient"
-=======
-	"yunion.io/x/pkg/tristate"
-	"yunion.io/x/pkg/util/compare"
-	"yunion.io/x/pkg/utils"
-	"yunion.io/x/sqlchemy"
->>>>>>> 7b36be5a
 )
 
 const (
@@ -42,16 +35,6 @@
 	STORAGE_PUBLIC_CLOUD     = "cloud"
 	STORAGE_CLOUD_EFFICIENCY = "cloud_efficiency"
 	STORAGE_CLOUD_SSD        = "cloud_ssd"
-<<<<<<< HEAD
-	STORAGE_CLOUD_ESSD       = "cloud_essd" //增强型(Enhanced)SSD 云盘
-
-	//Azure hdd and ssd storagetype
-	STORAGE_STANDARD_GRS   = "standard_grs"
-	STORAGE_STANDARD_LRS   = "standard_lrs"
-	STORAGE_STANDARD_RAGRS = "standard_ragrs"
-	STORAGE_STANDARD_ZRS   = "standard_zrs"
-	STORAGE_PREMIUM_LRS    = "premium_lrs"
-=======
 	STORAGE_CLOUD_ESSD       = "cloud_essd"    //增强型(Enhanced)SSD 云盘
 	STORAGE_EPHEMERAL_SSD    = "ephemeral_ssd" //单块本地SSD盘, 容量最大不能超过800 GiB
 
@@ -59,7 +42,6 @@
 	STORAGE_STANDARD_LRS    = "standard_lrs"
 	STORAGE_STANDARDSSD_LRS = "standardssd_lrs"
 	STORAGE_PREMIUM_LRS     = "premium_lrs"
->>>>>>> 7b36be5a
 
 	// aws storage type
 	STORAGE_GP2_SSD      = "gp2"      // aws general purpose ssd
@@ -73,11 +55,7 @@
 	STORAGE_LOCAL_BASIC   = "local_basic"
 	STORAGE_LOCAL_SSD     = "local_ssd"
 	STORAGE_CLOUD_BASIC   = "cloud_basic"
-<<<<<<< HEAD
-	STORAGE_CLOUD_PERMIUM = "cloud_permium"
-=======
 	STORAGE_CLOUD_PREMIUM = "cloud_premium"
->>>>>>> 7b36be5a
 )
 
 const (
@@ -102,17 +80,10 @@
 	}
 	STORAGE_TYPES = []string{STORAGE_LOCAL, STORAGE_BAREMETAL, STORAGE_SHEEPDOG,
 		STORAGE_RBD, STORAGE_DOCKER, STORAGE_NAS, STORAGE_VSAN, STORAGE_NFS,
-<<<<<<< HEAD
-		STORAGE_PUBLIC_CLOUD, STORAGE_CLOUD_SSD, STORAGE_CLOUD_ESSD, STORAGE_CLOUD_EFFICIENCY,
-		STORAGE_STANDARD_GRS, STORAGE_STANDARD_LRS, STORAGE_STANDARD_RAGRS, STORAGE_STANDARD_ZRS, STORAGE_PREMIUM_LRS,
-		STORAGE_GP2_SSD, STORAGE_IO1_SSD, STORAGE_ST1_HDD, STORAGE_SC1_SSD, STORAGE_STANDARD_SSD,
-		STORAGE_LOCAL_BASIC, STORAGE_LOCAL_SSD, STORAGE_CLOUD_BASIC, STORAGE_CLOUD_PERMIUM,
-=======
 		STORAGE_PUBLIC_CLOUD, STORAGE_CLOUD_SSD, STORAGE_CLOUD_ESSD, STORAGE_EPHEMERAL_SSD, STORAGE_CLOUD_EFFICIENCY,
 		STORAGE_STANDARD_LRS, STORAGE_STANDARDSSD_LRS, STORAGE_PREMIUM_LRS,
 		STORAGE_GP2_SSD, STORAGE_IO1_SSD, STORAGE_ST1_HDD, STORAGE_SC1_SSD, STORAGE_STANDARD_SSD,
 		STORAGE_LOCAL_BASIC, STORAGE_LOCAL_SSD, STORAGE_CLOUD_BASIC, STORAGE_CLOUD_PREMIUM,
->>>>>>> 7b36be5a
 	}
 
 	STORAGE_LIMITED_TYPES = []string{STORAGE_LOCAL, STORAGE_BAREMETAL, STORAGE_NAS, STORAGE_RBD, STORAGE_NFS}
