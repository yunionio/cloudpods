--- conflicted
+++ resolved
@@ -89,13 +89,8 @@
 	PostpaidStatus string `width:"32" charset:"utf8" nullable:"true" list:"user" create:"admin_optional" default:"available"` // 按需付费资源状态  available|soldout
 
 	CpuArch      string `width:"16" charset:"ascii" nullable:"true" list:"user" create:"admin_optional" update:"admin"` // CPU 架构 x86|xarm
-<<<<<<< HEAD
-	CpuCoreCount int `nullable:"false" list:"user" create:"admin_required"`
-	MemorySizeMB int `nullable:"false" list:"user" create:"admin_required"`
-=======
 	CpuCoreCount int    `nullable:"false" list:"user" create:"admin_required"`
 	MemorySizeMB int    `nullable:"false" list:"user" create:"admin_required"`
->>>>>>> 41dabf28
 
 	OsName string `width:"32" charset:"ascii" nullable:"true" list:"user" create:"admin_optional" update:"admin" default:"Any"` // Windows|Linux|Any
 
