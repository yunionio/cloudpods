--- conflicted
+++ resolved
@@ -3,12 +3,8 @@
 import (
 	"time"
 
-<<<<<<< HEAD
-	"yunion.io/x/jsonutils"
-=======
 	"yunion.io/x/onecloud/pkg/appctx"
 	"yunion.io/x/onecloud/pkg/cloudcommon/db"
->>>>>>> a04e92f7
 )
 
 const (
@@ -30,14 +26,12 @@
 	}
 }
 
-<<<<<<< HEAD
-func (self *SBillingResourceBase) GetBillingShortDesc() jsonutils.JSONObject {
-	ret := jsonutils.NewDict()
+func (self *SBillingResourceBase) FetchCloudBillingInfo(info *SCloudBillingInfo) {
+	info.ChargeType = self.GetChargeType()
 	if self.GetChargeType() == BILLING_TYPE_PREPAID {
-		ret.Add(jsonutils.NewTimeString(self.ExpiredAt), "expired_at")
-		ret.Add(jsonutils.NewString(self.BillingCycle), "billing_cycle")
+		info.ExpiredAt = self.ExpiredAt
+		info.BillingCycle = self.BillingCycle
 	}
-	return ret
 }
 
 func (self *SBillingResourceBase) IsValidPrePaid() bool {
@@ -48,7 +42,8 @@
 		}
 	}
 	return false
-=======
+}
+
 type SCloudBillingInfo struct {
 	Provider            string
 	Account             string
@@ -66,6 +61,8 @@
 	PriceKey            string
 	ChargeType          string
 	InternetChargeType  string
+	ExpiredAt           time.Time
+	BillingCycle        string
 }
 
 func MakeCloudBillingInfo(region *SCloudregion, zone *SZone, provider *SCloudprovider) SCloudBillingInfo {
@@ -118,5 +115,4 @@
 	}
 
 	return info
->>>>>>> a04e92f7
 }