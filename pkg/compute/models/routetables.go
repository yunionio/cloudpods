package models

import (
	"context"
	"database/sql"
	"net"
	"reflect"
	"strings"

	"yunion.io/x/jsonutils"
	"yunion.io/x/log"
	"yunion.io/x/pkg/gotypes"
	"yunion.io/x/pkg/util/compare"
	"yunion.io/x/sqlchemy"

	"yunion.io/x/onecloud/pkg/cloudcommon/db"
	"yunion.io/x/onecloud/pkg/cloudcommon/validators"
	"yunion.io/x/onecloud/pkg/cloudprovider"
	"yunion.io/x/onecloud/pkg/httperrors"
	"yunion.io/x/onecloud/pkg/mcclient"
)

type SRoute struct {
	Type        string
	Cidr        string
	NextHopType string
	NextHopId   string
}

func (route *SRoute) Validate(data *jsonutils.JSONDict) error {
	if strings.Index(route.Cidr, "/") > 0 {
		_, ipNet, err := net.ParseCIDR(route.Cidr)
		if err != nil {
			return err
		}
		// normalize from 192.168.1.3/24 to 192.168.1.0/24
		route.Cidr = ipNet.String()
	} else {
		ip := net.ParseIP(route.Cidr).To4()
		if ip == nil {
			return httperrors.NewInputParameterError("invalid addr %s", route.Cidr)
		}
	}
	return nil
}

type SRoutes []*SRoute

func (routes *SRoutes) String() string {
	return jsonutils.Marshal(routes).String()
}
func (routes *SRoutes) IsZero() bool {
	if len([]*SRoute(*routes)) == 0 {
		return true
	}
	return false
}

func (routes *SRoutes) Validate(data *jsonutils.JSONDict) error {
	found := map[string]bool{}
	for _, route := range *routes {
		if err := route.Validate(data); err != nil {
			return err
		}
		if _, ok := found[route.Cidr]; ok {
			// error so that the user has a chance to deal with comments
			return httperrors.NewInputParameterError("duplicate route cidr %s", route.Cidr)
		}
		// TODO aliyun: check overlap with System type route
		found[route.Cidr] = true
	}
	return nil
}

type SRouteTableManager struct {
	db.SVirtualResourceBaseManager
}

var RouteTableManager *SRouteTableManager

func init() {
	gotypes.RegisterSerializable(reflect.TypeOf(&SRoutes{}), func() gotypes.ISerializable {
		return &SRoutes{}
	})
	RouteTableManager = &SRouteTableManager{
		SVirtualResourceBaseManager: db.NewVirtualResourceBaseManager(
			SRouteTable{},
			"route_tables_tbl",
			"route_table",
			"route_tables",
		),
	}
}

type SRouteTable struct {
	db.SVirtualResourceBase
	SManagedResourceBase

	VpcId         string   `width:"36" charset:"ascii" nullable:"false" list:"user" create:"required"`
	CloudregionId string   `width:"36" charset:"ascii" nullable:"false" list:"user" create:"optional"`
	Type          string   `width:"16" charset:"ascii" nullable:"false" list:"user"`
	Routes        *SRoutes `list:"user" update:"user" create:"required"`
}

func (man *SRouteTableManager) ListItemFilter(ctx context.Context, q *sqlchemy.SQuery, userCred mcclient.TokenCredential, query jsonutils.JSONObject) (*sqlchemy.SQuery, error) {
	q, err := man.SVirtualResourceBaseManager.ListItemFilter(ctx, q, userCred, query)
	if err != nil {
		return nil, err
	}
	userProjId := userCred.GetProjectId()
	data := query.(*jsonutils.JSONDict)
	q, err = validators.ApplyModelFilters(q, data, []*validators.ModelFilterOptions{
		{Key: "vpc", ModelKeyword: "vpc", ProjectId: userProjId},
		{Key: "cloudregion", ModelKeyword: "cloudregion", ProjectId: userProjId},
		{Key: "manager", ModelKeyword: "cloudprovider", ProjectId: userProjId},
	})
	if err != nil {
		return nil, err
	}

	managerStr := jsonutils.GetAnyString(query, []string{"manager", "cloudprovider", "cloudprovider_id", "manager_id"})
	if len(managerStr) > 0 {
		provider, err := CloudproviderManager.FetchByIdOrName(nil, managerStr)
		if err != nil {
			if err == sql.ErrNoRows {
				return nil, httperrors.NewResourceNotFoundError2(CloudproviderManager.Keyword(), managerStr)
			}
			return nil, httperrors.NewGeneralError(err)
<<<<<<< HEAD
		}
		sq := VpcManager.Query("id").Equals("manager_id", provider.GetId())
		q = q.In("vpc_id", sq.SubQuery())
	}

	accountStr := jsonutils.GetAnyString(query, []string{"account", "account_id", "cloudaccount", "cloudaccount_id"})
	if len(accountStr) > 0 {
		account, err := CloudaccountManager.FetchByIdOrName(nil, accountStr)
		if err != nil {
			if err == sql.ErrNoRows {
				return nil, httperrors.NewResourceNotFoundError2(CloudaccountManager.Keyword(), accountStr)
			}
			return nil, httperrors.NewGeneralError(err)
		}
		vpcs := VpcManager.Query().SubQuery()
		cloudproviders := CloudproviderManager.Query().SubQuery()

		subq := vpcs.Query(vpcs.Field("id"))
		subq = subq.Join(cloudproviders, sqlchemy.Equals(cloudproviders.Field("id"), vpcs.Field("manager_id")))
		subq = subq.Filter(sqlchemy.Equals(cloudproviders.Field("cloudaccount_id"), account.GetId()))
		q = q.Filter(sqlchemy.In(q.Field("vpc_id"), subq.SubQuery()))
	}

	providerStr := jsonutils.GetAnyString(query, []string{"provider"})
	if len(providerStr) > 0 {
		vpcs := VpcManager.Query().SubQuery()
		cloudproviders := CloudproviderManager.Query().SubQuery()

		subq := vpcs.Query(vpcs.Field("id"))
		subq = subq.Join(cloudproviders, sqlchemy.Equals(cloudproviders.Field("id"), vpcs.Field("manager_id")))
		subq = subq.Filter(sqlchemy.Equals(cloudproviders.Field("provider"), providerStr))

		q = q.Filter(sqlchemy.In(q.Field("vpc_id"), subq.SubQuery()))
	}

=======
		}
		sq := VpcManager.Query("id").Equals("manager_id", provider.GetId())
		q = q.In("vpc_id", sq.SubQuery())
	}

	accountStr := jsonutils.GetAnyString(query, []string{"account", "account_id", "cloudaccount", "cloudaccount_id"})
	if len(accountStr) > 0 {
		account, err := CloudaccountManager.FetchByIdOrName(nil, accountStr)
		if err != nil {
			if err == sql.ErrNoRows {
				return nil, httperrors.NewResourceNotFoundError2(CloudaccountManager.Keyword(), accountStr)
			}
			return nil, httperrors.NewGeneralError(err)
		}
		vpcs := VpcManager.Query().SubQuery()
		cloudproviders := CloudproviderManager.Query().SubQuery()

		subq := vpcs.Query(vpcs.Field("id"))
		subq = subq.Join(cloudproviders, sqlchemy.Equals(cloudproviders.Field("id"), vpcs.Field("manager_id")))
		subq = subq.Filter(sqlchemy.Equals(cloudproviders.Field("cloudaccount_id"), account.GetId()))
		q = q.Filter(sqlchemy.In(q.Field("vpc_id"), subq.SubQuery()))
	}

	providerStr := jsonutils.GetAnyString(query, []string{"provider"})
	if len(providerStr) > 0 {
		vpcs := VpcManager.Query().SubQuery()
		cloudproviders := CloudproviderManager.Query().SubQuery()

		subq := vpcs.Query(vpcs.Field("id"))
		subq = subq.Join(cloudproviders, sqlchemy.Equals(cloudproviders.Field("id"), vpcs.Field("manager_id")))
		subq = subq.Filter(sqlchemy.Equals(cloudproviders.Field("provider"), providerStr))

		q = q.Filter(sqlchemy.In(q.Field("vpc_id"), subq.SubQuery()))
	}

>>>>>>> bfc71a40
	return q, nil
}

func (man *SRouteTableManager) validateRoutes(data *jsonutils.JSONDict, update bool) (*jsonutils.JSONDict, error) {
	routes := SRoutes{}
	routesV := validators.NewStructValidator("routes", &routes)
	if update {
		routesV.Optional(true)
	}
	err := routesV.Validate(data)
	if err != nil {
		return nil, err
	}
	return data, nil
}

func (man *SRouteTableManager) ValidateCreateData(ctx context.Context, userCred mcclient.TokenCredential, ownerProjId string, query jsonutils.JSONObject, data *jsonutils.JSONDict) (*jsonutils.JSONDict, error) {
	data, err := man.validateRoutes(data, false)
	if err != nil {
		return nil, err
	}
	vpcV := validators.NewModelIdOrNameValidator("vpc", "vpc", ownerProjId)
	if err := vpcV.Validate(data); err != nil {
		return nil, err
	}
	vpc := vpcV.Model.(*SVpc)
	cloudregion, err := vpc.GetRegion()
	if err != nil {
		return nil, httperrors.NewConflictError("failed getting region of vpc %s(%s)", vpc.Name, vpc.Id)
	}
	data.Set("cloudregion_id", jsonutils.NewString(cloudregion.Id))
	return man.SVirtualResourceBaseManager.ValidateCreateData(ctx, userCred, ownerProjId, query, data)
}

func (rt *SRouteTable) AllowPerformPurge(ctx context.Context, userCred mcclient.TokenCredential, query jsonutils.JSONObject, data jsonutils.JSONObject) bool {
	return db.IsAdminAllowPerform(userCred, rt, "purge")
}

func (rt *SRouteTable) PerformPurge(ctx context.Context, userCred mcclient.TokenCredential, query jsonutils.JSONObject, data jsonutils.JSONObject) (jsonutils.JSONObject, error) {
	err := rt.ValidateDeleteCondition(ctx)
	if err != nil {
		return nil, err
	}
	provider := rt.GetCloudprovider()
	if provider != nil {
		if provider.Enabled {
			return nil, httperrors.NewInvalidStatusError("Cannot purge route_table on enabled cloud provider")
		}
	}
	err = rt.RealDelete(ctx, userCred)
	return nil, err
}

func (rt *SRouteTable) RealDelete(ctx context.Context, userCred mcclient.TokenCredential) error {
	return rt.SVirtualResourceBase.Delete(ctx, userCred)
}

func (rt *SRouteTable) ValidateUpdateData(ctx context.Context, userCred mcclient.TokenCredential, query jsonutils.JSONObject, data *jsonutils.JSONDict) (*jsonutils.JSONDict, error) {
	data, err := RouteTableManager.validateRoutes(data, true)
	if err != nil {
		return nil, err
	}
	return rt.SVirtualResourceBase.ValidateUpdateData(ctx, userCred, query, data)
}

func (rt *SRouteTable) AllowPerformAddRoutes(ctx context.Context, userCred mcclient.TokenCredential, query jsonutils.JSONObject, data *jsonutils.JSONDict) bool {
	return rt.IsOwner(userCred) || db.IsAdminAllowPerform(userCred, rt, "add-routes")
}

func (rt *SRouteTable) AllowPerformDelRoutes(ctx context.Context, userCred mcclient.TokenCredential, query jsonutils.JSONObject, data *jsonutils.JSONDict) bool {
	return rt.AllowPerformAddRoutes(ctx, userCred, query, data)
}

// PerformAddRoutes patches acl entries by adding then deleting the specified acls.
// This is intended mainly for command line operations.
func (rt *SRouteTable) PerformAddRoutes(ctx context.Context, userCred mcclient.TokenCredential, query jsonutils.JSONObject, data *jsonutils.JSONDict) (*jsonutils.JSONDict, error) {
	routes := gotypes.DeepCopy(rt.Routes).(SRoutes)
	{
		adds := SRoutes{}
		addsV := validators.NewStructValidator("routes", &adds)
		addsV.Optional(true)
		err := addsV.Validate(data)
		if err != nil {
			return nil, err
		}
		for _, add := range adds {
			found := false
			for _, route := range routes {
				if route.Cidr == add.Cidr {
					found = true
					break
				}
			}
			if !found {
				routes = append(routes, add)
			}
		}
	}
	_, err := rt.GetModelManager().TableSpec().Update(rt, func() error {
		rt.Routes = &routes
		return nil
	})
	if err != nil {
		return nil, err
	}
	return nil, nil
}

func (rt *SRouteTable) PerformDelRoutes(ctx context.Context, userCred mcclient.TokenCredential, query jsonutils.JSONObject, data *jsonutils.JSONDict) (*jsonutils.JSONDict, error) {
	routes := gotypes.DeepCopy(rt.Routes).(SRoutes)
	{
		cidrs := []string{}
		err := data.Unmarshal(&cidrs, "cidrs")
		if err != nil {
			return nil, httperrors.NewInputParameterError("unmarshaling cidrs failed: %s", err)
		}
		for _, cidr := range cidrs {
			for i := len(routes) - 1; i >= 0; i-- {
				route := routes[i]
				if route.Type == "system" {
					continue
				}
				if route.Cidr == cidr {
					routes = append(routes[:i], routes[i+1:]...)
					break
				}
			}
		}
	}
	_, err := rt.GetModelManager().TableSpec().Update(rt, func() error {
		rt.Routes = &routes
		return nil
	})
	if err != nil {
		return nil, err
	}
	return nil, nil
}

func (rt *SRouteTable) getMoreDetails(extra *jsonutils.JSONDict) *jsonutils.JSONDict {
	info := rt.getCloudProviderInfo()
	extra.Update(jsonutils.Marshal(&info))
	return extra
}

func (rt *SRouteTable) GetCustomizeColumns(ctx context.Context, userCred mcclient.TokenCredential, query jsonutils.JSONObject) *jsonutils.JSONDict {
	extra := rt.SVirtualResourceBase.GetCustomizeColumns(ctx, userCred, query)
	vpcM, err := VpcManager.FetchById(rt.VpcId)
	if err != nil {
		log.Errorf("route table %s(%s): fetch vpc (%s) error: %s",
			rt.Name, rt.Id, rt.VpcId, err)
		return extra
	}
	cloudregionM, err := CloudregionManager.FetchById(rt.CloudregionId)
	if err != nil {
		log.Errorf("route table %s(%s): fetch cloud region (%s) error: %s",
			rt.Name, rt.Id, rt.CloudregionId, err)
		return extra
	}
	extra.Set("vpc", jsonutils.NewString(vpcM.GetName()))
	extra.Set("cloudregion", jsonutils.NewString(cloudregionM.GetName()))

	extra = rt.getMoreDetails(extra)
	return extra
}

func (rt *SRouteTable) GetExtraDetails(ctx context.Context, userCred mcclient.TokenCredential, query jsonutils.JSONObject) (*jsonutils.JSONDict, error) {
	extra := rt.GetCustomizeColumns(ctx, userCred, query)
	extra = rt.getMoreDetails(extra)
<<<<<<< HEAD
	return extra
=======
	return extra, nil
>>>>>>> bfc71a40
}

func (man *SRouteTableManager) SyncRouteTables(ctx context.Context, userCred mcclient.TokenCredential, vpc *SVpc, cloudRouteTables []cloudprovider.ICloudRouteTable) ([]SRouteTable, []cloudprovider.ICloudRouteTable, compare.SyncResult) {
	localRouteTables := make([]SRouteTable, 0)
	remoteRouteTables := make([]cloudprovider.ICloudRouteTable, 0)
	syncResult := compare.SyncResult{}

	dbRouteTables := []SRouteTable{}
	if err := db.FetchModelObjects(man, man.Query(), &dbRouteTables); err != nil {
		syncResult.Error(err)
		return nil, nil, syncResult
	}
	removed := make([]SRouteTable, 0)
	commondb := make([]SRouteTable, 0)
	commonext := make([]cloudprovider.ICloudRouteTable, 0)
	added := make([]cloudprovider.ICloudRouteTable, 0)
	if err := compare.CompareSets(dbRouteTables, cloudRouteTables, &removed, &commondb, &commonext, &added); err != nil {
		syncResult.Error(err)
		return nil, nil, syncResult
	}

	for i := 0; i < len(commondb); i += 1 {
		err := commondb[i].SyncWithCloudRouteTable(userCred, vpc, commonext[i])
		if err != nil {
			syncResult.UpdateError(err)
			continue
		}
		localRouteTables = append(localRouteTables, commondb[i])
		remoteRouteTables = append(remoteRouteTables, commonext[i])
		syncResult.Update()
	}

	for i := 0; i < len(added); i += 1 {
		routeTableNew, err := man.insertFromCloud(userCred, vpc, added[i])
		if err != nil {
			syncResult.AddError(err)
			continue
		}
		localRouteTables = append(localRouteTables, *routeTableNew)
		remoteRouteTables = append(remoteRouteTables, added[i])
		syncResult.Add()
	}
	return localRouteTables, remoteRouteTables, syncResult
}

func (man *SRouteTableManager) newRouteTableFromCloud(userCred mcclient.TokenCredential, vpc *SVpc, cloudRouteTable cloudprovider.ICloudRouteTable) (*SRouteTable, error) {
	routes := []*SRoute{}
	{
		cloudRoutes, err := cloudRouteTable.GetIRoutes()
		if err != nil {
			return nil, err
		}
		for _, cloudRoute := range cloudRoutes {
			route := &SRoute{
				Type:        cloudRoute.GetType(),
				Cidr:        cloudRoute.GetCidr(),
				NextHopType: cloudRoute.GetNextHopType(),
				NextHopId:   cloudRoute.GetNextHop(),
			}
			routes = append(routes, route)
		}
	}
	routeTable := &SRouteTable{
		CloudregionId: vpc.CloudregionId,
		VpcId:         vpc.Id,
		Type:          cloudRouteTable.GetType(),
		Routes:        (*SRoutes)(&routes),
	}
	routeTable.Name = cloudRouteTable.GetName()
	routeTable.ManagerId = vpc.ManagerId
	routeTable.ExternalId = cloudRouteTable.GetGlobalId()
	routeTable.Description = cloudRouteTable.GetDescription()
	routeTable.ProjectId = userCred.GetProjectId()
	routeTable.SetModelManager(man)
	return routeTable, nil
}

func (man *SRouteTableManager) insertFromCloud(userCred mcclient.TokenCredential, vpc *SVpc, cloudRouteTable cloudprovider.ICloudRouteTable) (*SRouteTable, error) {
	routeTable, err := man.newRouteTableFromCloud(userCred, vpc, cloudRouteTable)
	if err != nil {
		return nil, err
	}
	if err := man.TableSpec().Insert(routeTable); err != nil {
		return nil, err
	}
	return routeTable, nil
}

func (self *SRouteTable) SyncWithCloudRouteTable(userCred mcclient.TokenCredential, vpc *SVpc, cloudRouteTable cloudprovider.ICloudRouteTable) error {
	man := self.GetModelManager().(*SRouteTableManager)
	routeTable, err := man.newRouteTableFromCloud(userCred, vpc, cloudRouteTable)
	if err != nil {
		return err
	}
	_, err = man.TableSpec().Update(self, func() error {
		self.CloudregionId = routeTable.CloudregionId
		self.VpcId = vpc.Id
		self.Type = routeTable.Type
		self.Routes = routeTable.Routes
		return nil
	})
	if err != nil {
		return err
	}
	return nil
}

func (self *SRouteTable) getVpc() (*SVpc, error) {
	val, err := VpcManager.FetchById(self.VpcId)
	if err != nil {
		log.Errorf("VpcManager.FetchById fail %s", err)
		return nil, err
	}
	return val.(*SVpc), nil
}

func (self *SRouteTable) getRegion() (*SCloudregion, error) {
	vpc, err := self.getVpc()
	if err != nil {
		return nil, err
	}
	return vpc.GetRegion()
}

func (self *SRouteTable) getCloudProviderInfo() SCloudProviderInfo {
	region, _ := self.getRegion()
	provider := self.GetCloudprovider()
	return MakeCloudProviderInfo(region, nil, provider)
}<|MERGE_RESOLUTION|>--- conflicted
+++ resolved
@@ -126,7 +126,6 @@
 				return nil, httperrors.NewResourceNotFoundError2(CloudproviderManager.Keyword(), managerStr)
 			}
 			return nil, httperrors.NewGeneralError(err)
-<<<<<<< HEAD
 		}
 		sq := VpcManager.Query("id").Equals("manager_id", provider.GetId())
 		q = q.In("vpc_id", sq.SubQuery())
@@ -162,43 +161,6 @@
 		q = q.Filter(sqlchemy.In(q.Field("vpc_id"), subq.SubQuery()))
 	}
 
-=======
-		}
-		sq := VpcManager.Query("id").Equals("manager_id", provider.GetId())
-		q = q.In("vpc_id", sq.SubQuery())
-	}
-
-	accountStr := jsonutils.GetAnyString(query, []string{"account", "account_id", "cloudaccount", "cloudaccount_id"})
-	if len(accountStr) > 0 {
-		account, err := CloudaccountManager.FetchByIdOrName(nil, accountStr)
-		if err != nil {
-			if err == sql.ErrNoRows {
-				return nil, httperrors.NewResourceNotFoundError2(CloudaccountManager.Keyword(), accountStr)
-			}
-			return nil, httperrors.NewGeneralError(err)
-		}
-		vpcs := VpcManager.Query().SubQuery()
-		cloudproviders := CloudproviderManager.Query().SubQuery()
-
-		subq := vpcs.Query(vpcs.Field("id"))
-		subq = subq.Join(cloudproviders, sqlchemy.Equals(cloudproviders.Field("id"), vpcs.Field("manager_id")))
-		subq = subq.Filter(sqlchemy.Equals(cloudproviders.Field("cloudaccount_id"), account.GetId()))
-		q = q.Filter(sqlchemy.In(q.Field("vpc_id"), subq.SubQuery()))
-	}
-
-	providerStr := jsonutils.GetAnyString(query, []string{"provider"})
-	if len(providerStr) > 0 {
-		vpcs := VpcManager.Query().SubQuery()
-		cloudproviders := CloudproviderManager.Query().SubQuery()
-
-		subq := vpcs.Query(vpcs.Field("id"))
-		subq = subq.Join(cloudproviders, sqlchemy.Equals(cloudproviders.Field("id"), vpcs.Field("manager_id")))
-		subq = subq.Filter(sqlchemy.Equals(cloudproviders.Field("provider"), providerStr))
-
-		q = q.Filter(sqlchemy.In(q.Field("vpc_id"), subq.SubQuery()))
-	}
-
->>>>>>> bfc71a40
 	return q, nil
 }
 
@@ -368,11 +330,7 @@
 func (rt *SRouteTable) GetExtraDetails(ctx context.Context, userCred mcclient.TokenCredential, query jsonutils.JSONObject) (*jsonutils.JSONDict, error) {
 	extra := rt.GetCustomizeColumns(ctx, userCred, query)
 	extra = rt.getMoreDetails(extra)
-<<<<<<< HEAD
-	return extra
-=======
 	return extra, nil
->>>>>>> bfc71a40
 }
 
 func (man *SRouteTableManager) SyncRouteTables(ctx context.Context, userCred mcclient.TokenCredential, vpc *SVpc, cloudRouteTables []cloudprovider.ICloudRouteTable) ([]SRouteTable, []cloudprovider.ICloudRouteTable, compare.SyncResult) {
