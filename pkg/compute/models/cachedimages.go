package models

import (
	"context"
	"database/sql"
	"fmt"
	"math/rand"
	"time"

	"yunion.io/x/jsonutils"
	"yunion.io/x/log"
	"yunion.io/x/onecloud/pkg/httperrors"
	"yunion.io/x/onecloud/pkg/mcclient"
	"yunion.io/x/onecloud/pkg/mcclient/auth"
	"yunion.io/x/onecloud/pkg/mcclient/modules"
	"yunion.io/x/pkg/util/timeutils"
	"yunion.io/x/sqlchemy"

	"yunion.io/x/onecloud/pkg/cloudcommon/db"
	"yunion.io/x/onecloud/pkg/cloudcommon/db/lockman"
	"yunion.io/x/onecloud/pkg/compute/options"
)

const (
	CACHED_IMAGE_REFRESH_SECONDS                  = 900   // 15 minutes
	CACHED_IMAGE_REFERENCE_SESSION_EXPIRE_SECONDS = 86400 // 1 day
)

type SCachedimageManager struct {
	db.SStandaloneResourceBaseManager
}

var CachedimageManager *SCachedimageManager

func init() {
	CachedimageManager = &SCachedimageManager{
		SStandaloneResourceBaseManager: db.NewStandaloneResourceBaseManager(
			SCachedimage{},
			"cachedimages_tbl",
			"cachedimage",
			"cachedimages",
		),
	}
}

type SCachedimage struct {
	db.SStandaloneResourceBase

	Size int64 `nullable:"false" list:"admin" update:"admin" create:"admin_required"` // = Column(BigInteger, nullable=False) # in Byte
	// virtual_size = Column(BigInteger, nullable=False) # in Byte
	Info     jsonutils.JSONObject `nullable:"true" get:"admin" update:"admin" create:"admin_required"` // Column(JSONEncodedDict, nullable=True)
	LastSync time.Time            `list:"admin"`                                                       // = Column(DateTime)
	LastRef  time.Time            `list:"admin"`                                                       // = Column(DateTime)
	RefCount int                  `default:"0" list:"admin"`                                           // = Column(Integer, default=0, server_default='0')
}

func (self *SCachedimageManager) AllowListItems(ctx context.Context, userCred mcclient.TokenCredential, query jsonutils.JSONObject) bool {
	return db.IsAdminAllowList(userCred, self)
}

func (self *SCachedimageManager) AllowCreateItem(ctx context.Context, userCred mcclient.TokenCredential, query jsonutils.JSONObject, data jsonutils.JSONObject) bool {
	return db.IsAdminAllowCreate(userCred, self)
}

func (self *SCachedimage) AllowGetDetails(ctx context.Context, userCred mcclient.TokenCredential, query jsonutils.JSONObject) bool {
	return db.IsAdminAllowGet(userCred, self)
}

func (self *SCachedimage) AllowUpdateItem(ctx context.Context, userCred mcclient.TokenCredential) bool {
	return db.IsAdminAllowUpdate(userCred, self)
}

func (self *SCachedimage) AllowDeleteItem(ctx context.Context, userCred mcclient.TokenCredential, query jsonutils.JSONObject, data jsonutils.JSONObject) bool {
	return db.IsAdminAllowDelete(userCred, self)
}

func (self *SCachedimage) ValidateDeleteCondition(ctx context.Context) error {
	if self.getStoragecacheCount() > 0 {
		return httperrors.NewNotEmptyError("The image has been cached on storages")
	}
	if self.GetStatus() == "active" && !self.isReferenceSessionExpire() {
		return httperrors.NewConflictError("the image reference session has not been expired!")
	}
	return self.SStandaloneResourceBase.ValidateDeleteCondition(ctx)
}

func (self *SCachedimage) isReferenceSessionExpire() bool {
	if !self.LastRef.IsZero() && time.Now().Sub(self.LastRef) < CACHED_IMAGE_REFERENCE_SESSION_EXPIRE_SECONDS*time.Second {
		return false
	} else {
		return true
	}
}

func (self *SCachedimage) isRefreshSessionExpire() bool {
	if !self.LastRef.IsZero() && time.Now().Sub(self.LastRef) < CACHED_IMAGE_REFRESH_SECONDS*time.Second {
		return false
	} else {
		return true
	}
}

func (self *SCachedimage) GetName() string {
	name, _ := self.Info.GetString("name")
	return name
}

func (self *SCachedimage) GetOwner() string {
	owner, _ := self.Info.GetString("owner")
	return owner
}

func (self *SCachedimage) GetFormat() string {
	format, _ := self.Info.GetString("disk_format")
	return format
}

func (self *SCachedimage) GetStatus() string {
	status, _ := self.Info.GetString("status")
	return status
}

func (self *SCachedimage) GetOSType() string {
	osType, _ := self.Info.GetString("properties", "os_type")
	return osType
}

func (self *SCachedimage) getStoragecacheQuery() *sqlchemy.SQuery {
	q := StoragecachedimageManager.Query().Equals("cachedimage_id", self.Id)
	return q
}

func (self *SCachedimage) getStoragecacheCount() int {
	return self.getStoragecacheQuery().Count()
}

func (self *SCachedimage) GetImage() (*SImage, error) {
	image := SImage{}

	err := self.Info.Unmarshal(&image)
	if err != nil {
		return nil, err
	} else {
		return &image, nil
	}
}

func (manager *SCachedimageManager) cacheImageInfo(ctx context.Context, userCred mcclient.TokenCredential, info jsonutils.JSONObject) (*SCachedimage, error) {
	lockman.LockClass(ctx, manager, userCred.GetProjectId())
	defer lockman.ReleaseClass(ctx, manager, userCred.GetProjectId())

	imgId, _ := info.GetString("id")
	if len(imgId) == 0 {
		return nil, fmt.Errorf("invalid image info")
	}

	imageCache := SCachedimage{}
	imageCache.SetModelManager(manager)

	size, _ := info.Int("size")

	err := manager.Query().Equals("id", imgId).First(&imageCache)
	if err != nil {
		if err == sql.ErrNoRows { // insert
			imageCache.Id = imgId
			imageCache.Name = imgId
			imageCache.Size = size
			imageCache.Info = info
			imageCache.LastSync = timeutils.UtcNow()

			err = manager.TableSpec().Insert(&imageCache)
			if err != nil {
				return nil, err
			}
			db.OpsLog.LogEvent(&imageCache, db.ACT_CREATE, info, userCred)

			return &imageCache, nil
		} else {
			log.Errorf("fetching image cache (%s) failed: %s", imgId, err)
			return nil, err
		}
	} else { // update
		diff, err := manager.TableSpec().Update(&imageCache, func() error {
			imageCache.Size = size
			imageCache.Info = info
			imageCache.LastSync = timeutils.UtcNow()
			return nil
		})
		if err != nil {
			return nil, err
		}

		db.OpsLog.LogEvent(&imageCache, db.ACT_UPDATE, sqlchemy.UpdateDiffString(diff), userCred)

		return &imageCache, nil
	}
}

func (manager *SCachedimageManager) GetImageById(ctx context.Context, userCred mcclient.TokenCredential, imageId string, refresh bool) (*SImage, error) {
	if !refresh {
		imgObj, _ := manager.FetchById(imageId)
		if imgObj != nil {
			cachedImage := imgObj.(*SCachedimage)
			if cachedImage.GetStatus() == "active" && len(cachedImage.GetOSType()) > 0 && cachedImage.isRefreshSessionExpire() {
				return cachedImage.GetImage()
			}
		}
	}
	s := auth.GetAdminSession(ctx, options.Options.Region, "")
	obj, err := modules.Images.Get(s, imageId, nil)
	if err != nil {
		log.Errorf("GetImageById %s error %s", imageId, err)
		return nil, err
	}
	cachedImage, err := manager.cacheImageInfo(ctx, userCred, obj)
	if err != nil {
		return nil, err
	}
	return cachedImage.GetImage()
}

func (manager *SCachedimageManager) getImageByName(ctx context.Context, userCred mcclient.TokenCredential, imageId string) (*SImage, error) {
	s := auth.GetSession(ctx, userCred, options.Options.Region, "")
	obj, err := modules.Images.GetByName(s, imageId, nil)
	if err != nil {
		return nil, err
	}
	cachedImage, err := manager.cacheImageInfo(ctx, userCred, obj)
	if err != nil {
		return nil, err
	}
	return cachedImage.GetImage()
}

func (manager *SCachedimageManager) getImageInfo(ctx context.Context, userCred mcclient.TokenCredential, imageId string, refresh bool) (*SImage, error) {
	img, err := manager.GetImageById(ctx, userCred, imageId, refresh)
	if err == nil {
		return img, nil
	}
	log.Errorf("getImageInfoById %s fail %s", imageId, err)
	return manager.getImageByName(ctx, userCred, imageId)
}

func (self *SCachedimage) GetCustomizeColumns(ctx context.Context, userCred mcclient.TokenCredential, query jsonutils.JSONObject) *jsonutils.JSONDict {
	extra := self.SStandaloneResourceBase.GetCustomizeColumns(ctx, userCred, query)
	extra.Add(jsonutils.NewString(self.GetName()), "name")
	extra.Add(jsonutils.NewString(self.GetOwner()), "owner")
	extra.Add(jsonutils.NewString(self.GetFormat()), "format")
	extra.Add(jsonutils.NewString(self.GetStatus()), "status")
	for _, k := range []string{"os_type", "os_distribution", "os_version", "hypervisor"} {
		val, _ := self.Info.GetString("properties", k)
		if len(val) > 0 {
			extra.Add(jsonutils.NewString(val), k)
		}
	}
	extra.Add(jsonutils.NewInt(int64(self.getStoragecacheCount())), "storage_cache_count")
	return extra
}

func (self *SCachedimage) AllowPerformRefresh(ctx context.Context, userCred mcclient.TokenCredential, query jsonutils.JSONObject, data jsonutils.JSONObject) bool {
	return db.IsAdminAllowPerform(userCred, self, "refresh")
}

func (self *SCachedimage) PerformRefresh(ctx context.Context, userCred mcclient.TokenCredential, query jsonutils.JSONObject, data jsonutils.JSONObject) (jsonutils.JSONObject, error) {
	img, err := CachedimageManager.GetImageById(ctx, userCred, self.Id, true)
	if err != nil {
		return nil, err
	}
	return jsonutils.Marshal(img), nil
}

func (self *SCachedimage) addRefCount() {
	if self.GetStatus() != "active" {
		return
	}
	_, err := CachedimageManager.TableSpec().Update(self, func() error {
		self.RefCount += 1
		self.LastRef = timeutils.UtcNow()
		return nil
	})
	if err != nil {
		log.Errorf("addRefCount fail %s", err)
	}
}

func (self *SCachedimage) ChooseSourceStoragecacheInRange(hostType string, excludes []string, rangeObjs []interface{}) (*SStoragecachedimage, error) {
	storageCachedImage := StoragecachedimageManager.Query().SubQuery()
	storage := StorageManager.Query().SubQuery()
	hostStorage := HoststorageManager.Query().SubQuery()
	host := HostManager.Query().SubQuery()

	scimgs := make([]SStoragecachedimage, 0)
	q := storageCachedImage.Query().
		Join(storage, sqlchemy.AND(sqlchemy.Equals(storage.Field("storagecache_id"), storageCachedImage.Field("storagecache_id")))).
		Join(hostStorage, sqlchemy.AND(sqlchemy.Equals(hostStorage.Field("storage_id"), storage.Field("id")))).
		Join(host, sqlchemy.AND(sqlchemy.Equals(hostStorage.Field("host_id"), host.Field("id")))).
		Filter(sqlchemy.Equals(storageCachedImage.Field("cachedimage_id"), self.Id)).
		Filter(sqlchemy.Equals(storageCachedImage.Field("status"), CACHED_IMAGE_STATUS_READY)).
		Filter(sqlchemy.Equals(host.Field("status"), HOST_STATUS_RUNNING)).
		Filter(sqlchemy.IsTrue(host.Field("enabled"))).
		Filter(sqlchemy.Equals(host.Field("host_status"), HOST_ONLINE))

	if len(excludes) > 0 {
		q = q.Filter(sqlchemy.NotIn(host.Field("id"), excludes))
	}
	if len(hostType) > 0 {
		q = q.Filter(sqlchemy.Equals(host.Field("host_type"), hostType))
	}

<<<<<<< HEAD
	switch v := rangeObjs.(type) {
	case []*SZone:
		for _, obj := range v {
			q = q.Filter(sqlchemy.Equals(host.Field("zone_id"), obj.Id))
		}
	case []*SCloudprovider:
		for _, obj := range v {
			q = q.Filter(sqlchemy.Equals(host.Field("manager_id"), obj.Id))
=======
	for _, rangeObj := range rangeObjs {
		switch v := rangeObj.(type) {
		case *SZone:
			q = q.Filter(sqlchemy.Equals(host.Field("zone_id"), v.Id))
		case *SCloudprovider:
			q = q.Filter(sqlchemy.Equals(host.Field("manager_id"), v.Id))
>>>>>>> a7db0fe0
		}
	}

	err := db.FetchModelObjects(StoragecachedimageManager, q, &scimgs)
	if err != nil {
		return nil, err
	}
	if len(scimgs) == 0 {
		return nil, nil
	}

	rand.Seed(time.Now().Unix())
	return &scimgs[rand.Intn(len(scimgs))], nil
}

func (manager *SCachedimageManager) ImageAddRefCount(imageId string) {
	cachedObj, _ := manager.FetchById(imageId)
	if cachedObj != nil {
		cachedImage := (cachedObj).(*SCachedimage)
		cachedImage.addRefCount()
	}
}

func (self *SCachedimage) canDeleteLastCache() bool {
	if self.getStoragecacheCount() != 1 {
		return true
	}
	if self.isReferenceSessionExpire() {
		return true
	}
	return false
}<|MERGE_RESOLUTION|>--- conflicted
+++ resolved
@@ -307,23 +307,12 @@
 		q = q.Filter(sqlchemy.Equals(host.Field("host_type"), hostType))
 	}
 
-<<<<<<< HEAD
-	switch v := rangeObjs.(type) {
-	case []*SZone:
-		for _, obj := range v {
-			q = q.Filter(sqlchemy.Equals(host.Field("zone_id"), obj.Id))
-		}
-	case []*SCloudprovider:
-		for _, obj := range v {
-			q = q.Filter(sqlchemy.Equals(host.Field("manager_id"), obj.Id))
-=======
 	for _, rangeObj := range rangeObjs {
 		switch v := rangeObj.(type) {
 		case *SZone:
 			q = q.Filter(sqlchemy.Equals(host.Field("zone_id"), v.Id))
 		case *SCloudprovider:
 			q = q.Filter(sqlchemy.Equals(host.Field("manager_id"), v.Id))
->>>>>>> a7db0fe0
 		}
 	}
 
