package models

import (
	"context"
	"database/sql"
	"fmt"
	"net/http"
	"net/url"
	"sort"
	"strconv"
	"strings"
	"time"

	"github.com/serialx/hashring"

	"yunion.io/x/jsonutils"
	"yunion.io/x/log"
	"yunion.io/x/pkg/tristate"
	"yunion.io/x/pkg/util/compare"
	"yunion.io/x/pkg/util/fileutils"
	"yunion.io/x/pkg/util/netutils"
	"yunion.io/x/pkg/util/regutils"
	"yunion.io/x/pkg/utils"
	"yunion.io/x/sqlchemy"

	"yunion.io/x/onecloud/pkg/appsrv"
	"yunion.io/x/onecloud/pkg/cloudcommon/db"
	"yunion.io/x/onecloud/pkg/cloudcommon/db/lockman"
	"yunion.io/x/onecloud/pkg/cloudcommon/db/taskman"
	"yunion.io/x/onecloud/pkg/cloudprovider"
	"yunion.io/x/onecloud/pkg/compute/baremetal"
	"yunion.io/x/onecloud/pkg/compute/options"
	"yunion.io/x/onecloud/pkg/httperrors"
	"yunion.io/x/onecloud/pkg/mcclient"
	"yunion.io/x/onecloud/pkg/mcclient/auth"
	"yunion.io/x/onecloud/pkg/mcclient/modules"
	"yunion.io/x/onecloud/pkg/util/httputils"
	"yunion.io/x/onecloud/pkg/util/logclient"
)

const (
	HOST_TYPE_BAREMETAL  = "baremetal"
	HOST_TYPE_HYPERVISOR = "hypervisor" // KVM
<<<<<<< HEAD
	HOST_TYPE_ESXI       = "esxi"       // # VMWare vSphere ESXi
	HOST_TYPE_KUBELET    = "kubelet"    // # Kubernetes Kubelet
	HOST_TYPE_HYPERV     = "hyperv"     // # Microsoft Hyper-V
	HOST_TYPE_XEN        = "xen"        // # XenServer
	HOST_TYPE_ALIYUN     = "aliyun"
	HOST_TYPE_AWS        = "aws"
	HOST_TYPE_QCLOUD     = "qcloud"
	HOST_TYPE_AZURE      = "azure"
	HOST_TYPE_HUAWEI     = "huawei"
=======
	HOST_TYPE_KVM        = "kvm"
	HOST_TYPE_ESXI       = "esxi"    // # VMWare vSphere ESXi
	HOST_TYPE_KUBELET    = "kubelet" // # Kubernetes Kubelet
	HOST_TYPE_HYPERV     = "hyperv"  // # Microsoft Hyper-V
	HOST_TYPE_XEN        = "xen"     // # XenServer

	HOST_TYPE_ALIYUN = "aliyun"
	HOST_TYPE_AWS    = "aws"
	HOST_TYPE_QCLOUD = "qcloud"
	HOST_TYPE_AZURE  = "azure"
>>>>>>> bfc71a40

	HOST_TYPE_DEFAULT = HOST_TYPE_HYPERVISOR

	// # possible status
	HOST_ONLINE   = "online"
	HOST_ENABLED  = "online"
	HOST_OFFLINE  = "offline"
	HOST_DISABLED = "offline"

	NIC_TYPE_IPMI  = "ipmi"
	NIC_TYPE_ADMIN = "admin"
	// #NIC_TYPE_NORMAL = 'normal'

	BAREMETAL_INIT           = "init"
	BAREMETAL_PREPARE        = "prepare"
	BAREMETAL_PREPARE_FAIL   = "prepare_fail"
	BAREMETAL_READY          = "ready"
	BAREMETAL_RUNNING        = "running"
	BAREMETAL_MAINTAINING    = "maintaining"
	BAREMETAL_START_MAINTAIN = "start_maintain"
	BAREMETAL_DELETING       = "deleting"
	BAREMETAL_DELETE         = "delete"
	BAREMETAL_DELETE_FAIL    = "delete_fail"
	BAREMETAL_UNKNOWN        = "unknown"
	BAREMETAL_SYNCING_STATUS = "syncing_status"
	BAREMETAL_SYNC           = "sync"
	BAREMETAL_SYNC_FAIL      = "sync_fail"
	BAREMETAL_START_CONVERT  = "start_convert"
	BAREMETAL_CONVERTING     = "converting"
	BAREMETAL_START_FAIL     = "start_fail"
	BAREMETAL_STOP_FAIL      = "stop_fail"

	HOST_STATUS_RUNNING = BAREMETAL_RUNNING
	HOST_STATUS_READY   = BAREMETAL_READY
	HOST_STATUS_UNKNOWN = BAREMETAL_UNKNOWN
)

const (
	HostResourceTypeShared         = "shared"
	HostResourceTypeDefault        = HostResourceTypeShared
	HostResourceTypePrepaidRecycle = "prepaid"
	HostResourceTypeDedicated      = "dedicated"
)

<<<<<<< HEAD
var HOST_TYPES = []string{HOST_TYPE_BAREMETAL, HOST_TYPE_HYPERVISOR, HOST_TYPE_ESXI, HOST_TYPE_KUBELET, HOST_TYPE_XEN, HOST_TYPE_ALIYUN, HOST_TYPE_AZURE, HOST_TYPE_AWS, HOST_TYPE_QCLOUD, HOST_TYPE_HUAWEI}
=======
var HOST_TYPES = []string{HOST_TYPE_BAREMETAL, HOST_TYPE_HYPERVISOR, HOST_TYPE_ESXI, HOST_TYPE_KUBELET, HOST_TYPE_XEN, HOST_TYPE_ALIYUN, HOST_TYPE_AZURE, HOST_TYPE_AWS, HOST_TYPE_QCLOUD}
>>>>>>> bfc71a40

var NIC_TYPES = []string{NIC_TYPE_IPMI, NIC_TYPE_ADMIN}

type SHostManager struct {
	db.SEnabledStatusStandaloneResourceBaseManager
}

var HostManager *SHostManager

func init() {
	HostManager = &SHostManager{
		SEnabledStatusStandaloneResourceBaseManager: db.NewEnabledStatusStandaloneResourceBaseManager(
			SHost{},
			"hosts_tbl",
			"host",
			"hosts",
		),
	}
	HostManager.SetAlias("baremetal", "baremetals")
}

type SHost struct {
	db.SEnabledStatusStandaloneResourceBase
	SManagedResourceBase
	SBillingResourceBase

	Rack  string `width:"16" charset:"ascii" nullable:"true" get:"admin" update:"admin" create:"admin_optional"` // Column(VARCHAR(16, charset='ascii'), nullable=True)
	Slots string `width:"16" charset:"ascii" nullable:"true" get:"admin" update:"admin" create:"admin_optional"` // Column(VARCHAR(16, charset='ascii'), nullable=True)

	AccessMac  string `width:"32" charset:"ascii" nullable:"false" index:"true" list:"admin" update:"admin" create:"admin_required"` // Column(VARCHAR(32, charset='ascii'), nullable=False, index=True)
	AccessIp   string `width:"16" charset:"ascii" nullable:"true" list:"admin" update:"admin" create:"admin_optional"`               // Column(VARCHAR(16, charset='ascii'), nullable=True)
	ManagerUri string `width:"256" charset:"ascii" nullable:"true" list:"admin" update:"admin" create:"admin_optional"`              // Column(VARCHAR(256, charset='ascii'), nullable=True)

	SysInfo jsonutils.JSONObject `nullable:"true" search:"admin" get:"admin" update:"admin" create:"admin_optional"`               // Column(JSONEncodedDict, nullable=True)
	SN      string               `width:"128" charset:"ascii" nullable:"true" list:"admin" update:"admin" create:"admin_optional"` // Column(VARCHAR(128, charset='ascii'), nullable=True)

	CpuCount    int8    `nullable:"true" list:"admin" update:"admin" create:"admin_optional"`                           // Column(TINYINT, nullable=True) # cpu count
	NodeCount   int8    `nullable:"true" list:"admin" update:"admin" create:"admin_optional"`                           // Column(TINYINT, nullable=True)
	CpuDesc     string  `width:"64" charset:"ascii" nullable:"true" get:"admin" update:"admin" create:"admin_optional"` // Column(VARCHAR(64, charset='ascii'), nullable=True)
	CpuMhz      int     `nullable:"true" get:"admin" update:"admin" create:"admin_optional"`                            // Column(Integer, nullable=True) # cpu MHz
	CpuCache    int     `nullable:"true" get:"admin" update:"admin" create:"admin_optional"`                            // Column(Integer, nullable=True) # cpu Cache in KB
	CpuReserved int8    `nullable:"true" default:"0" list:"admin" update:"admin" create:"admin_optional"`               // Column(TINYINT, nullable=True, default=0)
	CpuCmtbound float32 `nullable:"true" default:"8.0" list:"admin" update:"admin" create:"admin_optional"`             // = Column(Float, nullable=True)

	MemSize     int     `nullable:"true" list:"admin" update:"admin" create:"admin_optional"`             // Column(Integer, nullable=True) # memory size in MB
	MemReserved int     `nullable:"true" default:"0" list:"admin" update:"admin" create:"admin_optional"` // Column(Integer, nullable=True, default=0) # memory reserved in MB
	MemCmtbound float32 `nullable:"true" default:"1.0" update:"admin" create:"admin_optional"`            // = Column(Float, nullable=True)

	StorageSize   int                  `nullable:"true" list:"admin" update:"admin" create:"admin_optional"`                            // Column(Integer, nullable=True) # storage size in MB
	StorageType   string               `width:"20" charset:"ascii" nullable:"true" list:"admin" update:"admin" create:"admin_optional"` // Column(VARCHAR(20, charset='ascii'), nullable=True)
	StorageDriver string               `width:"20" charset:"ascii" nullable:"true" get:"admin" update:"admin" create:"admin_optional"`  // Column(VARCHAR(20, charset='ascii'), nullable=True)
	StorageInfo   jsonutils.JSONObject `nullable:"true" get:"admin" update:"admin" create:"admin_optional"`                             // Column(JSONEncodedDict, nullable=True)

	IpmiInfo jsonutils.JSONObject `nullable:"true" get:"admin" update:"admin" create:"admin_optional"` // Column(JSONEncodedDict, nullable=True)

	// Status  string = Column(VARCHAR(16, charset='ascii'), nullable=False, default=baremetalstatus.INIT) # status
	HostStatus string `width:"16" charset:"ascii" nullable:"false" default:"offline" list:"admin"` // Column(VARCHAR(16, charset='ascii'), nullable=False, server_default=HOST_OFFLINE, default=HOST_OFFLINE)

	ZoneId string `width:"128" charset:"ascii" nullable:"false" list:"admin" create:"admin_optional"` // Column(VARCHAR(ID_LENGTH, charset='ascii'), nullable=False)

	HostType string `width:"36" charset:"ascii" nullable:"false" list:"admin" update:"admin" create:"admin_required"` // Column(VARCHAR(36, charset='ascii'), nullable=False)

	Version string `width:"64" charset:"ascii" list:"admin" update:"admin" create:"admin_optional"` // Column(VARCHAR(64, charset='ascii'))

	IsBaremetal bool `nullable:"true" default:"false" list:"admin" create:"admin_optional"` // Column(Boolean, nullable=True, default=False)

	IsMaintenance bool `nullable:"true" default:"false" list:"admin"` // Column(Boolean, nullable=True, default=False)

	LastPingAt time.Time ``

	ResourceType string `width:"36" charset:"ascii" nullable:"false" list:"admin" update:"admin" create:"admin_optional" default:"shared"` // Column(VARCHAR(36, charset='ascii'), nullable=False)

	RealExternalId string `width:"256" charset:"utf8" get:"admin"`
}

func (manager *SHostManager) GetContextManager() []db.IModelManager {
	return []db.IModelManager{ZoneManager}
}

func (self *SHostManager) AllowListItems(ctx context.Context, userCred mcclient.TokenCredential, query jsonutils.JSONObject) bool {
	return db.IsAdminAllowList(userCred, self)
}

func (self *SHostManager) AllowCreateItem(ctx context.Context, userCred mcclient.TokenCredential, query jsonutils.JSONObject, data jsonutils.JSONObject) bool {
	return db.IsAdminAllowCreate(userCred, self)
}

func (self *SHost) AllowGetDetails(ctx context.Context, userCred mcclient.TokenCredential, query jsonutils.JSONObject) bool {
	return db.IsAdminAllowGet(userCred, self)
}

func (self *SHost) AllowUpdateItem(ctx context.Context, userCred mcclient.TokenCredential) bool {
	return db.IsAdminAllowUpdate(userCred, self)
}

func (self *SHost) AllowDeleteItem(ctx context.Context, userCred mcclient.TokenCredential, query jsonutils.JSONObject, data jsonutils.JSONObject) bool {
	return db.IsAdminAllowDelete(userCred, self)
}

func (manager *SHostManager) ListItemFilter(ctx context.Context, q *sqlchemy.SQuery, userCred mcclient.TokenCredential, query jsonutils.JSONObject) (*sqlchemy.SQuery, error) {
	queryDict := query.(*jsonutils.JSONDict)

	resType, _ := query.GetString("resource_type")
	if len(resType) > 0 {
		queryDict.Remove("resource_type")

		switch resType {
		case HostResourceTypeShared:
			q = q.Filter(
				sqlchemy.OR(
					sqlchemy.IsNullOrEmpty(q.Field("resource_type")),
					sqlchemy.Equals(q.Field("resource_type"), HostResourceTypeShared),
				),
			)
		default:
			q = q.Equals("resource_type", resType)
		}
	}

	q, err := manager.SEnabledStatusStandaloneResourceBaseManager.ListItemFilter(ctx, q, userCred, query)
	if err != nil {
		return nil, err
	}
	anyMac, _ := query.GetString("any_mac")
	if len(anyMac) > 0 {
		anyMac := netutils.FormatMacAddr(anyMac)
		if len(anyMac) == 0 {
			return nil, httperrors.NewInputParameterError("invalid any_mac address")
		}
		netif, _ := NetInterfaceManager.FetchByMac(anyMac)
		if netif != nil && len(netif.BaremetalId) > 0 {
			q = q.Equals("id", netif.BaremetalId)
		} else {
			q = q.Equals("access_mac", anyMac)
		}
	}
	// var scopeQuery *sqlchemy.SSubQuery

	schedTagStr := jsonutils.GetAnyString(query, []string{"schedtag", "schedtag_id"})
	if len(schedTagStr) > 0 {
		schedTag, _ := SchedtagManager.FetchByIdOrName(nil, schedTagStr)
		if schedTag == nil {
			return nil, httperrors.NewResourceNotFoundError("Schedtag %s not found", schedTagStr)
		}
		hostschedtags := HostschedtagManager.Query().SubQuery()
		scopeQuery := hostschedtags.Query(hostschedtags.Field("host_id")).Equals("schedtag_id", schedTag.GetId()).SubQuery()
		q = q.In("id", scopeQuery)
	}

	wireStr := jsonutils.GetAnyString(query, []string{"wire", "wire_id"})
	if len(wireStr) > 0 {
		wire, _ := WireManager.FetchByIdOrName(nil, wireStr)
		if wire == nil {
			return nil, httperrors.NewResourceNotFoundError("Wire %s not found", wireStr)
		}
		hostwires := HostwireManager.Query().SubQuery()
		scopeQuery := hostwires.Query(hostwires.Field("host_id")).Equals("wire_id", wire.GetId()).SubQuery()
		q = q.In("id", scopeQuery)
	}

	storageStr := jsonutils.GetAnyString(query, []string{"storage", "storage_id"})
	if len(storageStr) > 0 {
		storage, _ := StorageManager.FetchByIdOrName(nil, storageStr)
		if storage == nil {
			return nil, httperrors.NewResourceNotFoundError("Storage %s not found", storageStr)
		}
		hoststorages := HoststorageManager.Query().SubQuery()
		scopeQuery := hoststorages.Query(hoststorages.Field("host_id")).Equals("storage_id", storage.GetId()).SubQuery()
		q = q.In("id", scopeQuery)
	}

	zoneStr := jsonutils.GetAnyString(query, []string{"zone", "zone_id"})
	if len(zoneStr) > 0 {
		zone, err := ZoneManager.FetchByIdOrName(nil, zoneStr)
		if err != nil {
			if err == sql.ErrNoRows {
				return nil, httperrors.NewResourceNotFoundError2(ZoneManager.Keyword(), zoneStr)
			}
			return nil, httperrors.NewGeneralError(err)
		}
		q = q.Filter(sqlchemy.Equals(q.Field("zone_id"), zone.GetId()))

		queryDict.Remove("zone_id")
<<<<<<< HEAD
	}

	regionStr := jsonutils.GetAnyString(query, []string{"region", "region_id"})
	if len(regionStr) > 0 {
		region, err := CloudregionManager.FetchByIdOrName(nil, regionStr)
		if err != nil {
			if err == sql.ErrNoRows {
				return nil, httperrors.NewResourceNotFoundError2(CloudregionManager.Keyword(), regionStr)
			}
			return nil, httperrors.NewGeneralError(err)
		}
		subq := ZoneManager.Query("id").Equals("cloudregion_id", region.GetId()).SubQuery()
		q = q.Filter(sqlchemy.In(q.Field("zone_id"), subq))
	}

=======
	}

	regionStr := jsonutils.GetAnyString(query, []string{"region", "region_id"})
	if len(regionStr) > 0 {
		region, err := CloudregionManager.FetchByIdOrName(nil, regionStr)
		if err != nil {
			if err == sql.ErrNoRows {
				return nil, httperrors.NewResourceNotFoundError2(CloudregionManager.Keyword(), regionStr)
			}
			return nil, httperrors.NewGeneralError(err)
		}
		subq := ZoneManager.Query("id").Equals("cloudregion_id", region.GetId()).SubQuery()
		q = q.Filter(sqlchemy.In(q.Field("zone_id"), subq))
	}

>>>>>>> bfc71a40
	// vcenter
	// zone
	// cachedimage

	managerStr := jsonutils.GetAnyString(query, []string{"manager", "cloudprovider", "cloudprovider_id", "manager_id"})
	if len(managerStr) > 0 {
		provider, err := CloudproviderManager.FetchByIdOrName(nil, managerStr)
		if err != nil {
			if err == sql.ErrNoRows {
				return nil, httperrors.NewResourceNotFoundError2(CloudproviderManager.Keyword(), managerStr)
			}
			return nil, httperrors.NewGeneralError(err)
		}
		q = q.Filter(sqlchemy.Equals(q.Field("manager_id"), provider.GetId()))
		queryDict.Remove("manager_id")
	}

	accountStr := jsonutils.GetAnyString(query, []string{"account", "account_id", "cloudaccount", "cloudaccount_id"})
	if len(accountStr) > 0 {
		account, err := CloudaccountManager.FetchByIdOrName(nil, accountStr)
		if err != nil {
			if err == sql.ErrNoRows {
				return nil, httperrors.NewResourceNotFoundError2(CloudaccountManager.Keyword(), accountStr)
			}
			return nil, httperrors.NewGeneralError(err)
		}
		subq := CloudproviderManager.Query("id").Equals("cloudaccount_id", account.GetId()).SubQuery()
		q = q.Filter(sqlchemy.In(q.Field("manager_id"), subq))
	}

	providerStr := jsonutils.GetAnyString(query, []string{"provider"})
	if len(providerStr) > 0 {
		subq := CloudproviderManager.Query("id").Equals("provider", providerStr).SubQuery()
		q = q.Filter(sqlchemy.In(q.Field("manager_id"), subq))
	}

	usable := jsonutils.QueryBoolean(query, "usable", false)
	if usable {
		hostwires := HostwireManager.Query().SubQuery()
		networks := NetworkManager.Query().SubQuery()

		hostQ := hostwires.Query(sqlchemy.DISTINCT("host_id", hostwires.Field("host_id")))
		hostQ = hostQ.Join(networks, sqlchemy.Equals(hostwires.Field("wire_id"), networks.Field("wire_id")))
		hostQ = hostQ.Filter(sqlchemy.Equals(networks.Field("status"), NETWORK_STATUS_AVAILABLE))

		q = q.In("id", hostQ.SubQuery())
	}

	if query.Contains("baremetal") {
		isBaremetal := jsonutils.QueryBoolean(query, "baremetal", false)
		if isBaremetal {
			q = q.Equals("host_type", HOST_TYPE_BAREMETAL)
		} else {
			q = q.NotEquals("host_type", HOST_TYPE_BAREMETAL)
		}
	}

	return q, nil
}

func (self *SHost) GetZone() *SZone {
	if len(self.ZoneId) == 0 {
		return nil
	}
	zone, _ := ZoneManager.FetchById(self.ZoneId)
	if zone != nil {
		return zone.(*SZone)
	}
	return nil
}

func (self *SHost) GetRegion() *SCloudregion {
	zone := self.GetZone()
	if zone != nil {
		return zone.GetRegion()
	}
	return nil
}

func (self *SHost) GetCpuCount() int {
	if self.CpuReserved > 0 && self.CpuReserved < self.CpuCount {
		return int(self.CpuCount - self.CpuReserved)
	} else {
		return int(self.CpuCount)
	}
}

func (self *SHost) GetMemSize() int {
	if self.MemReserved > 0 && self.MemReserved < self.MemSize {
		return self.MemSize - self.MemReserved
	} else {
		return self.MemSize
	}
}

func (self *SHost) GetMemoryOvercommitBound() float32 {
	if self.MemCmtbound > 0 {
		return self.MemCmtbound
	}
	return options.Options.DefaultMemoryOvercommitBound
}

func (self *SHost) GetVirtualMemorySize() float32 {
	return float32(self.GetMemSize()) * self.GetMemoryOvercommitBound()
}

func (self *SHost) GetCPUOvercommitBound() float32 {
	if self.CpuCmtbound > 0 {
		return self.CpuCmtbound
	}
	return options.Options.DefaultCPUOvercommitBound
}

func (self *SHost) GetVirtualCPUCount() float32 {
	return float32(self.GetCpuCount()) * self.GetCPUOvercommitBound()
}

/*func (manager *SHostManager) AllowListItems(ctx context.Context, userCred mcclient.TokenCredential, query jsonutils.JSONObject) bool {
	return userCred.IsSystemAdmin()
}

func (manager *SHostManager) AllowCreateItem(ctx context.Context, userCred mcclient.TokenCredential, query jsonutils.JSONObject, data jsonutils.JSONObject) bool {
	return userCred.IsSystemAdmin()
}

func (self *SHost) AllowGetDetails(ctx context.Context, userCred mcclient.TokenCredential, query jsonutils.JSONObject) bool {
	return userCred.IsSystemAdmin()
}

func (self *SHost) AllowUpdateItem(ctx context.Context, userCred mcclient.TokenCredential) bool {
	return userCred.IsSystemAdmin()
}

func (self *SHost) AllowDeleteItem(ctx context.Context, userCred mcclient.TokenCredential) bool {
	return userCred.IsSystemAdmin()
}*/

func (self *SHost) ValidateDeleteCondition(ctx context.Context) error {
	if self.IsBaremetal && self.HostType != HOST_TYPE_BAREMETAL {
		return httperrors.NewInvalidStatusError("Host is a converted baremetal, should be unconverted before delete")
	}
	if self.Enabled {
		return httperrors.NewInvalidStatusError("Host is not disabled")
	}
	if self.GetGuestCount() > 0 {
		return httperrors.NewNotEmptyError("Not an empty host")
	}
	for _, hoststorage := range self.GetHoststorages() {
		storage := hoststorage.GetStorage()
		if storage != nil && storage.IsLocal() && storage.GetDiskCount() > 0 {
			return httperrors.NewNotEmptyError("Local host storage is not empty???")
		}
	}
	return self.SEnabledStatusStandaloneResourceBase.ValidateDeleteCondition(ctx)
}

func (self *SHost) Delete(ctx context.Context, userCred mcclient.TokenCredential) error {
	log.Infof("Host delete do nothing")
	return nil
}

func (self *SHost) CustomizeDelete(ctx context.Context, userCred mcclient.TokenCredential, query jsonutils.JSONObject, data jsonutils.JSONObject) error {
	if self.IsBaremetal {
		return self.StartDeleteBaremetalTask(ctx, userCred, "")
	} else {
		return self.RealDelete(ctx, userCred)
	}
}

func (self *SHost) StartDeleteBaremetalTask(ctx context.Context, userCred mcclient.TokenCredential, parentTaskId string) error {
	task, err := taskman.TaskManager.NewTask(ctx, "BaremetalDeleteTask", self, userCred, nil, parentTaskId, "", nil)
	if err != nil {
		return err
	}
	task.ScheduleRun(nil)
	return nil
}

func (self *SHost) RealDelete(ctx context.Context, userCred mcclient.TokenCredential) error {
	for _, hostschedtag := range self.GetHostschedtags() {
		hostschedtag.Delete(ctx, userCred)
	}

	IsolatedDeviceManager.DeleteDevicesByHost(ctx, userCred, self)

	for _, hoststorage := range self.GetHoststorages() {
		storage := hoststorage.GetStorage()
		if storage != nil && storage.IsLocal() && storage.GetDiskCount() > 0 {
			return httperrors.NewNotEmptyError("Inconsistent: local storage is not empty???")
		}
	}
	for _, hoststorage := range self.GetHoststorages() {
		storage := hoststorage.GetStorage()
		if storage != nil && storage.IsLocal() {
			storage.Delete(ctx, userCred)
		}
		hoststorage.Delete(ctx, userCred)
	}
	for _, bn := range self.GetBaremetalnetworks() {
		self.DeleteBaremetalnetwork(ctx, userCred, &bn, false)
	}
	for _, netif := range self.GetNetInterfaces() {
		netif.Remove(ctx, userCred)
	}
	for _, hostwire := range self.GetHostwires() {
		hostwire.Detach(ctx, userCred)
		// hostwire.Delete(ctx, userCred) ???
	}
	baremetalStorage := self.GetBaremetalstorage()
	if baremetalStorage != nil {
		store := baremetalStorage.GetStorage()
		baremetalStorage.Delete(ctx, userCred)
		if store != nil {
			store.Delete(ctx, userCred)
		}
	}
	return self.SEnabledStatusStandaloneResourceBase.Delete(ctx, userCred)
}

func (self *SHost) GetHostschedtags() []SHostschedtag {
	q := HostschedtagManager.Query().Equals("host_id", self.Id)
	hostschedtags := make([]SHostschedtag, 0)
	err := db.FetchModelObjects(HostschedtagManager, q, &hostschedtags)
	if err != nil {
		log.Errorf("GetHostschedtags error %s", err)
		return nil
	}
	return hostschedtags
}

func (self *SHost) GetHoststoragesQuery() *sqlchemy.SQuery {
	return HoststorageManager.Query().Equals("host_id", self.Id)
}

func (self *SHost) GetStorageCount() int {
	return self.GetHoststoragesQuery().Count()
}

func (self *SHost) GetHoststorages() []SHoststorage {
	hoststorages := make([]SHoststorage, 0)
	q := self.GetHoststoragesQuery()
	err := db.FetchModelObjects(HoststorageManager, q, &hoststorages)
	if err != nil {
		log.Errorf("GetHoststorages error %s", err)
		return nil
	}
	return hoststorages
}

func (self *SHost) GetHoststorageOfId(storageId string) *SHoststorage {
	hoststorage := SHoststorage{}
	hoststorage.SetModelManager(HoststorageManager)
	err := self.GetHoststoragesQuery().Equals("storage_id", storageId).First(&hoststorage)
	if err != nil {
		log.Errorf("GetHoststorageOfId fail %s", err)
		return nil
	}
	return &hoststorage
}

func (self *SHost) GetHoststorageByExternalId(extId string) *SHoststorage {
	hoststorage := SHoststorage{}
	hoststorage.SetModelManager(HoststorageManager)

	hoststorages := HoststorageManager.Query().SubQuery()
	storages := StorageManager.Query().SubQuery()
	q := hoststorages.Query()
	q = q.Join(storages, sqlchemy.Equals(hoststorages.Field("storage_id"), storages.Field("id")))
	q = q.Filter(sqlchemy.Equals(hoststorages.Field("host_id"), self.Id))
	q = q.Filter(sqlchemy.Equals(storages.Field("external_id"), extId))

	err := q.First(&hoststorage)
	if err != nil {
		log.Errorf("GetHoststorageByExternalId fail %s", err)
		return nil
	}

	return &hoststorage
}

func (self *SHost) GetStorageByFilePath(path string) *SStorage {
	hoststorages := self.GetHoststorages()
	if hoststorages == nil {
		return nil
	}
	for i := 0; i < len(hoststorages); i += 1 {
		if strings.HasPrefix(path, hoststorages[i].MountPoint) {
			return hoststorages[i].GetStorage()
		}
	}
	return nil
}

func (self *SHost) GetBaremetalstorage() *SHoststorage {
	if !self.IsBaremetal {
		return nil
	}
	hoststorages := HoststorageManager.Query().SubQuery()
	storages := StorageManager.Query().SubQuery()
	q := hoststorages.Query()
	q = q.Join(storages, sqlchemy.AND(sqlchemy.Equals(storages.Field("id"), hoststorages.Field("storage_id")),
		sqlchemy.IsFalse(storages.Field("deleted"))))
	q = q.Filter(sqlchemy.Equals(storages.Field("storage_type"), STORAGE_BAREMETAL))
	q = q.Filter(sqlchemy.Equals(hoststorages.Field("host_id"), self.Id))
	if q.Count() == 1 {
		hs := SHoststorage{}
		hs.SetModelManager(HoststorageManager)
		err := q.First(&hs)
		if err != nil {
			log.Errorf("error %s", err)
			return nil
		}
		return &hs
	}
	log.Errorf("Cannof find baremetalstorage??")
	return nil
}

<<<<<<< HEAD
=======
func (self *SHost) SaveCleanUpdates(doUpdate func() error) (map[string]sqlchemy.SUpdateDiff, error) {
	return self.saveUpdates(doUpdate, true)
}

func (self *SHost) SaveUpdates(doUpdate func() error) (map[string]sqlchemy.SUpdateDiff, error) {
	return self.saveUpdates(doUpdate, false)
}

func (self *SHost) saveUpdates(doUpdate func() error, doSchedClean bool) (map[string]sqlchemy.SUpdateDiff, error) {
	diff, err := self.GetModelManager().TableSpec().Update(self, doUpdate)
	if err == nil && doSchedClean {
		self.ClearSchedDescCache()
	}
	return diff, err
}

>>>>>>> bfc71a40
func (self *SHost) AllowPerformUpdateStorage(
	ctx context.Context,
	userCred mcclient.TokenCredential,
	query jsonutils.JSONObject,
	data jsonutils.JSONObject,
) bool {
	return db.IsAdminAllowPerform(userCred, self, "update-storage")
}

func (self *SHost) PerformUpdateStorage(
	ctx context.Context,
	userCred mcclient.TokenCredential,
	query jsonutils.JSONObject,
	data jsonutils.JSONObject,
) (jsonutils.JSONObject, error) {
	bs := self.GetBaremetalstorage()
	capacity, _ := data.Int("capacity")
	zoneId, _ := data.GetString("zone_id")
	if bs == nil {
		// 1. create storage
		storage := SStorage{}
		storage.Name = fmt.Sprintf("storage%s", self.GetName())
		storage.Capacity = int(capacity)
		storage.StorageType = STORAGE_BAREMETAL
		storage.MediumType = self.StorageType
		storage.Cmtbound = 1.0
		storage.Status = STORAGE_ONLINE
		storage.ZoneId = zoneId
		err := StorageManager.TableSpec().Insert(&storage)
		if err != nil {
			return nil, fmt.Errorf("Create baremetal storage error: %v", err)
		}
		// 2. create host storage
		bmStorage := SHoststorage{}
		bmStorage.HostId = self.Id
		bmStorage.StorageId = storage.Id
		bmStorage.RealCapacity = int(capacity)
		bmStorage.MountPoint = ""
		err = HoststorageManager.TableSpec().Insert(&bmStorage)
		if err != nil {
			return nil, fmt.Errorf("Create baremetal hostStorage error: %v", err)
		}
		return nil, nil
	}
	storage := bs.GetStorage()
	if capacity != int64(storage.Capacity) {
		_, err := storage.GetModelManager().TableSpec().Update(storage, func() error {
			storage.Capacity = int(capacity)
			return nil
		})
		if err != nil {
			return nil, fmt.Errorf("Update baremetal storage error: %v", err)
		}
	}
	return nil, nil
}

func (self *SHost) GetFetchUrl() string {
	managerUrl, err := url.Parse(self.ManagerUri)
	if err != nil {
		log.Errorf("GetFetchUrl fail to parse url: %s", err)
	}
	portStr := managerUrl.Port()
	var port int
	if len(portStr) > 0 {
		port, _ = strconv.Atoi(portStr)
	} else {
		if managerUrl.Scheme == "https" {
			port = 443
		} else if managerUrl.Scheme == "http" {
			port = 80
		}
	}
	return fmt.Sprintf("%s://%s:%d", managerUrl.Scheme, strings.Split(managerUrl.Host, ":")[0], port+40000)
}

func (self *SHost) GetAttachedStorages(storageType string) []SStorage {
	return self._getAttachedStorages(tristate.False, tristate.True, storageType)
}

func (self *SHost) _getAttachedStorages(isBaremetal tristate.TriState, enabled tristate.TriState, storageType string) []SStorage {
	storages := StorageManager.Query().SubQuery()
	hoststorages := HoststorageManager.Query().SubQuery()
	q := storages.Query()
	q = q.Join(hoststorages, sqlchemy.Equals(storages.Field("id"), hoststorages.Field("storage_id")))
	if enabled.IsTrue() {
		q = q.IsTrue("enabled")
	} else if enabled.IsFalse() {
		q = q.IsFalse("enabled")
	}
	if isBaremetal.IsTrue() {
		q = q.Equals("storage_type", STORAGE_BAREMETAL)
	} else if isBaremetal.IsFalse() {
		q = q.NotEquals("storage_type", STORAGE_BAREMETAL)
	}
	if len(storageType) > 0 {
		q = q.Equals("storage_type", storageType)
	}
	q = q.Filter(sqlchemy.Equals(hoststorages.Field("host_id"), self.Id))
	ret := make([]SStorage, 0)
	err := db.FetchModelObjects(StorageManager, q, &ret)
	if err != nil {
		log.Errorf("GetAttachedStorages fail %s", err)
		return nil
	}
	return ret
}

func (self *SHost) SyncAttachedStorageStatus() {
	storages := self.GetAttachedStorages("")
	if storages != nil {
		for _, storage := range storages {
			storage.SyncStatusWithHosts()
		}
		self.ClearSchedDescCache()
	}
}

func (self *SHostManager) IsNewNameUnique(name string, userCred mcclient.TokenCredential, kwargs *jsonutils.JSONDict) bool {
	q := self.Query().Equals("name", name)
	if kwargs != nil && kwargs.Contains("zone_id") {
		zoneId, _ := kwargs.GetString("zone_id")
		q.Equals("zone_id", zoneId)
	}
	return q.Count() == 0
}

func (self *SHostManager) AllowGetPropertyBmStartRegisterScript(ctx context.Context, userCred mcclient.TokenCredential, query jsonutils.JSONObject) bool {
	return true
}

func (self *SHostManager) GetPropertyBmStartRegisterScript(ctx context.Context, userCred mcclient.TokenCredential, query jsonutils.JSONObject) (jsonutils.JSONObject, error) {
	regionUri, err := auth.GetServiceURL("compute_v2", options.Options.Region, "", "")
	if err != nil {
		return nil, err
	}
	var script string
	script += fmt.Sprintf("curl -k -fsSL -H 'X-Auth-Token: %s' %s/misc/bm-prepare-script", userCred.GetTokenString(), regionUri)
	res := jsonutils.NewDict()
	res.Add(jsonutils.NewString(script), "script")
	return res, nil
}

func (maanger *SHostManager) ClearAllSchedDescCache() error {
	s := auth.GetAdminSession(context.Background(), options.Options.Region, "")
	return modules.SchedManager.CleanCache(s, "")
}

func (maanger *SHostManager) ClearSchedDescCache(hostId string) error {
	s := auth.GetAdminSession(context.Background(), options.Options.Region, "")
	return modules.SchedManager.CleanCache(s, hostId)
}

func (self *SHost) ClearSchedDescCache() error {
	return HostManager.ClearSchedDescCache(self.Id)
}

func (self *SHost) GetSpec(statusCheck bool) *jsonutils.JSONDict {
	if statusCheck {
		if utils.IsInStringArray(self.Status, []string{BAREMETAL_INIT, BAREMETAL_PREPARE_FAIL, BAREMETAL_PREPARE}) ||
			self.GetBaremetalServer() != nil {
			return nil
		}
		if self.MemSize == 0 || self.CpuCount == 0 {
			return nil
		}
		if self.ResourceType == HostResourceTypePrepaidRecycle && self.GetGuestCount() > 0 {
			return nil
		}
	}
	spec := self.GetHardwareSpecification()
	spec.Remove("storage_info")
	nifs := self.GetNetInterfaces()
	var nicCount int64
	for _, nif := range nifs {
		if nif.NicType != NIC_TYPE_IPMI {
			nicCount++
		}
	}
	spec.Set("nic_count", jsonutils.NewInt(nicCount))

	var manufacture string
	var model string
	if self.SysInfo != nil {
		manufacture, _ = self.SysInfo.GetString("manufacture")
		model, _ = self.SysInfo.GetString("model")
	}
	if manufacture == "" {
		manufacture = "Unknown"
	}
	if model == "" {
		model = "Unknown"
	}
	spec.Set("manufacture", jsonutils.NewString(manufacture))
	spec.Set("model", jsonutils.NewString(model))
	return spec
}

func (manager *SHostManager) GetSpecIdent(spec *jsonutils.JSONDict) []string {
	nCpu, _ := spec.Int("cpu")
	memSize, _ := spec.Int("mem")
	var memSizeStr string
	if memSize < 1024 {
		memSizeStr = fmt.Sprintf("mem:%dM", memSize)
	} else {
		memGB, err := utils.GetSizeGB(fmt.Sprintf("%d", memSize), "M")
		if err != nil {
			log.Errorf("Get mem size %d GB error: %v", memSize, err)
		}
		memSizeStr = fmt.Sprintf("mem:%dG", memGB)
	}
	nicCount, _ := spec.Int("nic_count")
	manufacture, _ := spec.GetString("manufacture")
	model, _ := spec.GetString("model")

	specKeys := []string{
		fmt.Sprintf("cpu:%d", nCpu),
		memSizeStr,
		fmt.Sprintf("nic:%d", nicCount),
		fmt.Sprintf("manufacture:%s", manufacture),
		fmt.Sprintf("model:%s", model),
	}
	diskSpec, _ := spec.Get("disk")
	if diskSpec != nil {
		driverSpecs, _ := diskSpec.GetMap()
		for driver, driverSpec := range driverSpecs {
			specKeys = append(specKeys, parseDiskDriverSpec(driver, driverSpec)...)
		}
	}
	sort.Strings(specKeys)
	return specKeys
}

func parseDiskDriverSpec(driver string, spec jsonutils.JSONObject) []string {
	ret := make([]string, 0)
	adapterSpecs, _ := spec.GetMap()
	for adapterKey, adapterSpec := range adapterSpecs {
		for _, diskType := range []string{baremetal.HDD_DISK_SPEC_TYPE, baremetal.SSD_DISK_SPEC_TYPE} {
			sizeCountMap, _ := adapterSpec.GetMap(diskType)
			if sizeCountMap == nil {
				continue
			}
			for size, count := range sizeCountMap {
				sizeGB, _ := utils.GetSizeGB(size, "M")
				diskKey := fmt.Sprintf("disk:%s_%s_%s_%dGx%s", driver, adapterKey, diskType, sizeGB, count)
				ret = append(ret, diskKey)
			}
		}
	}
	return ret
}

func ConvertStorageInfo2BaremetalStorages(storageInfo jsonutils.JSONObject) []*baremetal.BaremetalStorage {
	storages := []baremetal.BaremetalStorage{}
	err := storageInfo.Unmarshal(&storages)
	if err != nil {
		log.Errorf("Unmarshal to baremetal storage error: %v", err)
		return nil
	}
	ret := make([]*baremetal.BaremetalStorage, len(storages))
	for i := range storages {
		ret[i] = &storages[i]
	}
	return ret
}

func GetDiskSpecV2(storageInfo jsonutils.JSONObject) jsonutils.JSONObject {
	refStorages := ConvertStorageInfo2BaremetalStorages(storageInfo)
	if refStorages == nil {
		return nil
	}
	diskSpec := baremetal.GetDiskSpecV2(refStorages)
	return jsonutils.Marshal(diskSpec)
}

func (self *SHost) GetHardwareSpecification() *jsonutils.JSONDict {
	spec := jsonutils.NewDict()
	spec.Set("cpu", jsonutils.NewInt(int64(self.CpuCount)))
	spec.Set("mem", jsonutils.NewInt(int64(self.MemSize)))
	if self.StorageInfo != nil {
		spec.Set("disk", GetDiskSpecV2(self.StorageInfo))
		spec.Set("driver", jsonutils.NewString(self.StorageDriver))
		spec.Set("storage_info", self.StorageInfo)
	}
	return spec
}

type SStorageCapacity struct {
	Capacity  int
	Used      int
	Wasted    int
	VCapacity int
}

func (capa SStorageCapacity) GetFree() int {
	return capa.VCapacity - capa.Used - capa.Wasted
}

func (self *SHost) GetAttachedStorageCapacity() SStorageCapacity {
	ret := SStorageCapacity{}
	storages := self.GetAttachedStorages("")
	for _, s := range storages {
		ret.Capacity += s.GetCapacity()
		ret.Used += s.GetUsedCapacity(tristate.True)
		ret.Wasted += s.GetUsedCapacity(tristate.False)
		ret.VCapacity += int(float32(s.GetCapacity()) * s.GetOvercommitBound())
	}
	return ret
}

func _getLeastUsedStorage(storages []SStorage, backends []string) *SStorage {
	var best *SStorage
	var bestCap int
	for i := 0; i < len(storages); i++ {
		s := storages[i]
		if len(backends) > 0 {
			in, _ := utils.InStringArray(s.StorageType, backends)
			if !in {
				continue
			}
		}
		capa := s.GetFreeCapacity()
		if best == nil || bestCap < capa {
			bestCap = capa
			best = &s
		}
	}
	return best
}

func getLeastUsedStorage(storages []SStorage, backend string) *SStorage {
	var backends []string
	if backend == STORAGE_LOCAL {
		backends = []string{STORAGE_NAS, STORAGE_LOCAL}
	} else if len(backend) > 0 {
		backends = []string{backend}
	} else {
		backends = []string{}
	}
	return _getLeastUsedStorage(storages, backends)
}

func (self *SHost) GetLeastUsedStorage(backend string) *SStorage {
	storages := self.GetAttachedStorages("")
	if storages != nil {
		return getLeastUsedStorage(storages, backend)
	}
	return nil
}

func (self *SHost) GetWiresQuery() *sqlchemy.SQuery {
	return HostwireManager.Query().Equals("host_id", self.Id)
}

func (self *SHost) GetWireCount() int {
	return self.GetWiresQuery().Count()
}

func (self *SHost) GetHostwires() []SHostwire {
	hw := make([]SHostwire, 0)
	q := self.GetWiresQuery()
	err := db.FetchModelObjects(HostwireManager, q, &hw)
	if err != nil {
		log.Errorf("GetWires error %s", err)
		return nil
	}
	return hw
}

func (self *SHost) getAttachedWires() []SWire {
	wires := WireManager.Query().SubQuery()
	hostwires := HostwireManager.Query().SubQuery()
	q := wires.Query()
	q = q.Join(hostwires, sqlchemy.AND(sqlchemy.IsFalse(hostwires.Field("deleted")),
		sqlchemy.Equals(hostwires.Field("wire_id"), wires.Field("id"))))
	q = q.Filter(sqlchemy.Equals(hostwires.Field("host_id"), self.Id))
	ret := make([]SWire, 0)
	err := db.FetchModelObjects(WireManager, q, &ret)
	if err != nil {
		log.Errorf("%s", err)
		return nil
	}
	return ret
}

func (self *SHost) GetMasterHostwire() *SHostwire {
	hw := SHostwire{}
	hw.SetModelManager(HostwireManager)

	q := self.GetWiresQuery().IsTrue("is_master")
	err := q.First(&hw)
	if err != nil {
		log.Errorf("GetMasterHostwire %s", err)
		return nil
	}
	return &hw
}

func (self *SHost) GetMasterWire() *SWire {
	wires := WireManager.Query().SubQuery()
	hostwires := HostwireManager.Query().SubQuery()
	q := wires.Query()
	q = q.Join(hostwires, sqlchemy.AND(sqlchemy.Equals(hostwires.Field("wire_id"), wires.Field("id")),
		sqlchemy.IsFalse(hostwires.Field("deleted"))))
	q = q.Filter(sqlchemy.Equals(hostwires.Field("host_id"), self.Id))
	q = q.Filter(sqlchemy.IsTrue(hostwires.Field("is_master")))
	wire := SWire{}
	wire.SetModelManager(WireManager)

	err := q.First(&wire)
	if err != nil {
		log.Errorf("GetMasterWire fail %s", err)
		return nil
	}
	return &wire
}

func (self *SHost) getHostwireOfId(wireId string) *SHostwire {
	hostwire := SHostwire{}
	hostwire.SetModelManager(HostwireManager)

	q := self.GetWiresQuery().Equals("wire_id", wireId)
	err := q.First(&hostwire)
	if err != nil {
		log.Errorf("getHostwireOfId fail %s", err)
		return nil
	}
	return &hostwire
}

func (self *SHost) GetGuestsQuery() *sqlchemy.SQuery {
	return GuestManager.Query().Equals("host_id", self.Id)
}

func (self *SHost) GetGuests() []SGuest {
	q := self.GetGuestsQuery()
	guests := make([]SGuest, 0)
	err := db.FetchModelObjects(GuestManager, q, &guests)
	if err != nil {
		log.Errorf("GetGuests %s", err)
		return nil
	}
	return guests
}

func (self *SHost) GetGuestCount() int {
	q := self.GetGuestsQuery()
	return q.Count()
}

func (self *SHost) GetNonsystemGuestCount() int {
	q := self.GetGuestsQuery()
	q = q.Filter(sqlchemy.OR(sqlchemy.IsNull(q.Field("is_system")), sqlchemy.IsFalse(q.Field("is_system"))))
	return q.Count()
}

func (self *SHost) GetRunningGuestCount() int {
	q := self.GetGuestsQuery()
	q = q.In("status", VM_RUNNING_STATUS)
	return q.Count()
}

func (self *SHost) GetBaremetalnetworksQuery() *sqlchemy.SQuery {
	return HostnetworkManager.Query().Equals("baremetal_id", self.Id)
}

func (self *SHost) GetBaremetalnetworks() []SHostnetwork {
	q := self.GetBaremetalnetworksQuery()
	hns := make([]SHostnetwork, 0)
	err := db.FetchModelObjects(HostnetworkManager, q, &hns)
	if err != nil {
		log.Errorf("GetBaremetalnetworks error: %s", err)
	}
	return hns
}

func (self *SHost) GetAttach2Network(network *SNetwork) *SHostnetwork {
	q := self.GetBaremetalnetworksQuery()
	q = q.Equals("network_id", network.Id)
	hn := SHostnetwork{}
	hn.SetModelManager(HostnetworkManager)

	err := q.First(&hn)
	if err != nil {
		log.Errorf("GetAttach2Network fail %s", err)
		return nil
	}
	return &hn
}

func (self *SHost) isAttach2Network(network *SNetwork) bool {
	hn := self.GetAttach2Network(network)
	return hn != nil
}

func (self *SHost) GetNetInterfaces() []SNetInterface {
	q := NetInterfaceManager.Query().Equals("baremetal_id", self.Id).Asc("index")
	netifs := make([]SNetInterface, 0)
	err := db.FetchModelObjects(NetInterfaceManager, q, &netifs)
	if err != nil {
		log.Errorf("GetNetInterfaces fail %s", err)
		return nil
	}
	return netifs
}

func (self *SHost) GetAdminNetInterface() *SNetInterface {
	netif := SNetInterface{}
	netif.SetModelManager(NetInterfaceManager)

	q := NetInterfaceManager.Query().Equals("baremetal_id", self.Id).Equals("nic_type", NIC_TYPE_ADMIN)
	err := q.First(&netif)
	if err != nil {
		log.Errorf("GetAdminNetInterface fail %s", err)
		return nil
	}
	return &netif
}

func (self *SHost) GetNetInterface(mac string) *SNetInterface {
	netif, _ := NetInterfaceManager.FetchByMac(mac)
	if netif != nil && netif.BaremetalId == self.Id {
		return netif
	}
	return nil
}

func (self *SHost) DeleteBaremetalnetwork(ctx context.Context, userCred mcclient.TokenCredential, bn *SHostnetwork, reserve bool) {
	net := bn.GetNetwork()
	bn.Delete(ctx, userCred)
	db.OpsLog.LogDetachEvent(ctx, self, net, userCred, nil)
	if reserve && net != nil && len(bn.IpAddr) > 0 && regutils.MatchIP4Addr(bn.IpAddr) {
		ReservedipManager.ReserveIP(userCred, net, bn.IpAddr, "Delete baremetalnetwork to reserve")
	}
}

func (self *SHost) GetHostDriver() IHostDriver {
	if !utils.IsInStringArray(self.HostType, HOST_TYPES) {
		log.Fatalf("Unsupported host type %s", self.HostType)
	}
	return GetHostDriver(self.HostType)
}

func (manager *SHostManager) getHostsByZoneProvider(zone *SZone, provider *SCloudprovider) ([]SHost, error) {
	hosts := make([]SHost, 0)
	q := manager.Query()
	if zone != nil {
		q = q.Equals("zone_id", zone.Id)
	}
	if provider != nil {
		q = q.Equals("manager_id", provider.Id)
	}
	// exclude prepaid_recycle fake hosts
	q = q.NotEquals("resource_type", HostResourceTypePrepaidRecycle)

	err := db.FetchModelObjects(manager, q, &hosts)
	if err != nil {
		log.Errorf("%s", err)
		return nil, err
	}
	return hosts, nil
}

func (manager *SHostManager) SyncHosts(ctx context.Context, userCred mcclient.TokenCredential, provider *SCloudprovider, zone *SZone, hosts []cloudprovider.ICloudHost, projectSync bool) ([]SHost, []cloudprovider.ICloudHost, compare.SyncResult) {
	localHosts := make([]SHost, 0)
	remoteHosts := make([]cloudprovider.ICloudHost, 0)
	syncResult := compare.SyncResult{}

	dbHosts, err := manager.getHostsByZoneProvider(zone, provider)
	if err != nil {
		syncResult.Error(err)
		return nil, nil, syncResult
	}

	removed := make([]SHost, 0)
	commondb := make([]SHost, 0)
	commonext := make([]cloudprovider.ICloudHost, 0)
	added := make([]cloudprovider.ICloudHost, 0)

	err = compare.CompareSets(dbHosts, hosts, &removed, &commondb, &commonext, &added)
	if err != nil {
		syncResult.Error(err)
		return nil, nil, syncResult
	}

	for i := 0; i < len(removed); i += 1 {
		err = removed[i].ValidateDeleteCondition(ctx)
		if err != nil { // cannot delete
			err = removed[i].SetStatus(userCred, HOST_OFFLINE, "sync to delete")
			if err == nil {
				_, err = removed[i].PerformDisable(ctx, userCred, nil, nil)
			}
			if err != nil {
				syncResult.DeleteError(err)
			} else {
				syncResult.Delete()
			}
		} else {
			err = removed[i].Delete(ctx, userCred)
			if err != nil {
				syncResult.DeleteError(err)
			} else {
				syncResult.Delete()
			}
		}
	}
	for i := 0; i < len(commondb); i += 1 {
		err = commondb[i].syncWithCloudHost(commonext[i], projectSync)
		if err != nil {
			syncResult.UpdateError(err)
		} else {
			localHosts = append(localHosts, commondb[i])
			remoteHosts = append(remoteHosts, commonext[i])
			syncResult.Update()
		}
	}
	for i := 0; i < len(added); i += 1 {
		new, err := manager.newFromCloudHost(added[i], zone)
		if err != nil {
			syncResult.AddError(err)
		} else {
			localHosts = append(localHosts, *new)
			remoteHosts = append(remoteHosts, added[i])
			syncResult.Add()
		}
	}

	return localHosts, remoteHosts, syncResult
}

func (self *SHost) syncWithCloudHost(extHost cloudprovider.ICloudHost, projectSync bool) error {
	_, err := self.SaveUpdates(func() error {
		self.Name = extHost.GetName()

		self.Status = extHost.GetStatus()
		self.HostStatus = extHost.GetHostStatus()
		self.AccessIp = extHost.GetAccessIp()
		self.AccessMac = extHost.GetAccessMac()
		self.SN = extHost.GetSN()
		self.SysInfo = extHost.GetSysInfo()
		self.CpuCount = extHost.GetCpuCount()
		self.NodeCount = extHost.GetNodeCount()
		self.CpuDesc = extHost.GetCpuDesc()
		self.CpuMhz = extHost.GetCpuMhz()
		self.MemSize = extHost.GetMemSizeMB()
		self.StorageSize = extHost.GetStorageSizeMB()
		self.StorageType = extHost.GetStorageType()
		self.HostType = extHost.GetHostType()

		self.ManagerId = extHost.GetManagerId()
		self.IsEmulated = extHost.IsEmulated()
		self.Enabled = extHost.GetEnabled()

		self.IsMaintenance = extHost.GetIsMaintenance()
		self.Version = extHost.GetVersion()

		return nil
	})
	if err != nil {
		log.Errorf("syncWithCloudZone error %s", err)
	}

	if projectSync {
		if err := HostManager.ClearSchedDescCache(self.Id); err != nil {
			log.Errorf("ClearSchedDescCache for host %s error %v", self.Name, err)
		}
	}

	return err
}

func (self *SHost) syncWithCloudPrepaidVM(extVM cloudprovider.ICloudVM, host *SHost, projectSync bool) error {
	_, err := self.SaveUpdates(func() error {

		self.CpuCount = extVM.GetVcpuCount()
		self.MemSize = extVM.GetVmemSizeMB()

		self.BillingType = extVM.GetBillingType()
		self.ExpiredAt = extVM.GetExpiredAt()

		self.ExternalId = host.ExternalId

		return nil
	})
	if err != nil {
		log.Errorf("syncWithCloudZone error %s", err)
	}

	if projectSync {
		if err := HostManager.ClearSchedDescCache(self.Id); err != nil {
			log.Errorf("ClearSchedDescCache for host %s error %v", self.Name, err)
		}
	}

	return err
}

func (manager *SHostManager) newFromCloudHost(extHost cloudprovider.ICloudHost, izone *SZone) (*SHost, error) {
	host := SHost{}
	host.SetModelManager(manager)

	if izone == nil {
		wire, err := WireManager.GetWireOfIp(extHost.GetAccessIp())
		if err != nil {
			msg := fmt.Sprintf("fail to find wire for host %s %s: %s", extHost.GetName(), extHost.GetAccessIp(), err)
			log.Errorf(msg)
			return nil, fmt.Errorf(msg)
		}
		izone = wire.GetZone()
	}

	host.Name = extHost.GetName()
	host.ExternalId = extHost.GetGlobalId()
	host.ZoneId = izone.Id
	// host.ManagerId = extHost.GetManagerId()
	host.HostType = extHost.GetHostType()

	host.Status = extHost.GetStatus()
	host.HostStatus = extHost.GetHostStatus()
	host.Enabled = extHost.GetEnabled()

	host.AccessIp = extHost.GetAccessIp()
	host.AccessMac = extHost.GetAccessMac()
	host.SN = extHost.GetSN()
	host.SysInfo = extHost.GetSysInfo()
	host.CpuCount = extHost.GetCpuCount()
	host.NodeCount = extHost.GetNodeCount()
	host.CpuDesc = extHost.GetCpuDesc()
	host.CpuMhz = extHost.GetCpuMhz()
	host.MemSize = extHost.GetMemSizeMB()
	host.StorageSize = extHost.GetStorageSizeMB()
	host.StorageType = extHost.GetStorageType()
	host.CpuCmtbound = 8.0
	host.MemCmtbound = 1.0

	host.ManagerId = extHost.GetManagerId()
	host.IsEmulated = extHost.IsEmulated()

	host.IsMaintenance = extHost.GetIsMaintenance()
	host.Version = extHost.GetVersion()

	err := manager.TableSpec().Insert(&host)
	if err != nil {
		log.Errorf("newFromCloudHost fail %s", err)
		return nil, err
	}

	if err := manager.ClearSchedDescCache(host.Id); err != nil {
		log.Errorf("ClearSchedDescCache for host %s error %v", host.Name, err)
	}

	return &host, nil
}

func (self *SHost) SyncHostStorages(ctx context.Context, userCred mcclient.TokenCredential, storages []cloudprovider.ICloudStorage) ([]SStorage, []cloudprovider.ICloudStorage, compare.SyncResult) {
	localStorages := make([]SStorage, 0)
	remoteStorages := make([]cloudprovider.ICloudStorage, 0)
	syncResult := compare.SyncResult{}

	dbStorages := make([]SStorage, 0)

	hostStorages := self.GetHoststorages()
	for i := 0; i < len(hostStorages); i += 1 {
		storage := hostStorages[i].GetStorage()
		if storage == nil {
			hostStorages[i].Delete(ctx, userCred)
		} else {
			dbStorages = append(dbStorages, *storage)
		}
	}

	// dbStorages := self._getAttachedStorages(tristate.None, tristate.None)

	removed := make([]SStorage, 0)
	commondb := make([]SStorage, 0)
	commonext := make([]cloudprovider.ICloudStorage, 0)
	added := make([]cloudprovider.ICloudStorage, 0)

	err := compare.CompareSets(dbStorages, storages, &removed, &commondb, &commonext, &added)
	if err != nil {
		syncResult.Error(err)
		return nil, nil, syncResult
	}

	for i := 0; i < len(removed); i += 1 {
		log.Infof("host %s not connected with %s any more, to detach...", self.Id, removed[i].Id)
		hs := self.GetHoststorageOfId(removed[i].Id)
		err := hs.Detach(ctx, userCred)
		if err != nil {
			syncResult.DeleteError(err)
		} else {
			syncResult.Delete()
		}
	}

	for i := 0; i < len(commondb); i += 1 {
		log.Infof("host %s is still connected with %s, to update ...", self.Id, commondb[i].Id)
		err := self.syncWithCloudHostStorage(&commondb[i], commonext[i])
		if err != nil {
			syncResult.UpdateError(err)
		} else {
			syncResult.Update()
		}
		localStorages = append(localStorages, commondb[i])
		remoteStorages = append(remoteStorages, commonext[i])
	}

	for i := 0; i < len(added); i += 1 {
		log.Infof("host %s is found connected with %s, to add ...", self.Id, added[i].GetId())
		local, err := self.newCloudHostStorage(ctx, userCred, added[i])
		if err != nil {
			syncResult.AddError(err)
		} else {
			syncResult.Add()
		}
		localStorages = append(localStorages, *local)
		remoteStorages = append(remoteStorages, added[i])
	}
	return localStorages, remoteStorages, syncResult
}

func (self *SHost) syncWithCloudHostStorage(localStorage *SStorage, extStorage cloudprovider.ICloudStorage) error {
	// do nothing
	hs := self.GetHoststorageOfId(localStorage.Id)
	return hs.syncWithCloudHostStorage(extStorage)
}

func (self *SHost) isAttach2Storage(storage *SStorage) bool {
	hs := self.GetHoststorageOfId(storage.Id)
	return hs != nil
}

func (self *SHost) Attach2Storage(ctx context.Context, userCred mcclient.TokenCredential, storage *SStorage, mountPoint string) error {
	if self.isAttach2Storage(storage) {
		return nil
	}

	hs := SHoststorage{}
	hs.SetModelManager(HoststorageManager)

	hs.StorageId = storage.Id
	hs.HostId = self.Id
	hs.MountPoint = mountPoint
	err := HoststorageManager.TableSpec().Insert(&hs)
	if err != nil {
		return err
	}

	db.OpsLog.LogAttachEvent(ctx, self, storage, userCred, nil)

	return nil
}

func (self *SHost) newCloudHostStorage(ctx context.Context, userCred mcclient.TokenCredential, extStorage cloudprovider.ICloudStorage) (*SStorage, error) {
	storageObj, err := StorageManager.FetchByExternalId(extStorage.GetGlobalId())
	if err != nil {
		if err == sql.ErrNoRows {
			// no cloud storage found, this may happen for on-premise host
			// create the storage right now
			storageObj, err = StorageManager.newFromCloudStorage(extStorage, self.GetZone())
			if err != nil {
				log.Errorf("create by cloud storage fail %s", err)
				return nil, err
			}
		} else {
			log.Errorf("%s", err)
			return nil, err
		}
	}
	storage := storageObj.(*SStorage)
	err = self.Attach2Storage(ctx, userCred, storage, extStorage.GetMountPoint())
	return storage, err
}

func (self *SHost) SyncHostWires(ctx context.Context, userCred mcclient.TokenCredential, wires []cloudprovider.ICloudWire) compare.SyncResult {
	syncResult := compare.SyncResult{}

	dbWires := make([]SWire, 0)

	hostWires := self.GetHostwires()
	for i := 0; i < len(hostWires); i += 1 {
		wire := hostWires[i].GetWire()
		if wire == nil {
			hostWires[i].Delete(ctx, userCred)
		} else {
			dbWires = append(dbWires, *wire)
		}
	}

	// dbWires := self.getAttachedWires()

	removed := make([]SWire, 0)
	commondb := make([]SWire, 0)
	commonext := make([]cloudprovider.ICloudWire, 0)
	added := make([]cloudprovider.ICloudWire, 0)

	err := compare.CompareSets(dbWires, wires, &removed, &commondb, &commonext, &added)
	if err != nil {
		syncResult.Error(err)
		return syncResult
	}

	for i := 0; i < len(removed); i += 1 {
		log.Infof("host %s not connected with %s any more, to detach...", self.Id, removed[i].Id)
		hw := self.getHostwireOfId(removed[i].Id)
		err := hw.Detach(ctx, userCred)
		if err != nil {
			syncResult.DeleteError(err)
		} else {
			syncResult.Delete()
		}
	}

	for i := 0; i < len(commondb); i += 1 {
		log.Infof("host %s is still connected with %s, to update...", self.Id, commondb[i].Id)
		err := self.syncWithCloudHostWire(commonext[i])
		if err != nil {
			syncResult.UpdateError(err)
		} else {
			syncResult.Update()
		}
	}

	for i := 0; i < len(added); i += 1 {
		log.Infof("host %s is found connected with %s, to add...", self.Id, added[i].GetId())
		err := self.newCloudHostWire(ctx, userCred, added[i])
		if err != nil {
			syncResult.AddError(err)
		} else {
			syncResult.Add()
		}
	}

	return syncResult
}

func (self *SHost) syncWithCloudHostWire(extWire cloudprovider.ICloudWire) error {
	// do nothing
	return nil
}

func (self *SHost) Attach2Wire(ctx context.Context, userCred mcclient.TokenCredential, wire *SWire) error {
	hs := SHostwire{}
	hs.SetModelManager(HostwireManager)

	hs.WireId = wire.Id
	hs.HostId = self.Id
	err := HostwireManager.TableSpec().Insert(&hs)
	if err != nil {
		return err
	}
	db.OpsLog.LogAttachEvent(ctx, self, wire, userCred, nil)
	return nil
}

func (self *SHost) newCloudHostWire(ctx context.Context, userCred mcclient.TokenCredential, extWire cloudprovider.ICloudWire) error {
	wireObj, err := WireManager.FetchByExternalId(extWire.GetGlobalId())
	if err != nil {
		log.Errorf("%s", err)
		return nil
	}
	wire := wireObj.(*SWire)
	err = self.Attach2Wire(ctx, userCred, wire)
	return err
}

func (self *SHost) SyncHostVMs(ctx context.Context, userCred mcclient.TokenCredential, vms []cloudprovider.ICloudVM, projectId string, projectSync bool) ([]SGuest, []cloudprovider.ICloudVM, compare.SyncResult) {
	localVMs := make([]SGuest, 0)
	remoteVMs := make([]cloudprovider.ICloudVM, 0)
	syncResult := compare.SyncResult{}

	dbVMs := self.GetGuests()

	removed := make([]SGuest, 0)
	commondb := make([]SGuest, 0)
	commonext := make([]cloudprovider.ICloudVM, 0)
	added := make([]cloudprovider.ICloudVM, 0)

	err := compare.CompareSets(dbVMs, vms, &removed, &commondb, &commonext, &added)
	if err != nil {
		syncResult.Error(err)
		return nil, nil, syncResult
	}

	for i := 0; i < len(removed); i += 1 {
		err := removed[i].SetStatus(userCred, VM_UNKNOWN, "Sync lost")
		if err != nil {
			syncResult.DeleteError(err)
		} else {
			syncResult.Delete()
		}
	}

	for i := 0; i < len(commondb); i += 1 {
		err := commondb[i].syncWithCloudVM(ctx, userCred, self, commonext[i], projectId, projectSync)
		if err != nil {
			syncResult.UpdateError(err)
		} else {
			localVMs = append(localVMs, commondb[i])
			remoteVMs = append(remoteVMs, commonext[i])
			syncResult.Update()
		}
	}

	for i := 0; i < len(added); i += 1 {
		if added[i].GetBillingType() == BILLING_TYPE_PREPAID {
			vhost := HostManager.GetHostByRealExternalId(added[i].GetGlobalId())
			if vhost != nil {
				// this recycle vm is not build yet, skip synchronize
				continue
			}
		}
		new, err := GuestManager.newCloudVM(ctx, userCred, self, added[i], projectId)
		if err != nil {
			syncResult.AddError(err)
		} else {
			localVMs = append(localVMs, *new)
			remoteVMs = append(remoteVMs, added[i])
			syncResult.Add()
		}
	}

	return localVMs, remoteVMs, syncResult
}

func (self *SHost) getNetworkOfIPOnHost(ipAddr string) (*SNetwork, error) {
	net, err := NetworkManager.GetNetworkOfIP(ipAddr, "", tristate.None)
	if err != nil {
		return nil, err
	}
	hw := self.getHostwireOfId(net.WireId)
	if hw == nil {
		return nil, fmt.Errorf("IP %s not reachable on this host", ipAddr)
	}
	return net, nil
}

func (self *SHost) GetNetinterfaceWithNetworkAndCredential(netId string, userCred mcclient.TokenCredential, reserved bool) (*SNetInterface, *SNetwork) {
	netif, net := self.getNetifWithNetworkAndCredential(netId, userCred, true, reserved)
	if netif != nil {
		return netif, net
	}
	return self.getNetifWithNetworkAndCredential(netId, userCred, false, reserved)
}

func (self *SHost) getNetifWithNetworkAndCredential(netId string, userCred mcclient.TokenCredential, isPublic bool, reserved bool) (*SNetInterface, *SNetwork) {
	netifs := self.GetNetInterfaces()
	var maxFreeCnt = 0
	var maxFreeNet *SNetwork
	var maxFreeNetif *SNetInterface
	for i := 0; i < len(netifs); i++ {
		if !netifs[i].IsUsableServernic() {
			continue
		}
		wire := netifs[i].GetWire()
		if wire != nil {
			if isPublic {
				nets, _ := wire.getPublicNetworks()
				for _, net := range nets {
					if net.Id == netId || net.GetName() == netId {
						freeCnt := net.getFreeAddressCount()
						if maxFreeNet == nil || maxFreeCnt < freeCnt {
							maxFreeNetif = &netifs[i]
							maxFreeNet = &net
						}
					}
				}
			} else {
				nets, _ := wire.getPrivateNetworks(userCred)
				for _, net := range nets {
					if net.Id == netId || net.GetName() == netId {
						freeCnt := net.getFreeAddressCount()
						if maxFreeNet == nil || maxFreeCnt < freeCnt {
							maxFreeNetif = &netifs[i]
							maxFreeNet = &net
						}
					}
				}
			}
		}
	}
	return maxFreeNetif, maxFreeNet
}

func (self *SHost) GetNetworkWithIdAndCredential(netId string, userCred mcclient.TokenCredential, reserved bool) (*SNetwork, error) {
	net, err := self.getNetworkWithIdAndCredential(netId, userCred, true, reserved)
	if err == nil {
		return net, nil
	}
	return self.getNetworkWithIdAndCredential(netId, userCred, false, reserved)
}

func (self *SHost) getNetworkWithIdAndCredential(netId string, userCred mcclient.TokenCredential, isPublic bool, reserved bool) (*SNetwork, error) {
	networks := NetworkManager.Query().SubQuery()
	hostwires := HostwireManager.Query().SubQuery()
	hosts := HostManager.Query().SubQuery()

	q := networks.Query()
	q = q.Join(hostwires, sqlchemy.AND(sqlchemy.Equals(hostwires.Field("wire_id"), networks.Field("wire_id")),
		sqlchemy.IsFalse(hostwires.Field("deleted"))))
	q = q.Join(hosts, sqlchemy.AND(sqlchemy.Equals(hosts.Field("id"), hostwires.Field("host_id")),
		sqlchemy.IsFalse(hosts.Field("deleted"))))
	q = q.Filter(sqlchemy.Equals(hosts.Field("id"), self.Id))
	q = q.Filter(sqlchemy.OR(sqlchemy.Equals(networks.Field("id"), netId),
		sqlchemy.Equals(networks.Field("name"), netId)))
	if isPublic {
		q = q.Filter(sqlchemy.IsTrue(networks.Field("is_public")))
	} else {
		q = q.Filter(sqlchemy.Equals(networks.Field("tenant_id"), userCred.GetProjectId()))
	}

	nets := make([]SNetwork, 0)
	err := db.FetchModelObjects(NetworkManager, q, &nets)
	if err != nil {
		return nil, err
	}
	var maxFreeNet *SNetwork
	maxFrees := 0
	for i := 0; i < len(nets); i += 1 {
		freeCnt := nets[i].getFreeAddressCount()
		if maxFreeNet == nil || maxFrees < freeCnt {
			maxFrees = freeCnt
			maxFreeNet = &nets[i]
		}
	}
	if reserved || maxFrees > 0 {
		return maxFreeNet, nil
	}
	return nil, fmt.Errorf("No IP address")
}

func (manager *SHostManager) FetchHostById(hostId string) *SHost {
	host := SHost{}
	host.SetModelManager(manager)
	err := manager.Query().Equals("id", hostId).First(&host)
	if err != nil {
		log.Errorf("fetchHostById fail %s", err)
		return nil
	} else {
		return &host
	}
}

func (manager *SHostManager) totalCountQ(
	userCred mcclient.TokenCredential,
	rangeObj db.IStandaloneModel,
	hostStatus, status string,
	hostTypes []string,
	resourceTypes []string,
	providers []string,
	enabled, isBaremetal tristate.TriState,
) *sqlchemy.SQuery {
	hosts := manager.Query().SubQuery()
	q := hosts.Query()
	if len(status) > 0 {
		q = q.Filter(sqlchemy.Equals(hosts.Field("status"), status))
	}
	if len(hostStatus) > 0 {
		q = q.Filter(sqlchemy.Equals(hosts.Field("host_status"), hostStatus))
	}
	if !enabled.IsNone() {
		cond := sqlchemy.IsFalse
		if enabled.Bool() {
			cond = sqlchemy.IsTrue
		}
		q = q.Filter(cond(hosts.Field("enabled")))
	}
	if !isBaremetal.IsNone() {
		cond := sqlchemy.IsFalse
		if isBaremetal.Bool() {
			cond = sqlchemy.IsTrue
		}
		q = q.Filter(cond(hosts.Field("is_baremetal")))
	}
	q = AttachUsageQuery(q, hosts, hostTypes, resourceTypes, providers, rangeObj)
	return q
}

type HostStat struct {
	MemSize     int
	MemReserved int
	MemCmtbound float32
	CpuCount    int8
	CpuReserved int8
	CpuCmtbound float32
	StorageSize int
}

type HostsCountStat struct {
	StorageSize   int64
	Count         int64
	Memory        int64
	MemoryVirtual float64
	CPU           int64
	CPUVirtual    float64
}

func (manager *SHostManager) calculateCount(q *sqlchemy.SQuery) HostsCountStat {
	usableSize := func(act, reserved int) int {
		aSize := 0
		if reserved > 0 && reserved < act {
			aSize = act - reserved
		} else {
			aSize = act
		}
		return aSize
	}
	var (
		tStore int64   = 0
		tCnt   int64   = 0
		tMem   int64   = 0
		tVmem  float64 = 0.0
		tCPU   int64   = 0
		tVCPU  float64 = 0.0
	)
	stats := make([]HostStat, 0)
	err := q.All(&stats)
	if err != nil {
		log.Errorf("%v", err)
	}
	for _, stat := range stats {
		if stat.MemSize == 0 {
			continue
		}
		tCnt += 1
		if stat.StorageSize > 0 {
			tStore += int64(stat.StorageSize)
		}
		aMem := usableSize(stat.MemSize, stat.MemReserved)
		aCpu := usableSize(int(stat.CpuCount), int(stat.CpuReserved))
		tMem += int64(aMem)
		tCPU += int64(aCpu)
		if stat.MemCmtbound <= 0.0 {
			stat.MemCmtbound = options.Options.DefaultMemoryOvercommitBound
		}
		if stat.CpuCmtbound <= 0.0 {
			stat.CpuCmtbound = options.Options.DefaultCPUOvercommitBound
		}
		tVmem += float64(float32(aMem) * stat.MemCmtbound)
		tVCPU += float64(float32(aCpu) * stat.CpuCmtbound)
	}
	return HostsCountStat{
		StorageSize:   tStore,
		Count:         tCnt,
		Memory:        tMem,
		MemoryVirtual: tVmem,
		CPU:           tCPU,
		CPUVirtual:    tVCPU,
	}
}

func (manager *SHostManager) TotalCount(
	userCred mcclient.TokenCredential,
	rangeObj db.IStandaloneModel,
	hostStatus, status string,
	hostTypes []string,
	resourceTypes []string,
	providers []string,
	enabled, isBaremetal tristate.TriState,
) HostsCountStat {
	return manager.calculateCount(manager.totalCountQ(userCred, rangeObj, hostStatus, status, hostTypes, resourceTypes, providers, enabled, isBaremetal))
}

/*
func (self *SHost) GetIZone() (cloudprovider.ICloudZone, error) {
	provider, err := self.GetCloudProvider()
	if err != nil {
		return nil, fmt.Errorf("No cloudprovide for host: %s", err)
	}
	zone := self.GetZone()
	if zone == nil {
		return nil, fmt.Errorf("no zone for host???")
	}
	region := zone.GetRegion()
	if region == nil {
		return nil, fmt.Errorf("No region for zone???")
	}
	iregion, err := provider.GetIRegionById(region.ExternalId)
	if err != nil {
		return nil, fmt.Errorf("fail to find iregion by id %s", err)
	}
	izone, err := iregion.GetIZoneById(zone.ExternalId)
	if err != nil {
		return nil, fmt.Errorf("fail to find izone by id %s", err)
	}
	return izone, nil
}
*/

func (self *SHost) GetIHost() (cloudprovider.ICloudHost, error) {
	provider, err := self.GetDriver()
	if err != nil {
		return nil, fmt.Errorf("No cloudprovide for host: %s", err)
	}
	var iregion cloudprovider.ICloudRegion
	if provider.IsOnPremiseInfrastructure() {
		iregion, err = provider.GetOnPremiseIRegion()
	} else {
		region := self.GetRegion()
		if region == nil {
			msg := "fail to find region of host???"
			log.Errorf(msg)
			return nil, fmt.Errorf(msg)
		}
		iregion, err = provider.GetIRegionById(region.ExternalId)
	}
	if err != nil {
		log.Errorf("fail to find iregion: %s", err)
		return nil, err
	}
	ihost, err := iregion.GetIHostById(self.ExternalId)
	if err != nil {
		log.Errorf("fail to find ihost by id %s %s", self.ExternalId, err)
		return nil, fmt.Errorf("fail to find ihost by id %s", err)
	}
	return ihost, nil
}

func (self *SHost) GetIRegion() (cloudprovider.ICloudRegion, error) {
	provider, err := self.GetDriver()
	if err != nil {
		return nil, fmt.Errorf("No cloudprovide for host %s: %s", self.Name, err)
	}
	region := self.GetRegion()
	if region == nil {
		return nil, fmt.Errorf("failed to find host %s region info", self.Name)
	}
	iregion, err := provider.GetIRegionById(region.ExternalId)
	if err != nil {
		msg := fmt.Sprintf("fail to find iregion by id %s: %v", region.ExternalId, err)
		return nil, fmt.Errorf(msg)
	}
	return iregion, nil
}

func (self *SHost) getDiskConfig() jsonutils.JSONObject {
	bs := self.GetBaremetalstorage()
	if bs != nil {
		return bs.Config
	}
	return nil
}

func (self *SHost) GetBaremetalServer() *SGuest {
	if !self.IsBaremetal {
		return nil
	}
	guestObj, err := db.NewModelObject(GuestManager)
	if err != nil {
		log.Errorf("%s", err)
		return nil
	}
	q := GuestManager.Query().Equals("host_id", self.Id).Equals("hypervisor", HOST_TYPE_BAREMETAL)
	err = q.First(guestObj)
	if err != nil {
		log.Errorf("query fail %s", err)
		return nil
	}
	return guestObj.(*SGuest)
}

func (self *SHost) getSchedtags() []SSchedtag {
	tags := make([]SSchedtag, 0)
	schedtags := SchedtagManager.Query().SubQuery()
	hostschedtags := HostschedtagManager.Query().SubQuery()
	q := schedtags.Query()
	q = q.Join(hostschedtags, sqlchemy.AND(sqlchemy.Equals(hostschedtags.Field("schedtag_id"), schedtags.Field("id")),
		sqlchemy.IsFalse(hostschedtags.Field("deleted"))))
	q = q.Filter(sqlchemy.Equals(hostschedtags.Field("host_id"), self.Id))
	err := db.FetchModelObjects(SchedtagManager, q, &tags)
	if err != nil {
		log.Errorf("%s", err)
		return nil
	}
	return tags
}

type SHostGuestResourceUsage struct {
	GuestCount     int
	GuestVcpuCount int
	GuestVmemSize  int
}

func (self *SHost) getGuestsResource(status string) *SHostGuestResourceUsage {
	guests := GuestManager.Query().SubQuery()
	q := guests.Query(sqlchemy.COUNT("guest_count"),
		sqlchemy.SUM("guest_vcpu_count", guests.Field("vcpu_count")),
		sqlchemy.SUM("guest_vmem_size", guests.Field("vmem_size")))
	cond := sqlchemy.OR(sqlchemy.Equals(q.Field("host_id"), self.Id),
		sqlchemy.Equals(q.Field("backup_host_id"), self.Id))
	q = q.Filter(cond)
	if len(status) > 0 {
		q = q.Equals("status", status)
	}
	stat := SHostGuestResourceUsage{}
	err := q.First(&stat)
	if err != nil {
		log.Errorf("%s", err)
		return nil
	}
	return &stat
}

func (self *SHost) getMoreDetails(ctx context.Context, extra *jsonutils.JSONDict) *jsonutils.JSONDict {
	/*zone := self.GetZone()
	if zone != nil {
		extra.Add(jsonutils.NewString(zone.Id), "zone_id")
		extra.Add(jsonutils.NewString(zone.Name), "zone")
		if len(zone.ExternalId) > 0 {
			extra.Add(jsonutils.NewString(zone.ExternalId), "")
		}
		region := zone.GetRegion()
		if region != nil {
			extra.Add(jsonutils.NewString(zone.GetRegion().GetName()), "region")
			extra.Add(jsonutils.NewString(zone.GetRegion().GetId()), "region_id")
		}
	}*/

	info := self.getCloudProviderInfo()
	extra.Update(jsonutils.Marshal(&info))

	server := self.GetBaremetalServer()
	if server != nil {
		extra.Add(jsonutils.NewString(server.Id), "server_id")
		extra.Add(jsonutils.NewString(server.Name), "server")
	}
	netifs := self.GetNetInterfaces()
	if netifs != nil && len(netifs) > 0 {
		nicInfos := []jsonutils.JSONObject{}
		for i := 0; i < len(netifs); i += 1 {
			nicInfo := netifs[i].getBaremetalJsonDesc()
			if nicInfo == nil {
				log.Errorf("netif %s get baremetal desc failed", netifs[i].GetId())
				continue
			}
			nicInfos = append(nicInfos, nicInfo)
		}
		extra.Add(jsonutils.NewInt(int64(len(nicInfos))), "nic_count")
		extra.Add(jsonutils.NewArray(nicInfos...), "nic_info")
	}
	schedtags := self.getSchedtags()
	if schedtags != nil && len(schedtags) > 0 {
		info := make([]jsonutils.JSONObject, len(schedtags))
		for i := 0; i < len(schedtags); i += 1 {
			info[i] = schedtags[i].GetShortDesc(ctx)
		}
		extra.Add(jsonutils.NewArray(info...), "schedtags")
	}
	var usage *SHostGuestResourceUsage
	if options.Options.IgnoreNonrunningGuests {
		usage = self.getGuestsResource(VM_RUNNING)
	} else {
		usage = self.getGuestsResource("")
	}
	if usage != nil {
		extra.Add(jsonutils.NewInt(int64(usage.GuestVcpuCount)), "cpu_commit")
		extra.Add(jsonutils.NewInt(int64(usage.GuestVmemSize)), "mem_commit")
	}
	extra.Add(jsonutils.NewInt(int64(self.GetGuestCount())), "guests")
	extra.Add(jsonutils.NewInt(int64(self.GetNonsystemGuestCount())), "nonsystem_guests")
	extra.Add(jsonutils.NewInt(int64(self.GetRunningGuestCount())), "running_guests")
	totalCpu := self.GetCpuCount()
	cpuCommitRate := 0.0
	if totalCpu > 0 && usage.GuestVcpuCount > 0 {
		cpuCommitRate = float64(usage.GuestVcpuCount) * 1.0 / float64(totalCpu)
	}
	extra.Add(jsonutils.NewFloat(cpuCommitRate), "cpu_commit_rate")
	totalMem := self.GetMemSize()
	memCommitRate := 0.0
	if totalMem > 0 && usage.GuestVmemSize > 0 {
		memCommitRate = float64(usage.GuestVmemSize) * 1.0 / float64(totalMem)
	}
	extra.Add(jsonutils.NewFloat(memCommitRate), "mem_commit_rate")
	capa := self.GetAttachedStorageCapacity()
	extra.Add(jsonutils.NewInt(int64(capa.Capacity)), "storage")
	extra.Add(jsonutils.NewInt(int64(capa.Used)), "storage_used")
	extra.Add(jsonutils.NewInt(int64(capa.Wasted)), "storage_waste")
	extra.Add(jsonutils.NewInt(int64(capa.VCapacity)), "storage_virtual")
	extra.Add(jsonutils.NewInt(int64(capa.GetFree())), "storage_free")
	extra.Add(self.GetHardwareSpecification(), "spec")

	// extra = self.SManagedResourceBase.getExtraDetails(ctx, extra)

	if self.IsPrepaidRecycle() {
		extra.Add(jsonutils.JSONTrue, "is_prepaid_recycle")
	} else {
		extra.Add(jsonutils.JSONFalse, "is_prepaid_recycle")
	}

	return extra
}

func (self *SHost) GetCustomizeColumns(ctx context.Context, userCred mcclient.TokenCredential, query jsonutils.JSONObject) *jsonutils.JSONDict {
	extra := self.SEnabledStatusStandaloneResourceBase.GetCustomizeColumns(ctx, userCred, query)
	return self.getMoreDetails(ctx, extra)
}

func (self *SHost) GetExtraDetails(ctx context.Context, userCred mcclient.TokenCredential, query jsonutils.JSONObject) (*jsonutils.JSONDict, error) {
	extra, err := self.SEnabledStatusStandaloneResourceBase.GetExtraDetails(ctx, userCred, query)
	if err != nil {
		return nil, err
	}
	return self.getMoreDetails(ctx, extra), nil
}

func (self *SHost) AllowGetDetailsVnc(ctx context.Context, userCred mcclient.TokenCredential, query jsonutils.JSONObject) bool {
	return db.IsAdminAllowGetSpec(userCred, self, "vnc")
}

func (self *SHost) GetDetailsVnc(ctx context.Context, userCred mcclient.TokenCredential, query jsonutils.JSONObject) (jsonutils.JSONObject, error) {
	if utils.IsInStringArray(self.Status, []string{BAREMETAL_READY, BAREMETAL_RUNNING}) {
		retval := jsonutils.NewDict()
		retval.Set("host_id", jsonutils.NewString(self.Id))
		zone := self.GetZone()
		retval.Set("zone", jsonutils.NewString(zone.GetName()))
		return retval, nil
	}
	return jsonutils.NewDict(), nil
}

func (self *SHost) AllowGetDetailsIpmi(ctx context.Context, userCred mcclient.TokenCredential, query jsonutils.JSONObject) bool {
	return db.IsAdminAllowGetSpec(userCred, self, "ipmi")
}

func (self *SHost) GetDetailsIpmi(ctx context.Context, userCred mcclient.TokenCredential, query jsonutils.JSONObject) (jsonutils.JSONObject, error) {
	ret, ok := self.IpmiInfo.(*jsonutils.JSONDict)
	if !ok {
		return nil, httperrors.NewNotFoundError("No ipmi information was found for host %s", self.Name)
	}
	password, err := ret.GetString("password")
	if err != nil {
		return nil, httperrors.NewNotFoundError("IPMI has no password information")
	}
	descryptedPassword, err := utils.DescryptAESBase64(self.Id, password)
	if err != nil {
		return nil, err
	}
	ret.Set("password", jsonutils.NewString(descryptedPassword))
	return ret, nil
}

func (manager *SHostManager) GetHostsByManagerAndRegion(managerId string, regionId string) []SHost {
	zones := ZoneManager.Query().Equals("cloudregion_id", regionId).SubQuery()
	hosts := HostManager.Query()
	q := hosts.Equals("manager_id", managerId)
	q = q.Join(zones, sqlchemy.Equals(zones.Field("id"), hosts.Field("zone_id")))
	ret := make([]SHost, 0)
	err := db.FetchModelObjects(HostManager, q, &ret)
	if err != nil {
		log.Errorf("GetHostsByManagerAndRegion fail %s", err)
		return nil
	}
	return ret
}

/*func (self *SHost) StartImageCacheTask(ctx context.Context, userCred mcclient.TokenCredential, imageId, parentTaskId string, isForce bool) error {
	//Todo
	// HostcachedimagesManager.Register(userCred, self, imageId)
	data := jsonutils.NewDict()
	data.Set("image_id", jsonutils.NewString(imageId))
	if isForce {
		data.Set("is_force", jsonutils.JSONTrue)
	}
	task, err := taskman.TaskManager.NewTask(ctx, "StorageCacheImageTask", self, userCred, data, parentTaskId, "", nil)
	if err != nil {
		return err
	}
	task.ScheduleRun(nil)
	return nil
}*/

<<<<<<< HEAD
func (self *SHost) Request(userCred mcclient.TokenCredential, method string, url string, headers http.Header, body jsonutils.JSONObject) (jsonutils.JSONObject, error) {
	s := auth.GetSession(nil, userCred, "", "")
=======
func (self *SHost) Request(ctx context.Context, userCred mcclient.TokenCredential, method httputils.THttpMethod, url string, headers http.Header, body jsonutils.JSONObject) (jsonutils.JSONObject, error) {
	s := auth.GetSession(ctx, userCred, "", "")
>>>>>>> bfc71a40
	_, ret, err := s.JSONRequest(self.ManagerUri, "", method, url, headers, body)
	return ret, err
}

func (self *SHost) GetLocalStoragecache() *SStoragecache {
	localStorages := self.GetAttachedStorages(STORAGE_LOCAL)
	for i := 0; i < len(localStorages); i += 1 {
		sc := localStorages[i].GetStoragecache()
		if sc != nil {
			return sc
		}
	}
	return nil
}

func (self *SHost) IsBaremetalAgentReady() bool {
	url, err := auth.GetServiceURL("baremetal", options.Options.Region, self.GetZone().GetName(), "")
	if err != nil {
		log.Errorln("is baremetal agent ready: false")
		return false
	}
	log.Infof("baremetal url:%s", url)
	return true
}

func (self *SHost) PostCreate(ctx context.Context, userCred mcclient.TokenCredential, ownerProjId string, query jsonutils.JSONObject, data jsonutils.JSONObject) {
	self.SEnabledStatusStandaloneResourceBase.PostCreate(ctx, userCred, ownerProjId, query, data)
	kwargs := data.(*jsonutils.JSONDict)
	ipmiInfo, err := self.FetchIpmiInfo(kwargs)
	if err != nil {
		log.Errorln(err.Error())
		return
	}
	if ipmiInfo.Length() > 0 {
		_, err := self.SaveUpdates(func() error {
			self.IpmiInfo = ipmiInfo
			return nil
		})
		if err != nil {
			log.Errorln(err.Error())
		}
	}
}

func (manager *SHostManager) ValidateSizeParams(data *jsonutils.JSONDict) (*jsonutils.JSONDict, error) {
	memStr, _ := data.GetString("mem_size")
	if len(memStr) > 0 {
		if !regutils.MatchSize(memStr) {
			return nil, fmt.Errorf("Memory size must be number[+unit], like 256M, 1G or 256")
		}
		memSize, err := fileutils.GetSizeMb(memStr, 'M', 1024)
		if err != nil {
			return nil, err
		}
		data.Set("mem_size", jsonutils.NewInt(int64(memSize)))
	}
	memReservedStr, _ := data.GetString("mem_reserved")
	if len(memReservedStr) > 0 {
		if !regutils.MatchSize(memReservedStr) {
			return nil, fmt.Errorf("Memory size must be number[+unit], like 256M, 1G or 256")
		}
		memSize, err := fileutils.GetSizeMb(memReservedStr, 'M', 1024)
		if err != nil {
			return nil, err
		}
		data.Set("mem_reserved", jsonutils.NewInt(int64(memSize)))
	}
	cpuCacheStr, _ := data.GetString("cpu_cache")
	if len(cpuCacheStr) > 0 {
		if !regutils.MatchSize(cpuCacheStr) {
			return nil, fmt.Errorf("Illegal cpu cache size %s", cpuCacheStr)
		}
		cpuCache, err := fileutils.GetSizeKb(cpuCacheStr, 'K', 1024)
		if err != nil {
			return nil, err
		}
		data.Set("cpu_cache", jsonutils.NewInt(int64(cpuCache)))
	}
	return data, nil
}

func (manager *SHostManager) ValidateCreateData(ctx context.Context, userCred mcclient.TokenCredential, ownerProjId string, query jsonutils.JSONObject, data *jsonutils.JSONDict) (*jsonutils.JSONDict, error) {
	zoneId, _ := data.GetString("zone_id")
	if len(zoneId) > 0 && ZoneManager.Query().Equals("id", zoneId).Count() == 0 {
		return nil, httperrors.NewInputParameterError("Zone id %s not found", zoneId)
	}
	mangerUri, err := data.GetString("manager_uri")
	if err == nil {
		count := manager.Query().Equals("manager_uri", mangerUri).Count()
		if count > 0 {
			return nil, httperrors.NewConflictError("Conflict manager_uri %s", mangerUri)
		}
	}
	accessIp, err := data.GetString("access_ip")
	if err == nil {
		count := manager.Query().Equals("access_ip", accessIp).Count()
		if count > 0 {
			return nil, httperrors.NewDuplicateResourceError("Duplicate access_ip %s", accessIp)
		}
	}
	accessMac, err := data.GetString("access_mac")
	if err == nil {
		count := HostManager.Query().Equals("access_mac", accessMac).Count()
		if count > 0 {
			return nil, httperrors.NewDuplicateResourceError("Duplicate access_mac %s", accessMac)
		}
	}
	data, err = manager.ValidateSizeParams(data)
	if err != nil {
		return nil, httperrors.NewInputParameterError(err.Error())
	}
	memReserved, err := data.Int("mem_reserved")
	if err != nil {
		hostType, _ := data.GetString("host_type")
		if hostType != HOST_TYPE_BAREMETAL {
			memSize, _ := data.Int("mem_size")
			memReserved = memSize / 8
			if memReserved > 4096 {
				memReserved = 4096
			}
			data.Set("mem_reserved", jsonutils.NewInt(memReserved))
		} else {
			data.Set("mem_reserved", jsonutils.NewInt(0))
		}
	}
	return manager.SEnabledStatusStandaloneResourceBaseManager.ValidateCreateData(ctx, userCred, ownerProjId, query, data)
}

func (self *SHost) ValidateUpdateData(ctx context.Context, userCred mcclient.TokenCredential, query jsonutils.JSONObject, data *jsonutils.JSONDict) (*jsonutils.JSONDict, error) {
	mangerUri, err := data.GetString("manager_uri")
	if err == nil {
		count := HostManager.Query().Equals("manager_uri", mangerUri).
			NotEquals("id", self.Id).Equals("zone_id", self.ZoneId).Count()
		if count > 0 {
			return nil, httperrors.NewConflictError("Conflict manager_uri %s", mangerUri)
		}
	}
	accessIp, err := data.GetString("access_ip")
	if err == nil {
		count := HostManager.Query().Equals("access_ip", accessIp).
			NotEquals("id", self.Id).Equals("zone_id", self.ZoneId).Count()
		if count > 0 {
			return nil, httperrors.NewDuplicateResourceError("Duplicate access_ip %s", accessIp)
		}
	}
	accessMac, err := data.GetString("access_mac")
	if err == nil {
		accessMac = netutils.FormatMacAddr(accessMac)
		if len(accessMac) == 0 {
			return nil, httperrors.NewInputParameterError("invalid access_mac address")
		}
		q := HostManager.Query().Equals("access_mac", accessMac).NotEquals("id", self.Id)
		if q.Count() > 0 {
			return nil, httperrors.NewDuplicateResourceError("Duplicate access_mac %s", accessMac)
		}
	}
	data, err = HostManager.ValidateSizeParams(data)
	if err != nil {
		return nil, httperrors.NewInputParameterError(err.Error())
	}
	ipmiInfo, err := self.FetchIpmiInfo(data)
	if err != nil {
		return nil, err
	}
	if ipmiInfo.Length() > 0 {
		val := jsonutils.NewDict()
		val.Update(self.IpmiInfo)
		val.Update(ipmiInfo)
		data.Set("ipmi_info", val)
	}
	data, err = self.SEnabledStatusStandaloneResourceBase.ValidateUpdateData(ctx, userCred, query, data)
	if err != nil {
		return nil, err
	}
	if data.Contains("name") {
		self.UpdateDnsRecords(false)
	}
	return data, nil
}

func (self *SHost) UpdateDnsRecords(isAdd bool) {
	for _, netif := range self.GetNetInterfaces() {
		self.UpdateDnsRecord(&netif, isAdd)
	}
}

func (self *SHost) UpdateDnsRecord(netif *SNetInterface, isAdd bool) {
	name := self.GetNetifName(netif)
	if len(name) == 0 {
		return
	}
	bn := netif.GetBaremetalNetwork()
	if bn == nil {
		log.Errorf("Interface %s not enable", netif.GetId())
		return
	}
	net := bn.GetNetwork()
	if net == nil {
		log.Errorf("BaremetalNetwoke %s not found network", bn.GetId())
	}
	net._updateDnsRecord(name, bn.IpAddr, isAdd)
}

func (self *SHost) GetNetifName(netif *SNetInterface) string {
	if netif.NicType == NIC_TYPE_IPMI {
		return self.GetName()
	} else if netif.NicType == NIC_TYPE_ADMIN {
		return self.GetName() + "-admin"
	}
	return ""
}

func (self *SHost) FetchIpmiInfo(data *jsonutils.JSONDict) (*jsonutils.JSONDict, error) {
	IPMI_KEY_PERFIX := "ipmi_"
	ipmiInfo := jsonutils.NewDict()
	kv, _ := data.GetMap()
	var err error
	for key := range kv {
		if strings.HasPrefix(key, IPMI_KEY_PERFIX) {
			value, _ := data.GetString(key)
<<<<<<< HEAD
			log.Errorf("---------fetch ipmiinfo key: %s, val: %s", key, value)
=======
>>>>>>> bfc71a40
			subkey := key[len(IPMI_KEY_PERFIX):]
			data.Remove(key)
			if subkey == "password" {
				value, err = utils.EncryptAESBase64(self.Id, value)
				if err != nil {
					log.Errorf("encrypt password failed %s", err)
					return nil, err
				}
			} else if subkey == "ip_addr" {
				if !regutils.MatchIP4Addr(value) {
					log.Errorf("%s: %s not match ip address", key, value)
					continue
				}
			}
			ipmiInfo.Set(subkey, jsonutils.NewString(value))
		}
	}
	return ipmiInfo, nil
}

func (self *SHost) AllowPerformStart(ctx context.Context,
	userCred mcclient.TokenCredential,
	query jsonutils.JSONObject,
	data jsonutils.JSONObject) bool {
	return db.IsAdminAllowPerform(userCred, self, "start")
}

func (self *SHost) PerformStart(ctx context.Context, userCred mcclient.TokenCredential, query jsonutils.JSONObject,
	data jsonutils.JSONObject) (jsonutils.JSONObject, error) {
	if !self.IsBaremetal {
		return nil, httperrors.NewBadRequestError("Cannot start a non-baremetal host")
	}
	if !utils.IsInStringArray(self.Status, []string{BAREMETAL_READY}) {
		return nil, httperrors.NewInvalidStatusError("Cannot start baremetal with active guest")
	}
	guest := self.GetBaremetalServer()
	if guest != nil {
		if self.HostType != HOST_TYPE_BAREMETAL {
			if !utils.IsInStringArray(guest.Status, []string{VM_ADMIN}) {
				return nil, httperrors.NewBadRequestError("Cannot start baremetal with active guest")
			}
		} else {
			if utils.ToBool(guest.GetMetadata("is_fake_baremetal_server", userCred)) {
				return nil, self.InitializedGuestStart(ctx, userCred, guest)
			}
			self.SetStatus(userCred, BAREMETAL_START_MAINTAIN, "")
			return guest.PerformStart(ctx, userCred, query, data)
		}
	}
	params := jsonutils.NewDict()
	params.Set("force_reboot", jsonutils.NewBool(false))
	params.Set("action", jsonutils.NewString("start"))
	return self.PerformMaintenance(ctx, userCred, nil, params)
}

func (self *SHost) AllowPerformStop(ctx context.Context,
	userCred mcclient.TokenCredential,
	query jsonutils.JSONObject,
	data jsonutils.JSONObject) bool {
	return db.IsAdminAllowPerform(userCred, self, "stop")
}

func (self *SHost) PerformStop(ctx context.Context, userCred mcclient.TokenCredential, query jsonutils.JSONObject,
	data jsonutils.JSONObject) (jsonutils.JSONObject, error) {
	if !self.IsBaremetal {
		return nil, httperrors.NewBadRequestError("Cannot stop a non-baremetal host")
	}
	if !utils.IsInStringArray(self.Status, []string{BAREMETAL_RUNNING}) {
		return nil, httperrors.NewInvalidStatusError("Cannot stop baremetal with non-active guest")
	}
	guest := self.GetBaremetalServer()
	if guest != nil {
		if self.HostType != HOST_TYPE_BAREMETAL {
			if !utils.IsInStringArray(guest.Status, []string{VM_ADMIN}) {
				return nil, httperrors.NewBadRequestError("Cannot stop baremetal with active guest")
			}
		} else {
			if utils.ToBool(guest.GetMetadata("is_fake_baremetal_server", userCred)) {
				return nil, self.InitializedGuestStop(ctx, userCred, guest)
			}
			self.SetStatus(userCred, BAREMETAL_START_MAINTAIN, "")
			return guest.PerformStop(ctx, userCred, query, data)
		}
	}
	return nil, self.StartBaremetalUnmaintenanceTask(ctx, userCred, false, "stop")
}

func (self *SHost) InitializedGuestStart(ctx context.Context, userCred mcclient.TokenCredential, guest *SGuest) error {
	task, err := taskman.TaskManager.NewTask(ctx, "BaremetalServerStartTask", guest, userCred, nil, "", "", nil)
	if err != nil {
		return err
	}
	task.ScheduleRun(nil)
	return nil
}

func (self *SHost) InitializedGuestStop(ctx context.Context, userCred mcclient.TokenCredential, guest *SGuest) error {
	task, err := taskman.TaskManager.NewTask(ctx, "BaremetalServerStopTask", guest, userCred, nil, "", "", nil)
	if err != nil {
		return err
	}
	task.ScheduleRun(nil)
	return nil
}

func (self *SHost) AllowPerformMaintenance(ctx context.Context,
	userCred mcclient.TokenCredential,
	query jsonutils.JSONObject,
	data jsonutils.JSONObject) bool {
	return db.IsAdminAllowPerform(userCred, self, "maintenance")

}

func (self *SHost) PerformMaintenance(ctx context.Context, userCred mcclient.TokenCredential, query jsonutils.JSONObject, data jsonutils.JSONObject) (jsonutils.JSONObject, error) {
	if !utils.IsInStringArray(self.Status, []string{BAREMETAL_READY, BAREMETAL_RUNNING}) {
		return nil, httperrors.NewInvalidStatusError("Cannot do maintenance in status %s", self.Status)
	}
	guest := self.GetBaremetalServer()
	if guest != nil && !utils.IsInStringArray(guest.Status, []string{VM_READY, VM_RUNNING, VM_ADMIN}) {
		return nil, httperrors.NewInvalidStatusError("Cannot do maintenance while guest status %s", guest.Status)
	}
	params := jsonutils.NewDict()
	if guest != nil {
		if guest.Status == VM_RUNNING {
			params.Set("guest_running", jsonutils.NewBool(true))
		}
		guest.SetStatus(userCred, VM_ADMIN, "")
	}
	if self.Status == BAREMETAL_RUNNING && jsonutils.QueryBoolean(data, "force_reboot", false) {
		params.Set("force_reboot", jsonutils.NewBool(true))
	}
	action := "maintenance"
	if data.Contains("action") {
		action, _ = data.GetString("action")
	}
	params.Set("action", jsonutils.NewString(action))
	self.SetStatus(userCred, BAREMETAL_START_MAINTAIN, "")
	task, err := taskman.TaskManager.NewTask(ctx, "BaremetalMaintenanceTask", self, userCred, params, "", "", nil)
	if err != nil {
		return nil, err
	}
	task.ScheduleRun(nil)
	return nil, nil
}

func (self *SHost) AllowPerformUnmaintenance(ctx context.Context,
	userCred mcclient.TokenCredential,
	query jsonutils.JSONObject,
	data jsonutils.JSONObject) bool {
	return db.IsAdminAllowPerform(userCred, self, "unmaintenance")
}

func (self *SHost) PerformUnmaintenance(ctx context.Context, userCred mcclient.TokenCredential, query jsonutils.JSONObject, data jsonutils.JSONObject) (jsonutils.JSONObject, error) {
	if !utils.IsInStringArray(self.Status, []string{BAREMETAL_RUNNING, BAREMETAL_READY}) {
		return nil, httperrors.NewInvalidStatusError("Cannot do unmaintenance in status %s", self.Status)
	}
	guest := self.GetBaremetalServer()
	if guest != nil && guest.Status != VM_ADMIN {
		return nil, httperrors.NewInvalidStatusError("Wrong guest status %s", guest.Status)
	}
	action, _ := data.GetString("action")
	if len(action) == 0 {
		action = "unmaintenance"
	}
	guestRunning := self.GetMetadata("__maint_guest_running", userCred)
	var startGuest = false
	if utils.ToBool(guestRunning) {
		startGuest = true
	}
	return nil, self.StartBaremetalUnmaintenanceTask(ctx, userCred, startGuest, action)
}

func (self *SHost) StartBaremetalUnmaintenanceTask(ctx context.Context, userCred mcclient.TokenCredential, startGuest bool, action string) error {
	self.SetStatus(userCred, BAREMETAL_START_MAINTAIN, "")
	params := jsonutils.NewDict()
	params.Set("guest_running", jsonutils.NewBool(startGuest))
	if len(action) == 0 {
		action = "unmaintenance"
	}
	params.Set("action", jsonutils.NewString(action))
	task, err := taskman.TaskManager.NewTask(ctx, "BaremetalUnmaintenanceTask", self, userCred, params, "", "", nil)
	if err != nil {
		return err
	}
	task.ScheduleRun(nil)
	return nil
}

func (self *SHost) BaremetalSyncRequest(ctx context.Context, method httputils.THttpMethod, url string, headers http.Header, body *jsonutils.JSONDict) (jsonutils.JSONObject, error) {
	serviceUrl, err := auth.GetServiceURL("baremetal", options.Options.Region, self.GetZone().GetName(), "")
	if err != nil {
		return nil, err
	}
	url = serviceUrl + url
	_, data, err := httputils.JSONRequest(httputils.GetDefaultClient(), ctx, method, url, headers, body, false)
	return data, err
}

func (self *SHost) StartSyncstatus(ctx context.Context, userCred mcclient.TokenCredential, parentTaskId string) error {
	task, err := taskman.TaskManager.NewTask(ctx, "BaremetalSyncStatusTask", self, userCred, nil, parentTaskId, "", nil)
	if err != nil {
		return err
	}
	task.ScheduleRun(nil)
	return nil
}

func (self *SHost) AllowPerformOffline(ctx context.Context,
	userCred mcclient.TokenCredential,
	query jsonutils.JSONObject,
	data jsonutils.JSONObject) bool {
	return db.IsAdminAllowPerform(userCred, self, "offline")
}

func (self *SHost) PerformOffline(ctx context.Context, userCred mcclient.TokenCredential, query jsonutils.JSONObject, data jsonutils.JSONObject) (jsonutils.JSONObject, error) {
	if self.HostStatus != HOST_OFFLINE {
		_, err := self.SaveUpdates(func() error {
			self.HostStatus = HOST_OFFLINE
			return nil
		})
		if err != nil {
			return nil, err
		}
		db.OpsLog.LogEvent(self, db.ACT_OFFLINE, "", userCred)
		logclient.AddActionLog(self, logclient.ACT_ONLINE, nil, userCred, true)
		self.SyncAttachedStorageStatus()
	}
	return nil, nil
}

func (self *SHost) AllowPerformOnline(ctx context.Context,
	userCred mcclient.TokenCredential,
	query jsonutils.JSONObject,
	data jsonutils.JSONObject) bool {
	return db.IsAdminAllowPerform(userCred, self, "online")
}

func (self *SHost) PerformOnline(ctx context.Context, userCred mcclient.TokenCredential, query jsonutils.JSONObject, data jsonutils.JSONObject) (jsonutils.JSONObject, error) {
	if self.HostStatus != HOST_ONLINE {
		_, err := self.SaveUpdates(func() error {
			self.LastPingAt = time.Now()
			self.HostStatus = HOST_ONLINE
			self.Status = BAREMETAL_RUNNING
			return nil
		})
		if err != nil {
			return nil, err
		}
		db.OpsLog.LogEvent(self, db.ACT_ONLINE, "", userCred)
		logclient.AddActionLog(self, logclient.ACT_ONLINE, nil, userCred, true)
		self.SyncAttachedStorageStatus()
		self.StartSyncAllGuestsStatusTask(ctx, userCred)
	}
	return nil, nil
}

func (self *SHost) StartSyncAllGuestsStatusTask(ctx context.Context, userCred mcclient.TokenCredential) error {
	if task, err := taskman.TaskManager.NewTask(ctx, "BaremetalSyncAllGuestsStatusTask", self, userCred, nil, "", "", nil); err != nil {
		log.Errorf(err.Error())
		return err
	} else {
		task.ScheduleRun(nil)
		return nil
	}
}

func (self *SHost) AllowPerformPing(ctx context.Context,
	userCred mcclient.TokenCredential,
	query jsonutils.JSONObject,
	data jsonutils.JSONObject) bool {
	return db.IsAdminAllowPerform(userCred, self, "ping")
}

func (self *SHost) PerformPing(ctx context.Context, userCred mcclient.TokenCredential, query jsonutils.JSONObject, data jsonutils.JSONObject) (jsonutils.JSONObject, error) {
	if self.HostStatus != HOST_ONLINE {
		self.PerformOnline(ctx, userCred, query, data)
	} else {
		self.SaveUpdates(func() error {
			self.LastPingAt = time.Now()
			return nil
		})
	}
	result := jsonutils.NewDict()
	result.Set("name", jsonutils.NewString(self.GetName()))
	dependSvcs := []string{"ntpd", "kafka", "influxdb", "elasticsearch"}
	catalog := auth.GetCatalogData(dependSvcs, options.Options.Region)
	if catalog == nil {
		return nil, fmt.Errorf("Get catalog error")
	}
	result.Set("catalog", catalog)

	appParams := appsrv.AppContextGetParams(ctx)
	if appParams != nil {
		// skip log&trace, when everything is normal
		appParams.SkipTrace = true
		appParams.SkipLog = true
	}

	return result, nil
}

func (self *SHost) AllowPerformPrepare(ctx context.Context,
	userCred mcclient.TokenCredential,
	query jsonutils.JSONObject,
	data jsonutils.JSONObject) bool {
	return db.IsAdminAllowPerform(userCred, self, "prepare")
}

func (self *SHost) PerformPrepare(ctx context.Context, userCred mcclient.TokenCredential, query jsonutils.JSONObject, data jsonutils.JSONObject) (jsonutils.JSONObject, error) {
	if utils.IsInStringArray(self.Status, []string{BAREMETAL_READY, BAREMETAL_RUNNING, BAREMETAL_PREPARE_FAIL}) {
		var onfinish string
		if self.GetBaremetalServer() != nil {
			if self.Status == BAREMETAL_RUNNING {
				onfinish = "restart"
			} else if self.Status == BAREMETAL_READY {
				onfinish = "shotdown"
			}
		}
		return nil, self.StartPrepareTask(ctx, userCred, onfinish, "")
	}
	return nil, httperrors.NewInvalidStatusError("Cannot prepare baremetal in status %s", self.Status)
}

func (self *SHost) StartPrepareTask(ctx context.Context, userCred mcclient.TokenCredential, onfinish, parentTaskId string) error {
	data := jsonutils.NewDict()
	if len(onfinish) > 0 {
		data.Set("on_finish", jsonutils.NewString(onfinish))
	}
	if task, err := taskman.TaskManager.NewTask(ctx, "BaremetalPrepareTask", self, userCred, data, parentTaskId, "", nil); err != nil {
		log.Errorf(err.Error())
		return err
	} else {
		task.ScheduleRun(nil)
		return nil
	}
}

func (self *SHost) AllowPerformAddNetif(ctx context.Context,
	userCred mcclient.TokenCredential,
	query jsonutils.JSONObject,
	data jsonutils.JSONObject) bool {
	return db.IsAdminAllowPerform(userCred, self, "add-netif")
}

func (self *SHost) PerformAddNetif(ctx context.Context, userCred mcclient.TokenCredential, query jsonutils.JSONObject, data jsonutils.JSONObject) (jsonutils.JSONObject, error) {
	mac, _ := data.GetString("mac")
	if len(mac) == 0 || len(netutils.FormatMacAddr(mac)) == 0 {
		return nil, httperrors.NewBadRequestError("Invaild mac address")
	}
	wire, _ := data.GetString("wire")
	ipAddr, _ := data.GetString("ip_addr")
	rate, _ := data.Int("rate")
	nicType, _ := data.GetString("nic_type")
	index, _ := data.Int("index")
	linkUp, _ := data.GetString("link_up")
	mtu, _ := data.Int("mtu")
	reset := jsonutils.QueryBoolean(data, "reset", false)
	strInterface, _ := data.GetString("interface")
	bridge, _ := data.GetString("bridge")
	reserve := jsonutils.QueryBoolean(data, "reserve", false)
	requireDesignatedIp := jsonutils.QueryBoolean(data, "require_designated_ip", false)

	isLinkUp := tristate.None
	if linkUp != "" {
		if utils.ToBool(linkUp) {
			isLinkUp = tristate.True
		} else {
			isLinkUp = tristate.False
		}
	}

	err := self.addNetif(ctx, userCred, mac, wire, ipAddr, int(rate), nicType, int8(index), isLinkUp,
		int16(mtu), reset, strInterface, bridge, reserve, requireDesignatedIp)
	return nil, err
}

func (self *SHost) addNetif(ctx context.Context, userCred mcclient.TokenCredential,
	mac string, wire string, ipAddr string,
	rate int, nicType string, index int8, linkUp tristate.TriState, mtu int16,
	reset bool, strInterface string, bridge string,
	reserve bool, requireDesignatedIp bool,
) error {
	var sw *SWire
	if len(wire) > 0 && len(ipAddr) == 0 {
		iWire, err := WireManager.FetchByIdOrName(userCred, wire)
		if err != nil {
			return httperrors.NewBadRequestError("Wire %s not found", wire)
		}
		sw = iWire.(*SWire)
	} else if len(ipAddr) > 0 && len(wire) == 0 {
		ipWire, err := WireManager.GetWireOfIp(ipAddr)
		if err != nil {
			return httperrors.NewBadRequestError("IP %s not attach to any wire", ipAddr)
		}
		sw = ipWire
	} else if len(wire) > 0 && len(ipAddr) > 0 {
		ipWire, err := WireManager.GetWireOfIp(ipAddr)
		if err != nil {
			return httperrors.NewBadRequestError("IP %s not attach to any wire", ipAddr)
		}
		if ipWire.Id != wire && ipWire.GetName() != wire {
			return httperrors.NewBadRequestError("IP %s not attach to wire %s", ipAddr, wire)
		}
		sw = ipWire
	}
	netif, err := NetInterfaceManager.FetchByMac(mac)
	if err != nil {
		netif = &SNetInterface{}
		netif.Mac = mac
		netif.BaremetalId = self.Id
		if sw != nil {
			netif.WireId = sw.Id
		}
		netif.Rate = rate
		netif.NicType = nicType
		netif.Index = index
		if !linkUp.IsNone() {
			netif.LinkUp = linkUp.Bool()
		}
		netif.Mtu = mtu
		err = NetInterfaceManager.TableSpec().Insert(netif)
		if err != nil {
			return err
		}
	} else {
		var changed = false
		_, err := NetInterfaceManager.TableSpec().Update(netif, func() error {
			if netif.BaremetalId != self.Id {
				changed = true
				netif.BaremetalId = self.Id
			}
			if sw != nil && netif.WireId != sw.Id {
				changed = true
				netif.WireId = sw.Id
			}
<<<<<<< HEAD
			if rate != netif.Rate {
				netif.Rate = rate
			}
			if nicType != netif.NicType {
				netif.NicType = nicType
			}
			if index >= 0 && index != netif.Index {
				netif.Index = int8(index)
			}
			if linkUp != netif.LinkUp {
				netif.LinkUp = linkUp
			}
			if mtu != netif.Mtu {
				netif.Mtu = int16(mtu)
=======
			if rate > 0 && rate != netif.Rate {
				netif.Rate = rate
			}
			if nicType != "" && nicType != netif.NicType {
				netif.NicType = nicType
			}
			if index >= 0 && index != netif.Index {
				netif.Index = index
			}
			if !linkUp.IsNone() && linkUp.Bool() != netif.LinkUp {
				netif.LinkUp = linkUp.Bool()
			}
			if mtu > 0 && mtu != netif.Mtu {
				netif.Mtu = mtu
>>>>>>> bfc71a40
			}
			return nil
		})
		if err != nil {
			return err
		}
		if changed || reset {
			self.DisableNetif(ctx, userCred, netif, false)
		}
	}
	sw = netif.GetWire()
	if sw != nil {
		if len(strInterface) == 0 {
			strInterface = fmt.Sprintf("eth%d", netif.Index)
		}
		if len(strInterface) > 0 {
			if len(bridge) == 0 {
				bridge = fmt.Sprintf("br%s", sw.GetName())
			}
			var isMaster = netif.NicType == NIC_TYPE_ADMIN
			ihw, err := HostwireManager.FetchByIds(self.Id, sw.Id)
			if err != nil {
				hw := &SHostwire{}
				hw.Bridge = bridge
				hw.Interface = strInterface
				hw.HostId = self.Id
				hw.WireId = sw.Id
				hw.IsMaster = isMaster
				hw.MacAddr = mac
				err := HostwireManager.TableSpec().Insert(hw)
				if err != nil {
					return err
				}
			} else {
				hw := ihw.(*SHostwire)
				HostwireManager.TableSpec().Update(hw, func() error {
					hw.Bridge = bridge
					hw.Interface = strInterface
					hw.MacAddr = mac
					hw.IsMaster = isMaster
					return nil
				})
			}
		}
	}
	if len(ipAddr) > 0 {
		err = self.EnableNetif(ctx, userCred, netif, "", ipAddr, "", reserve, requireDesignatedIp)
		if err != nil {
			return httperrors.NewBadRequestError(err.Error())
		}
	}
	return nil
}

func (self *SHost) AllowPerformEnableNetif(ctx context.Context,
	userCred mcclient.TokenCredential,
	query jsonutils.JSONObject,
	data jsonutils.JSONObject) bool {
	return db.IsAdminAllowPerform(userCred, self, "enable-netif")
}

func (self *SHost) PerformEnableNetif(ctx context.Context, userCred mcclient.TokenCredential, query jsonutils.JSONObject, data jsonutils.JSONObject) (jsonutils.JSONObject, error) {
	mac, _ := data.GetString("mac")
	netif := self.GetNetInterface(mac)
	if netif == nil {
		return nil, httperrors.NewBadRequestError("Interface %s not exist", mac)
	}
	if !utils.IsInStringArray(netif.NicType, NIC_TYPES) {
		return nil, httperrors.NewBadRequestError("Only ADMIN and IPMI nic can be enable")
	}
	network, _ := data.GetString("network")
	ipAddr, _ := data.GetString("ip_addr")
	allocDir, _ := data.GetString("alloc_dir")
	reserve := jsonutils.QueryBoolean(data, "reserve", false)
	requireDesignatedIp := jsonutils.QueryBoolean(data, "require_designated_ip", false)
	err := self.EnableNetif(ctx, userCred, netif, network, ipAddr, allocDir, reserve, requireDesignatedIp)
	if err != nil {
		return nil, httperrors.NewBadRequestError(err.Error())
	}
	return nil, nil
}

func (self *SHost) EnableNetif(ctx context.Context, userCred mcclient.TokenCredential, netif *SNetInterface, network, ipAddr, allocDir string, reserve, requireDesignatedIp bool) error {
	bn := netif.GetBaremetalNetwork()
	if bn != nil {
		return nil
	}
	var net *SNetwork
	var err error
	if len(ipAddr) > 0 {
		net, err = netif.GetCandidateNetworkForIp(userCred, ipAddr)
		if net != nil {
			log.Infof("find network %s for ip %s", net.GetName(), ipAddr)
		} else if requireDesignatedIp {
			log.Errorf("Cannot allocate IP %s, not reachable", ipAddr)
			return fmt.Errorf("Cannot allocate IP %s, not reachable", ipAddr)
		}
	}
	wire := netif.GetWire()
	if wire == nil {
		return fmt.Errorf("No wire attached")
	}
	hw, err := HostwireManager.FetchByIds(self.Id, wire.Id)
	if hw == nil {
		return fmt.Errorf("host not attach to this wire")
	}
	if net == nil {
		if len(network) > 0 {
			iNet, err := NetworkManager.FetchByIdOrName(userCred, network)
			if err != nil {
				return fmt.Errorf("Network %s not found: %s", network, err)
			}
			net = iNet.(*SNetwork)
			if len(net.WireId) == 0 || net.WireId != wire.Id {
				return fmt.Errorf("Network %s not reacheable on mac %s", network, netif.Mac)
			}
		} else {
			net, err = wire.GetCandidatePrivateNetwork(userCred, false, SERVER_TYPE_GUEST)
			if err != nil || net == nil {
				return fmt.Errorf("No network found")
			}
		}
	} else if net.WireId != wire.Id {
		return fmt.Errorf("conflict??? candiate net is not on wire")
	}
	return self.Attach2Network(ctx, userCred, netif, net, ipAddr, allocDir, reserve, requireDesignatedIp)
}

func (self *SHost) AllowPerformDisableNetif(ctx context.Context,
	userCred mcclient.TokenCredential,
	query jsonutils.JSONObject,
	data jsonutils.JSONObject) bool {
	return db.IsAdminAllowPerform(userCred, self, "disable-netif")
}

func (self *SHost) PerformDisableNetif(ctx context.Context, userCred mcclient.TokenCredential, query jsonutils.JSONObject, data jsonutils.JSONObject) (jsonutils.JSONObject, error) {
	mac, _ := data.GetString("mac")
	netif := self.GetNetInterface(mac)
	if netif == nil {
		return nil, httperrors.NewBadRequestError("Interface %s not exists", mac)
	}
	reserve := jsonutils.QueryBoolean(data, "reserve", false)
	err := self.DisableNetif(ctx, userCred, netif, reserve)
	if err != nil {
		return nil, httperrors.NewBadRequestError(err.Error())
	}
	return nil, nil
}

func (self *SHost) DisableNetif(ctx context.Context, userCred mcclient.TokenCredential, netif *SNetInterface, reserve bool) error {
	bn := netif.GetBaremetalNetwork()
	if bn != nil {
		self.UpdateDnsRecord(netif, false)
		self.DeleteBaremetalnetwork(ctx, userCred, bn, reserve)
	}
	return nil
}

func (self *SHost) Attach2Network(ctx context.Context, userCred mcclient.TokenCredential, netif *SNetInterface, net *SNetwork, ipAddr, allocDir string, reserved, requireDesignatedIp bool) error {
	lockman.LockObject(ctx, net)
	defer lockman.ReleaseObject(ctx, net)
	usedAddr := net.GetUsedAddresses()
	freeIp, err := net.GetFreeIP(ctx, userCred, usedAddr, nil, ipAddr, IPAddlocationDirection(allocDir), reserved)
	if err != nil {
		log.Errorf("attach2network: %s", err)
		return err
	}
	if len(ipAddr) > 0 && ipAddr != freeIp && requireDesignatedIp {
		return fmt.Errorf("IP address %s is occupied", ipAddr)
	}
	bn := &SHostnetwork{}
	bn.BaremetalId = self.Id
	bn.NetworkId = net.Id
	bn.IpAddr = freeIp
	bn.MacAddr = netif.Mac
	err = HostnetworkManager.TableSpec().Insert(bn)
	if err != nil {
		log.Errorf("HostnetworkManager.TableSpec().Insert fail %s", err)
		return err
	}
	db.OpsLog.LogAttachEvent(ctx, self, net, userCred, jsonutils.NewString(freeIp))
	self.UpdateDnsRecord(netif, true)
	net.UpdateBaremetalNetmap(bn, self.GetNetifName(netif))
	return nil
}

func (self *SHost) AllowPerformRemoveNetif(ctx context.Context,
	userCred mcclient.TokenCredential,
	query jsonutils.JSONObject,
	data jsonutils.JSONObject) bool {
	return db.IsAdminAllowPerform(userCred, self, "remove-netif")
}

func (self *SHost) PerformRemoveNetif(ctx context.Context, userCred mcclient.TokenCredential, query jsonutils.JSONObject, data jsonutils.JSONObject) (jsonutils.JSONObject, error) {
	mac, _ := data.GetString("mac")
	mac = netutils.FormatMacAddr(mac)
	if len(mac) == 0 {
		return nil, httperrors.NewBadRequestError("Invalid mac address")
	}
	netif, err := NetInterfaceManager.FetchByMac(mac)
	if err != nil {
		return nil, httperrors.NewBadRequestError("Fetch netif error %s", err)
	}
	return nil, self.RemoveNetif(ctx, userCred, netif, jsonutils.QueryBoolean(data, "reserve", false))
}

func (self *SHost) RemoveNetif(ctx context.Context, userCred mcclient.TokenCredential, netif *SNetInterface, reserve bool) error {
	wire := netif.GetWire()
	self.DisableNetif(ctx, userCred, netif, reserve)
	log.Infof("Remove wire")
	err := netif.Remove(ctx, userCred)
	if err != nil {
		return err
	}
	if wire != nil {
		log.Infof("Remove wire")
		others := self.GetNetifsOnWire(wire)
		if len(others) == 0 {
			hw, _ := HostwireManager.FetchByIds(self.Id, wire.Id)
			if hw != nil {
				db.OpsLog.LogDetachEvent(ctx, self, wire, userCred, jsonutils.NewString(fmt.Sprintf("disable netif %s", self.AccessMac)))
				log.Infof("Detach host wire because of remove netif %s", netif.Mac)
				return hw.Delete(ctx, userCred)
			}
		}
	}
	return nil
}

func (self *SHost) GetNetifsOnWire(wire *SWire) []SNetInterface {
	dest := make([]SNetInterface, 0)
	q := NetInterfaceManager.Query()
	err := q.Filter(sqlchemy.Equals(q.Field("baremetal_id"), self.Id)).Filter(sqlchemy.Equals(q.Field("wire_id"), wire.Id)).Desc(q.Field("index")).All(&dest)
	if err != nil {
		log.Errorln(err)
		return nil
	}
	return dest
}

func (self *SHost) AllowPerformSyncstatus(ctx context.Context,
	userCred mcclient.TokenCredential,
	query jsonutils.JSONObject,
	data jsonutils.JSONObject) bool {
	return db.IsAdminAllowPerform(userCred, self, "syncstatus")
}

func (self *SHost) PerformSyncstatus(ctx context.Context, userCred mcclient.TokenCredential, query jsonutils.JSONObject, data jsonutils.JSONObject) (jsonutils.JSONObject, error) {
	self.SetStatus(userCred, BAREMETAL_SYNCING_STATUS, "")
	return nil, self.StartSyncstatus(ctx, userCred, "")
}

func (self *SHost) AllowPerformReset(ctx context.Context,
	userCred mcclient.TokenCredential,
	query jsonutils.JSONObject,
	data jsonutils.JSONObject) bool {
	return db.IsAdminAllowPerform(userCred, self, "reset")
}

func (self *SHost) PerformReset(ctx context.Context, userCred mcclient.TokenCredential, query jsonutils.JSONObject, data jsonutils.JSONObject) (jsonutils.JSONObject, error) {
	if !self.IsBaremetal {
		return nil, httperrors.NewBadRequestError("Cannot start a non-baremetal host")
	}
	if self.Status != BAREMETAL_RUNNING {
		return nil, httperrors.NewBadRequestError("Cannot reset baremetal in status %s", self.Status)
	}
	guest := self.GetBaremetalServer()
	if guest != nil {
		if self.HostType == HOST_TYPE_BAREMETAL {
			if guest.Status != VM_ADMIN {
				return nil, httperrors.NewBadRequestError("Cannot reset baremetal with active guest")
			}
		} else {
			return guest.PerformReset(ctx, userCred, query, data)
		}
	}
	kwargs := jsonutils.NewDict()
	kwargs.Set("force_reboot", jsonutils.JSONTrue)
	kwargs.Set("action", jsonutils.NewString("reset"))
	return self.PerformMaintenance(ctx, userCred, query, kwargs)
}

func (self *SHost) AllowPerformRemoveAllNetifs(ctx context.Context,
	userCred mcclient.TokenCredential,
	query jsonutils.JSONObject,
	data jsonutils.JSONObject) bool {
	return db.IsAdminAllowPerform(userCred, self, "remove-all-netifs")
}

func (self *SHost) PerformRemoveAllNetifs(ctx context.Context, userCred mcclient.TokenCredential, query jsonutils.JSONObject, data jsonutils.JSONObject) (jsonutils.JSONObject, error) {
	netifs := self.GetNetInterfaces()
	for i := 0; i < len(netifs); i++ {
		if !utils.IsInStringArray(netifs[i].NicType, NIC_TYPES) {
			self.RemoveNetif(ctx, userCred, &netifs[i], false)
		}
	}
	return nil, nil
}

func (self *SHost) AllowPerformEnable(
	ctx context.Context,
	userCred mcclient.TokenCredential,
	query jsonutils.JSONObject,
	data jsonutils.JSONObject,
) bool {
	return self.SEnabledStatusStandaloneResourceBase.AllowPerformEnable(ctx, userCred, query, data)
}

func (self *SHost) PerformEnable(
	ctx context.Context,
	userCred mcclient.TokenCredential,
	query jsonutils.JSONObject,
	data jsonutils.JSONObject,
) (jsonutils.JSONObject, error) {
	if !self.Enabled {
		_, err := self.SEnabledStatusStandaloneResourceBase.PerformEnable(ctx, userCred, query, data)
		if err != nil {
			return nil, err
		}
		self.SyncAttachedStorageStatus()
	}
	return nil, nil
}

func (self *SHost) AllowPerformDisable(
	ctx context.Context,
	userCred mcclient.TokenCredential,
	query jsonutils.JSONObject,
	data jsonutils.JSONObject,
) bool {
	return self.SEnabledStatusStandaloneResourceBase.AllowPerformDisable(ctx, userCred, query, data)
}

func (self *SHost) PerformDisable(ctx context.Context, userCred mcclient.TokenCredential, query jsonutils.JSONObject, data jsonutils.JSONObject) (jsonutils.JSONObject, error) {
	if self.Enabled {
		_, err := self.SEnabledStatusStandaloneResourceBase.PerformDisable(ctx, userCred, query, data)
		if err != nil {
			return nil, err
		}
		self.SyncAttachedStorageStatus()
	}
	return nil, nil
}

func (self *SHost) AllowPerformCacheImage(ctx context.Context,
	userCred mcclient.TokenCredential,
	query jsonutils.JSONObject,
	data jsonutils.JSONObject) bool {
	return db.IsAdminAllowPerform(userCred, self, "cache-image")
}

func (self *SHost) PerformCacheImage(ctx context.Context, userCred mcclient.TokenCredential, query jsonutils.JSONObject, data jsonutils.JSONObject) (jsonutils.JSONObject, error) {
	if self.HostStatus != HOST_ONLINE {
		return nil, httperrors.NewInvalidStatusError("Cannot perform cache image in status %s", self.Status)
	}
	imageId, _ := data.GetString("image")
	img, err := CachedimageManager.getImageInfo(ctx, userCred, imageId, false)
	if err != nil {
		log.Errorf(err.Error())
		return nil, httperrors.NewNotFoundError("image %s not found", imageId)
	}
	if len(img.Checksum) != 0 && regutils.MatchUUID(img.Checksum) {
		return nil, httperrors.NewInvalidStatusError("Cannot cache image with no checksum")
	}
	isForce := jsonutils.QueryBoolean(data, "is_force", false)
	return nil, self.StartImageCacheTask(ctx, userCred, img.Id, isForce)
}

func (self *SHost) StartImageCacheTask(ctx context.Context, userCred mcclient.TokenCredential, imageId string, isForce bool) error {
	sc := self.GetLocalStoragecache()
	if sc == nil {
		return fmt.Errorf("No local storage cache found")
	}
	return sc.StartImageCacheTask(ctx, userCred, imageId, isForce, "")
}

func (self *SHost) AllowPerformConvertHypervisor(ctx context.Context,
	userCred mcclient.TokenCredential,
	query jsonutils.JSONObject,
	data jsonutils.JSONObject) bool {
	return db.IsAdminAllowPerform(userCred, self, "convert-hypervisor")
}

func (self *SHost) isAlterNameUnique(name string) bool {
	if self.GetModelManager().Query().Equals("name", name).NotEquals("id", self.Id).Equals("zone_id", self.ZoneId).Count() == 0 {
		return true
	}
	return false
}

func (self *SHost) PerformConvertHypervisor(ctx context.Context, userCred mcclient.TokenCredential, query jsonutils.JSONObject, data jsonutils.JSONObject) (jsonutils.JSONObject, error) {
	hostType, err := data.GetString("host_type")
	if err != nil {
		return nil, httperrors.NewNotAcceptableError("host_type must be specified")
	}
	if self.HostType != HOST_TYPE_BAREMETAL {
		return nil, httperrors.NewNotAcceptableError("Must be a baremetal host")
	}
	if self.GetBaremetalServer() != nil {
		return nil, httperrors.NewNotAcceptableError("Baremetal host is aleady occupied")
	}
	if !utils.IsInStringArray(self.Status, []string{BAREMETAL_READY, BAREMETAL_RUNNING}) {
		return nil, httperrors.NewNotAcceptableError("Connot convert hypervisor in status %s", self.Status)
	}
	driver := GetHostDriver(hostType)
	if driver == nil {
		return nil, httperrors.NewNotAcceptableError("Unsupport driver type %s", hostType)
	}
	// err := driver.CheckConvertConfig() do nothing
	// if err != nil {
	// return nil, httperrors.NewNotAcceptableError("Need more configuration: %s", err.Error())
	// }
	if data.Contains("name") {
		name, _ := data.GetString("name")
		err := self.GetModelManager().ValidateName(name)
		if err != nil {
			return nil, err
		}
		if !self.isAlterNameUnique(name) {
			return nil, httperrors.NewInputParameterError("Invalid name %s", name)
		}
	}
	image, _ := data.GetString("image")
	raid, _ := data.GetString("raid")
	params, err := driver.PrepareConvert(self, image, raid, data)
	if err != nil {
		return nil, httperrors.NewNotAcceptableError("Convert error: %s", err.Error())
	}
	guest, err := GuestManager.DoCreate(ctx, userCred, data, params, GuestManager)
	if err != nil {
		return nil, err
	}
	log.Infof("Host convert to %s", guest.GetName())
	db.OpsLog.LogEvent(self, db.ACT_CONVERT_START, "", userCred)
	db.OpsLog.LogEvent(guest, db.ACT_CREATE, "Convert hypervisor", userCred)
	params.Set("__task__", jsonutils.NewString(taskman.CONVERT_TASK))
	params.Set("__convert_host_type__", jsonutils.NewString(hostType))
	GuestManager.OnCreateComplete(ctx, []db.IModel{guest}, userCred, nil, params)
	self.SetStatus(userCred, BAREMETAL_START_CONVERT, "")
	return nil, nil
}

func (self *SHost) AllowPerformUndoConvert(ctx context.Context,
	userCred mcclient.TokenCredential,
	query jsonutils.JSONObject,
	data jsonutils.JSONObject) bool {
	return db.IsAdminAllowPerform(userCred, self, "undo-convert")
}

func (self *SHost) PerformUndoConvert(ctx context.Context, userCred mcclient.TokenCredential, query jsonutils.JSONObject, data jsonutils.JSONObject) (jsonutils.JSONObject, error) {
	if !self.IsBaremetal {
		return nil, httperrors.NewNotAcceptableError("Not a baremetal")
	}
	if self.HostType == HOST_TYPE_BAREMETAL {
		return nil, httperrors.NewNotAcceptableError("Not being convert to hypervisor")
	}
	if self.Enabled {
		return nil, httperrors.NewNotAcceptableError("Host should be disabled")
	}
	if !utils.IsInStringArray(self.Status, []string{BAREMETAL_READY, BAREMETAL_RUNNING}) {
		return nil, httperrors.NewNotAcceptableError("Cannot unconvert in status %s", self.Status)
	}
	driver := self.GetDriverWithDefault()
	if driver == nil {
		return nil, httperrors.NewNotAcceptableError("Unsupport driver type %s", self.HostType)
	}
	err := driver.PrepareUnconvert(self)
	if err != nil {
		return nil, httperrors.NewNotAcceptableError(err.Error())
	}
	guests := self.GetGuests()
	if len(guests) > 1 {
		return nil, httperrors.NewNotAcceptableError("Not an empty host")
	} else if len(guests) == 1 {
		guest := guests[0]
		if guest.Hypervisor != HYPERVISOR_BAREMETAL {
			return nil, httperrors.NewNotAcceptableError("Not an converted hypervisor")
		}
		_, err := guest.GetModelManager().TableSpec().Update(&guest, func() error {
			guest.DisableDelete = tristate.False
			return nil
		})
		if err != nil {
			return nil, err
		}
		db.OpsLog.LogEvent(&guest, db.ACT_DELETE, "Unconvert baremetal", userCred)
	}
	db.OpsLog.LogEvent(self, db.ACT_UNCONVERT_START, "", userCred)
	task, err := taskman.TaskManager.NewTask(ctx, "BaremetalUnconvertHypervisorTask", self, userCred, nil, "", "", nil)
	if err != nil {
		return nil, err
	}
	task.ScheduleRun(nil)
	return nil, nil
}

func (self *SHost) GetDriverWithDefault() IHostDriver {
	hostType := self.HostType
	if len(hostType) == 0 {
		hostType = HOST_TYPE_DEFAULT
	}
	return GetHostDriver(hostType)
}

func (self *SHost) UpdateDiskConfig(layouts []baremetal.Layout) error {
	bs := self.GetBaremetalstorage()
	if bs != nil {
		_, err := bs.GetModelManager().TableSpec().Update(bs, func() error {
			if len(layouts) != 0 {
				bs.Config = jsonutils.Marshal(layouts).(*jsonutils.JSONArray)
				var size int64
				for i := 0; i < len(layouts); i++ {
					size += layouts[i].Size
				}
				bs.RealCapacity = int(size)
			} else {
				bs.Config = jsonutils.NewArray()
				bs.RealCapacity = bs.GetStorage().Capacity
			}
			return nil
		})
		if err != nil {
			log.Errorln(err)
			return err
		}
	}
	return nil
}

func (host *SHost) SyncHostExternalNics(ctx context.Context, userCred mcclient.TokenCredential, ihost cloudprovider.ICloudHost) compare.SyncResult {
	result := compare.SyncResult{}

	netIfs := host.GetNetInterfaces()
	extNics, err := ihost.GetIHostNics()
	if err != nil {
		result.Error(err)
		return result
	}

	disables := make([]*SNetInterface, 0)
	enables := make([]cloudprovider.ICloudHostNetInterface, 0)

	type sRemoveNetInterface struct {
		netif     *SNetInterface
		reserveIp bool
	}

	type sAddNetInterface struct {
		netif     cloudprovider.ICloudHostNetInterface
		reserveIp bool
	}

	removes := make([]sRemoveNetInterface, 0)
	adds := make([]sAddNetInterface, 0)

	nicMax := len(netIfs)
	if nicMax < len(extNics) {
		nicMax = len(extNics)
	}
	for i := 0; i < nicMax; i += 1 {
		if i < len(netIfs) && i < len(extNics) {
			obn := netIfs[i].GetBaremetalNetwork()
			var oip string
			if obn != nil {
				oip = obn.IpAddr
			}
			nip := extNics[i].GetIpAddr()
			if netIfs[i].Mac == extNics[i].GetMac() {
				if oip != nip {
					if obn != nil {
						disables = append(disables, &netIfs[i])
					}
					if len(nip) > 0 {
						enables = append(enables, extNics[i])
					}
				} else {
					// do nothing, in sync
				}
			} else {
				reserveIp := false
				if len(oip) > 0 && oip == nip {
					// # mac change case
					reserveIp = true
				}
				removes = append(removes, sRemoveNetInterface{netif: &netIfs[i], reserveIp: reserveIp})
				adds = append(adds, sAddNetInterface{netif: extNics[i], reserveIp: reserveIp})
			}
		} else if i < len(netIfs) && i >= len(extNics) {
			removes = append(removes, sRemoveNetInterface{netif: &netIfs[i], reserveIp: false})
		} else if i >= len(netIfs) && i < len(extNics) {
			adds = append(adds, sAddNetInterface{netif: extNics[i], reserveIp: false})
		}
	}

	for i := len(removes) - 1; i >= 0; i -= 1 {
		err = host.RemoveNetif(ctx, userCred, removes[i].netif, removes[i].reserveIp)
		if err != nil {
			result.DeleteError(err)
		} else {
			result.Delete()
		}
	}

	for i := len(disables) - 1; i >= 0; i -= 1 {
		err = host.DisableNetif(ctx, userCred, disables[i], false)
		if err != nil {
			result.DeleteError(err)
		} else {
			result.Delete()
		}
	}

	for i := 0; i < len(enables); i += 1 {
		netif := host.GetNetInterface(enables[i].GetMac())
		err = host.EnableNetif(ctx, userCred, netif, "", enables[i].GetIpAddr(), "", false, true)
		if err != nil {
			result.AddError(err)
		} else {
			result.Add()
		}
	}

	for i := 0; i < len(adds); i += 1 {
		extNic := adds[i].netif
		err = host.addNetif(ctx, userCred, extNic.GetMac(), "", extNic.GetIpAddr(), 0, extNic.GetNicType(), extNic.GetIndex(),
			extNic.IsLinkUp(), extNic.GetMtu(), false, "", "", false, true)
		if err != nil {
			result.AddError(err)
		} else {
			result.Add()
		}
	}

	return result
}

func (manager *SHostManager) GetEsxiAgentHostId(key string) (string, error) {
	q := HostManager.Query("id")
	q = q.Equals("host_status", HOST_ONLINE)
	q = q.Equals("host_type", HOST_TYPE_HYPERVISOR)
	q = q.IsTrue("enabled")

	rows, err := q.Rows()
	if err != nil {
		return "", err
	}
	defer rows.Close()

	var hostId string
	hostIds := make([]string, 0)
	for rows.Next() {
		err = rows.Scan(&hostId)
		if err != nil {
			return "", err
		}
		hostIds = append(hostIds, hostId)
	}

	ring := hashring.New(hostIds)
	ret, _ := ring.GetNode(key)
	return ret, nil
}

func (manager *SHostManager) GetEsxiAgentHost(key string) (*SHost, error) {
	hostId, err := manager.GetEsxiAgentHostId(key)
	if err != nil {
		return nil, err
	}
	return manager.FetchHostById(hostId), nil
}

func (host *SHost) GetEsxiAgentHost() (*SHost, error) {
	return HostManager.GetEsxiAgentHost(host.Id)
}

func (manager *SHostManager) GetHostByIp(hostIp string) (*SHost, error) {
	q := manager.Query()
	q = q.Equals("access_ip", hostIp)

	host, err := db.NewModelObject(manager)
	if err != nil {
		return nil, err
	}
	err = q.First(host)
	if err != nil {
		return nil, err
	}

	return host.(*SHost), nil
}

func (self *SHost) getCloudProviderInfo() SCloudProviderInfo {
	var region *SCloudregion
	zone := self.GetZone()
	if zone != nil {
		region = zone.GetRegion()
	}
	provider := self.GetCloudprovider()
	return MakeCloudProviderInfo(region, zone, provider)
}

func (self *SHost) GetShortDesc(ctx context.Context) *jsonutils.JSONDict {
	desc := self.SEnabledStatusStandaloneResourceBase.GetShortDesc(ctx)
	info := self.getCloudProviderInfo()
	desc.Update(jsonutils.Marshal(&info))
	return desc
}

func (self *SHost) MarkGuestUnknown(userCred mcclient.TokenCredential) {
	log.Errorln(self.GetGuests())
	for _, guest := range self.GetGuests() {
		guest.SetStatus(userCred, VM_UNKNOWN, "host offline")
	}
}

func (manager *SHostManager) PingDetectionTask(ctx context.Context, userCred mcclient.TokenCredential, isStart bool) {
	deadline := time.Now().Add(-1 * time.Duration(options.Options.HostOfflineMaxSeconds) * time.Second)

	q := manager.Query().Equals("host_status", HOST_ONLINE).
		Equals("host_type", HOST_TYPE_HYPERVISOR)
	q = q.Filter(sqlchemy.OR(sqlchemy.IsNull(q.Field("last_ping_at")),
		sqlchemy.LT(q.Field("last_ping_at"), deadline)))

	rows, err := q.Rows()
	if err != nil {
		log.Errorln(err)
		return
	}
	defer rows.Close()

	for rows.Next() {
		var host = SHost{}
		q.Row2Struct(rows, &host)
		host.SetModelManager(manager)
		host.PerformOffline(ctx, userCred, nil, nil)
		host.MarkGuestUnknown(userCred)
	}
}<|MERGE_RESOLUTION|>--- conflicted
+++ resolved
@@ -41,17 +41,6 @@
 const (
 	HOST_TYPE_BAREMETAL  = "baremetal"
 	HOST_TYPE_HYPERVISOR = "hypervisor" // KVM
-<<<<<<< HEAD
-	HOST_TYPE_ESXI       = "esxi"       // # VMWare vSphere ESXi
-	HOST_TYPE_KUBELET    = "kubelet"    // # Kubernetes Kubelet
-	HOST_TYPE_HYPERV     = "hyperv"     // # Microsoft Hyper-V
-	HOST_TYPE_XEN        = "xen"        // # XenServer
-	HOST_TYPE_ALIYUN     = "aliyun"
-	HOST_TYPE_AWS        = "aws"
-	HOST_TYPE_QCLOUD     = "qcloud"
-	HOST_TYPE_AZURE      = "azure"
-	HOST_TYPE_HUAWEI     = "huawei"
-=======
 	HOST_TYPE_KVM        = "kvm"
 	HOST_TYPE_ESXI       = "esxi"    // # VMWare vSphere ESXi
 	HOST_TYPE_KUBELET    = "kubelet" // # Kubernetes Kubelet
@@ -62,7 +51,7 @@
 	HOST_TYPE_AWS    = "aws"
 	HOST_TYPE_QCLOUD = "qcloud"
 	HOST_TYPE_AZURE  = "azure"
->>>>>>> bfc71a40
+	HOST_TYPE_HUAWEI = "huawei"
 
 	HOST_TYPE_DEFAULT = HOST_TYPE_HYPERVISOR
 
@@ -107,11 +96,7 @@
 	HostResourceTypeDedicated      = "dedicated"
 )
 
-<<<<<<< HEAD
 var HOST_TYPES = []string{HOST_TYPE_BAREMETAL, HOST_TYPE_HYPERVISOR, HOST_TYPE_ESXI, HOST_TYPE_KUBELET, HOST_TYPE_XEN, HOST_TYPE_ALIYUN, HOST_TYPE_AZURE, HOST_TYPE_AWS, HOST_TYPE_QCLOUD, HOST_TYPE_HUAWEI}
-=======
-var HOST_TYPES = []string{HOST_TYPE_BAREMETAL, HOST_TYPE_HYPERVISOR, HOST_TYPE_ESXI, HOST_TYPE_KUBELET, HOST_TYPE_XEN, HOST_TYPE_ALIYUN, HOST_TYPE_AZURE, HOST_TYPE_AWS, HOST_TYPE_QCLOUD}
->>>>>>> bfc71a40
 
 var NIC_TYPES = []string{NIC_TYPE_IPMI, NIC_TYPE_ADMIN}
 
@@ -295,7 +280,6 @@
 		q = q.Filter(sqlchemy.Equals(q.Field("zone_id"), zone.GetId()))
 
 		queryDict.Remove("zone_id")
-<<<<<<< HEAD
 	}
 
 	regionStr := jsonutils.GetAnyString(query, []string{"region", "region_id"})
@@ -311,23 +295,6 @@
 		q = q.Filter(sqlchemy.In(q.Field("zone_id"), subq))
 	}
 
-=======
-	}
-
-	regionStr := jsonutils.GetAnyString(query, []string{"region", "region_id"})
-	if len(regionStr) > 0 {
-		region, err := CloudregionManager.FetchByIdOrName(nil, regionStr)
-		if err != nil {
-			if err == sql.ErrNoRows {
-				return nil, httperrors.NewResourceNotFoundError2(CloudregionManager.Keyword(), regionStr)
-			}
-			return nil, httperrors.NewGeneralError(err)
-		}
-		subq := ZoneManager.Query("id").Equals("cloudregion_id", region.GetId()).SubQuery()
-		q = q.Filter(sqlchemy.In(q.Field("zone_id"), subq))
-	}
-
->>>>>>> bfc71a40
 	// vcenter
 	// zone
 	// cachedimage
@@ -646,8 +613,6 @@
 	return nil
 }
 
-<<<<<<< HEAD
-=======
 func (self *SHost) SaveCleanUpdates(doUpdate func() error) (map[string]sqlchemy.SUpdateDiff, error) {
 	return self.saveUpdates(doUpdate, true)
 }
@@ -664,7 +629,6 @@
 	return diff, err
 }
 
->>>>>>> bfc71a40
 func (self *SHost) AllowPerformUpdateStorage(
 	ctx context.Context,
 	userCred mcclient.TokenCredential,
@@ -2236,13 +2200,8 @@
 	return nil
 }*/
 
-<<<<<<< HEAD
-func (self *SHost) Request(userCred mcclient.TokenCredential, method string, url string, headers http.Header, body jsonutils.JSONObject) (jsonutils.JSONObject, error) {
-	s := auth.GetSession(nil, userCred, "", "")
-=======
 func (self *SHost) Request(ctx context.Context, userCred mcclient.TokenCredential, method httputils.THttpMethod, url string, headers http.Header, body jsonutils.JSONObject) (jsonutils.JSONObject, error) {
 	s := auth.GetSession(ctx, userCred, "", "")
->>>>>>> bfc71a40
 	_, ret, err := s.JSONRequest(self.ManagerUri, "", method, url, headers, body)
 	return ret, err
 }
@@ -2463,10 +2422,6 @@
 	for key := range kv {
 		if strings.HasPrefix(key, IPMI_KEY_PERFIX) {
 			value, _ := data.GetString(key)
-<<<<<<< HEAD
-			log.Errorf("---------fetch ipmiinfo key: %s, val: %s", key, value)
-=======
->>>>>>> bfc71a40
 			subkey := key[len(IPMI_KEY_PERFIX):]
 			data.Remove(key)
 			if subkey == "password" {
@@ -2902,22 +2857,6 @@
 				changed = true
 				netif.WireId = sw.Id
 			}
-<<<<<<< HEAD
-			if rate != netif.Rate {
-				netif.Rate = rate
-			}
-			if nicType != netif.NicType {
-				netif.NicType = nicType
-			}
-			if index >= 0 && index != netif.Index {
-				netif.Index = int8(index)
-			}
-			if linkUp != netif.LinkUp {
-				netif.LinkUp = linkUp
-			}
-			if mtu != netif.Mtu {
-				netif.Mtu = int16(mtu)
-=======
 			if rate > 0 && rate != netif.Rate {
 				netif.Rate = rate
 			}
@@ -2932,7 +2871,6 @@
 			}
 			if mtu > 0 && mtu != netif.Mtu {
 				netif.Mtu = mtu
->>>>>>> bfc71a40
 			}
 			return nil
 		})
