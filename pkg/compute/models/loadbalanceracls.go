package models

import (
	"context"
	"fmt"
	"net"
	"reflect"
	"strings"
	"unicode"

	"yunion.io/x/jsonutils"
	"yunion.io/x/log"
	"yunion.io/x/pkg/gotypes"
	"yunion.io/x/pkg/util/compare"
	"yunion.io/x/sqlchemy"

	"yunion.io/x/onecloud/pkg/cloudcommon/db"
	"yunion.io/x/onecloud/pkg/cloudcommon/db/lockman"
	"yunion.io/x/onecloud/pkg/cloudcommon/db/taskman"
	"yunion.io/x/onecloud/pkg/cloudcommon/validators"
	"yunion.io/x/onecloud/pkg/cloudprovider"
	"yunion.io/x/onecloud/pkg/compute/consts"
	"yunion.io/x/onecloud/pkg/httperrors"
	"yunion.io/x/onecloud/pkg/mcclient"
)

type SLoadbalancerAclEntry struct {
	Cidr    string
	Comment string
}

func (aclEntry *SLoadbalancerAclEntry) Validate(data *jsonutils.JSONDict) error {
	if strings.Index(aclEntry.Cidr, "/") > 0 {
		_, ipNet, err := net.ParseCIDR(aclEntry.Cidr)
		if err != nil {
			return err
		}
		// normalize from 192.168.1.3/24 to 192.168.1.0/24
		aclEntry.Cidr = ipNet.String()
	} else {
		ip := net.ParseIP(aclEntry.Cidr).To4()
		if ip == nil {
			return httperrors.NewInputParameterError("invalid addr %s", aclEntry.Cidr)
		}
	}
	if commentLimit := 128; len(aclEntry.Comment) > commentLimit {
		return httperrors.NewInputParameterError("comment too long (%d>=%d)",
			len(aclEntry.Comment), commentLimit)
	}
	for _, r := range aclEntry.Comment {
		if !unicode.IsPrint(r) {
			return httperrors.NewInputParameterError("comment contains non-printable char: %v", r)
		}
	}
	return nil
}

type SLoadbalancerAclEntries []*SLoadbalancerAclEntry

func (aclEntries *SLoadbalancerAclEntries) String() string {
	return jsonutils.Marshal(aclEntries).String()
}
func (aclEntries *SLoadbalancerAclEntries) IsZero() bool {
	if len([]*SLoadbalancerAclEntry(*aclEntries)) == 0 {
		return true
	}
	return false
}

func (aclEntries *SLoadbalancerAclEntries) Validate(data *jsonutils.JSONDict) error {
	found := map[string]bool{}
	for _, aclEntry := range *aclEntries {
		if err := aclEntry.Validate(data); err != nil {
			return err
		}
		if _, ok := found[aclEntry.Cidr]; ok {
			// error so that the user has a chance to deal with comments
			return httperrors.NewInputParameterError("acl cidr duplicate %s", aclEntry.Cidr)
		}
		found[aclEntry.Cidr] = true
	}
	return nil
}

type SLoadbalancerAclManager struct {
	db.SSharableVirtualResourceBaseManager
}

var LoadbalancerAclManager *SLoadbalancerAclManager

func init() {
	gotypes.RegisterSerializable(reflect.TypeOf(&SLoadbalancerAclEntries{}), func() gotypes.ISerializable {
		return &SLoadbalancerAclEntries{}
	})
	LoadbalancerAclManager = &SLoadbalancerAclManager{
		SSharableVirtualResourceBaseManager: db.NewSharableVirtualResourceBaseManager(
			SLoadbalancerAcl{},
			"loadbalanceracls_tbl",
			"loadbalanceracl",
			"loadbalanceracls",
		),
	}
}

type SLoadbalancerAcl struct {
	db.SSharableVirtualResourceBase
	SManagedResourceBase

	CloudregionId string                   `width:"36" charset:"ascii" nullable:"false" list:"admin" default:"default" create:"required"`
	AclEntries    *SLoadbalancerAclEntries `list:"user" update:"user" create:"required"`
}

func loadbalancerAclsValidateAclEntries(data *jsonutils.JSONDict, update bool) (*jsonutils.JSONDict, error) {
	aclEntries := SLoadbalancerAclEntries{}
	aclEntriesV := validators.NewStructValidator("acl_entries", &aclEntries)
	if update {
		aclEntriesV.Optional(true)
	}
	err := aclEntriesV.Validate(data)
	if err != nil {
		return nil, err
	}
	return data, nil
}

func (man *SLoadbalancerAclManager) ValidateCreateData(ctx context.Context, userCred mcclient.TokenCredential, ownerProjId string, query jsonutils.JSONObject, data *jsonutils.JSONDict) (*jsonutils.JSONDict, error) {
	data, err := loadbalancerAclsValidateAclEntries(data, false)
	if err != nil {
		return nil, err
	}
	if _, err := man.SVirtualResourceBaseManager.ValidateCreateData(ctx, userCred, ownerProjId, query, data); err != nil {
		return nil, err
	}

	regionV := validators.NewModelIdOrNameValidator("cloudregion", "cloudregion", ownerProjId)
	regionV.Default("default")
	if err := regionV.Validate(data); err != nil {
		return nil, err
	}
	region := regionV.Model.(*SCloudregion)
	return region.GetDriver().ValidateCreateLoadbalancerAclData(ctx, userCred, data)
}

func (lbacl *SLoadbalancerAcl) AllowPerformStatus(ctx context.Context, userCred mcclient.TokenCredential, query jsonutils.JSONObject, data jsonutils.JSONObject) bool {
	return false
}

func (lbacl *SLoadbalancerAcl) ValidateUpdateData(ctx context.Context, userCred mcclient.TokenCredential, query jsonutils.JSONObject, data *jsonutils.JSONDict) (*jsonutils.JSONDict, error) {
	data, err := loadbalancerAclsValidateAclEntries(data, true)
	if err != nil {
		return nil, err
	}
	return lbacl.SSharableVirtualResourceBase.ValidateUpdateData(ctx, userCred, query, data)
}

func (lbacl *SLoadbalancerAcl) PostUpdate(ctx context.Context, userCred mcclient.TokenCredential, query jsonutils.JSONObject, data jsonutils.JSONObject) {
	lbacl.SSharableVirtualResourceBase.PostUpdate(ctx, userCred, query, data)
	lbacl.SetStatus(userCred, consts.LB_SYNC_CONF, "")
	lbacl.StartLoadBalancerAclSyncTask(ctx, userCred, "")
}

func (lbacl *SLoadbalancerAcl) StartLoadBalancerAclSyncTask(ctx context.Context, userCred mcclient.TokenCredential, parentTaskId string) error {
	task, err := taskman.TaskManager.NewTask(ctx, "LoadbalancerAclSyncTask", lbacl, userCred, nil, parentTaskId, "", nil)
	if err != nil {
		return err
	}
	task.ScheduleRun(nil)
	return nil
}

func (lbacl *SLoadbalancerAcl) PostCreate(ctx context.Context, userCred mcclient.TokenCredential, ownerProjId string, query jsonutils.JSONObject, data jsonutils.JSONObject) {
	lbacl.SSharableVirtualResourceBase.PostCreate(ctx, userCred, ownerProjId, query, data)

	lbacl.SetStatus(userCred, consts.LB_CREATING, "")
	if err := lbacl.StartLoadBalancerAclCreateTask(ctx, userCred, ""); err != nil {
		log.Errorf("Failed to create loadbalanceracl error: %v", err)
	}
}

func (lbacl *SLoadbalancerAcl) StartLoadBalancerAclCreateTask(ctx context.Context, userCred mcclient.TokenCredential, parentTaskId string) error {
	task, err := taskman.TaskManager.NewTask(ctx, "LoadbalancerAclCreateTask", lbacl, userCred, nil, parentTaskId, "", nil)
	if err != nil {
		return err
	}
	task.ScheduleRun(nil)
	return nil
}

func (lbacl *SLoadbalancerAcl) GetRegion() *SCloudregion {
	region, err := CloudregionManager.FetchById(lbacl.CloudregionId)
	if err != nil {
		log.Errorf("failed to find region for loadbalancer acl %s", lbacl.Name)
		return nil
	}
	return region.(*SCloudregion)
}

func (lbacl *SLoadbalancerAcl) GetIRegion() (cloudprovider.ICloudRegion, error) {
	provider, err := lbacl.GetDriver()
	if err != nil {
		return nil, fmt.Errorf("No cloudprovide for lb %s: %s", lbacl.Name, err)
	}
	region := lbacl.GetRegion()
	if region == nil {
		return nil, fmt.Errorf("failed to find region for lb %s", lbacl.Name)
	}
	return provider.GetIRegionById(region.ExternalId)
}

func (lbacl *SLoadbalancerAcl) AllowPerformPatch(ctx context.Context, userCred mcclient.TokenCredential, query jsonutils.JSONObject, data *jsonutils.JSONDict) bool {
	return lbacl.IsOwner(userCred) || db.IsAdminAllowPerform(userCred, lbacl, "patch")
}

// PerformPatch patches acl entries by adding then deleting the specified acls.
// This is intended mainly for command line operations.
func (lbacl *SLoadbalancerAcl) PerformPatch(ctx context.Context, userCred mcclient.TokenCredential, query jsonutils.JSONObject, data *jsonutils.JSONDict) (*jsonutils.JSONDict, error) {
	aclEntries := gotypes.DeepCopy(*lbacl.AclEntries).(SLoadbalancerAclEntries)
	{
		adds := SLoadbalancerAclEntries{}
		addsV := validators.NewStructValidator("adds", &adds)
		addsV.Optional(true)
		err := addsV.Validate(data)
		if err != nil {
			return nil, err
		}
		for _, add := range adds {
			found := false
			for _, aclEntry := range aclEntries {
				if aclEntry.Cidr == add.Cidr {
					found = true
					aclEntry.Comment = add.Comment
					break
				}
			}
			if !found {
				aclEntries = append(aclEntries, add)
			}
		}
	}
	{
		dels := SLoadbalancerAclEntries{}
		delsV := validators.NewStructValidator("dels", &dels)
		delsV.Optional(true)
		err := delsV.Validate(data)
		if err != nil {
			return nil, err
		}
		for _, del := range dels {
			for i := len(aclEntries) - 1; i >= 0; i-- {
				aclEntry := aclEntries[i]
				if aclEntry.Cidr == del.Cidr {
					aclEntries = append(aclEntries[:i], aclEntries[i+1:]...)
					break
				}
			}
		}
	}
	diff, err := db.Update(lbacl, func() error {
		lbacl.AclEntries = &aclEntries
		return nil
	})
	if err != nil {
		return nil, err
	}
	db.OpsLog.LogEvent(lbacl, db.ACT_UPDATE, diff, userCred)
	return nil, nil
}

func (lbacl *SLoadbalancerAcl) ValidateDeleteCondition(ctx context.Context) error {
	man := LoadbalancerListenerManager
	t := man.TableSpec().Instance()
	pdF := t.Field("pending_deleted")
	lbaclId := lbacl.Id
	n := t.Query().
		Filter(sqlchemy.OR(sqlchemy.IsNull(pdF), sqlchemy.IsFalse(pdF))).
		Equals("acl_id", lbaclId).
		Count()
	if n > 0 {
		return fmt.Errorf("acl %s is still referred to by %d %s",
			lbaclId, n, man.KeywordPlural())
	}
	return nil
}

func (lbacl *SLoadbalancerAcl) AllowPerformPurge(ctx context.Context, userCred mcclient.TokenCredential, query jsonutils.JSONObject, data jsonutils.JSONObject) bool {
	return db.IsAdminAllowPerform(userCred, lbacl, "purge")
}

func (lbacl *SLoadbalancerAcl) PerformPurge(ctx context.Context, userCred mcclient.TokenCredential, query jsonutils.JSONObject, data jsonutils.JSONObject) (jsonutils.JSONObject, error) {
	parasm := jsonutils.NewDict()
	parasm.Add(jsonutils.JSONTrue, "purge")
	return nil, lbacl.StartLoadBalancerAclDeleteTask(ctx, userCred, parasm, "")
}

func (lbacl *SLoadbalancerAcl) CustomizeDelete(ctx context.Context, userCred mcclient.TokenCredential, query jsonutils.JSONObject, data jsonutils.JSONObject) error {
	lbacl.SetStatus(userCred, consts.LB_STATUS_DELETING, "")
	return lbacl.StartLoadBalancerAclDeleteTask(ctx, userCred, jsonutils.NewDict(), "")
}

func (lbacl *SLoadbalancerAcl) StartLoadBalancerAclDeleteTask(ctx context.Context, userCred mcclient.TokenCredential, params *jsonutils.JSONDict, parentTaskId string) error {
	task, err := taskman.TaskManager.NewTask(ctx, "LoadbalancerAclDeleteTask", lbacl, userCred, params, parentTaskId, "", nil)
	if err != nil {
		return err
	}
	task.ScheduleRun(nil)
	return nil
}

func (lbacl *SLoadbalancerAcl) Delete(ctx context.Context, userCred mcclient.TokenCredential) error {
	return nil
}

func (man *SLoadbalancerAclManager) getLoadbalancerAclsByRegion(region *SCloudregion, provider *SCloudprovider) ([]SLoadbalancerAcl, error) {
	acls := []SLoadbalancerAcl{}
	q := man.Query().Equals("cloudregion_id", region.Id).Equals("manager_id", provider.Id)
	if err := db.FetchModelObjects(man, q, &acls); err != nil {
		log.Errorf("failed to get acls for region: %v provider: %v error: %v", region, provider, err)
		return nil, err
	}
	return acls, nil
}

func (man *SLoadbalancerAclManager) SyncLoadbalancerAcls(ctx context.Context, userCred mcclient.TokenCredential, provider *SCloudprovider, region *SCloudregion, acls []cloudprovider.ICloudLoadbalancerAcl, syncRange *SSyncRange) compare.SyncResult {
	ownerProjId := getSyncOwnerProjectId(man, userCred, provider.ProjectId, syncRange.ProjectSync)
	lockman.LockClass(ctx, man, ownerProjId)
	defer lockman.ReleaseClass(ctx, man, ownerProjId)

	syncResult := compare.SyncResult{}

	dbAcls, err := man.getLoadbalancerAclsByRegion(region, provider)
	if err != nil {
		syncResult.Error(err)
		return syncResult
	}

	removed := []SLoadbalancerAcl{}
	commondb := []SLoadbalancerAcl{}
	commonext := []cloudprovider.ICloudLoadbalancerAcl{}
	added := []cloudprovider.ICloudLoadbalancerAcl{}

	err = compare.CompareSets(dbAcls, acls, &removed, &commondb, &commonext, &added)
	if err != nil {
		syncResult.Error(err)
		return syncResult
	}

	for i := 0; i < len(removed); i++ {
		err = removed[i].syncRemoveCloudLoadbalanceAcl(ctx, userCred)
		if err != nil {
			syncResult.DeleteError(err)
		} else {
			syncResult.Delete()
		}
	}
	for i := 0; i < len(commondb); i++ {
		err = commondb[i].SyncWithCloudLoadbalancerAcl(ctx, userCred, commonext[i], provider.ProjectId, syncRange.ProjectSync)
		if err != nil {
			syncResult.UpdateError(err)
		} else {
			syncMetadata(ctx, userCred, &commondb[i], commonext[i])
			syncResult.Update()
		}
	}
	for i := 0; i < len(added); i++ {
		local, err := man.newFromCloudLoadbalancerAcl(ctx, userCred, provider, added[i], region, ownerProjId)
		if err != nil {
			syncResult.AddError(err)
		} else {
			syncMetadata(ctx, userCred, local, added[i])
			syncResult.Add()
		}
	}
	return syncResult
}

func (self *SLoadbalancerAcl) syncRemoveCloudLoadbalanceAcl(ctx context.Context, userCred mcclient.TokenCredential) error {
	lockman.LockObject(ctx, self)
	defer lockman.ReleaseObject(ctx, self)

	err := self.ValidateDeleteCondition(ctx)
	if err != nil { // cannot delete
		err = self.SetStatus(userCred, consts.LB_STATUS_UNKNOWN, "sync to delete")
	} else {
		err = self.Delete(ctx, userCred)
	}
	return err
}

func (man *SLoadbalancerAclManager) newFromCloudLoadbalancerAcl(ctx context.Context, userCred mcclient.TokenCredential, provider *SCloudprovider, extAcl cloudprovider.ICloudLoadbalancerAcl, region *SCloudregion, projectId string) (*SLoadbalancerAcl, error) {
	acl := SLoadbalancerAcl{}
	acl.SetModelManager(man)

	acl.ExternalId = extAcl.GetGlobalId()
	acl.Name = db.GenerateName(man, projectId, extAcl.GetName())
	acl.ManagerId = provider.Id
	acl.CloudregionId = region.Id

<<<<<<< HEAD
	acl.ProjectId = projectId
=======
	acl.ProjectSrc = db.PROJECT_SOURCE_CLOUD
	acl.ProjectId = userCred.GetProjectId()
	if len(provider.ProjectId) > 0 {
		acl.ProjectId = provider.ProjectId
	}
>>>>>>> 3f5501c8

	if extProjectId := extAcl.GetProjectId(); len(extProjectId) > 0 {
		externalProject, err := ExternalProjectManager.GetProject(extProjectId, acl.ManagerId)
		if err != nil {
			log.Errorf(err.Error())
		} else {
			acl.ProjectId = externalProject.ProjectId
		}
	}

	acl.AclEntries = &SLoadbalancerAclEntries{}
	for _, entry := range extAcl.GetAclEntries() {
		*acl.AclEntries = append(*acl.AclEntries, &SLoadbalancerAclEntry{Cidr: entry.CIDR, Comment: entry.Comment})
	}
	return &acl, man.TableSpec().Insert(&acl)
}

func (acl *SLoadbalancerAcl) SyncWithCloudLoadbalancerAcl(ctx context.Context, userCred mcclient.TokenCredential, extAcl cloudprovider.ICloudLoadbalancerAcl, projectId string, projectSync bool) error {
	diff, err := db.UpdateWithLock(ctx, acl, func() error {
		acl.Name = extAcl.GetName()
		acl.AclEntries = &SLoadbalancerAclEntries{}
		for _, entry := range extAcl.GetAclEntries() {
			*acl.AclEntries = append(*acl.AclEntries, &SLoadbalancerAclEntry{Cidr: entry.CIDR, Comment: entry.Comment})
		}
		if projectSync && acl.ProjectSrc != db.PROJECT_SOURCE_LOCAL {
			if extProjectId := extAcl.GetProjectId(); len(extProjectId) > 0 {
				extProject, err := ExternalProjectManager.GetProject(extProjectId, acl.ManagerId)
				if err != nil {
					log.Errorf(err.Error())
				} else {
					acl.ProjectId = extProject.ProjectId
				}
			}
		}
		return nil
	})
	if err != nil {
		return err
	}
	db.OpsLog.LogSyncUpdate(acl, diff, userCred)
	return nil
}<|MERGE_RESOLUTION|>--- conflicted
+++ resolved
@@ -395,15 +395,8 @@
 	acl.ManagerId = provider.Id
 	acl.CloudregionId = region.Id
 
-<<<<<<< HEAD
+	acl.ProjectSrc = db.PROJECT_SOURCE_CLOUD
 	acl.ProjectId = projectId
-=======
-	acl.ProjectSrc = db.PROJECT_SOURCE_CLOUD
-	acl.ProjectId = userCred.GetProjectId()
-	if len(provider.ProjectId) > 0 {
-		acl.ProjectId = provider.ProjectId
-	}
->>>>>>> 3f5501c8
 
 	if extProjectId := extAcl.GetProjectId(); len(extProjectId) > 0 {
 		externalProject, err := ExternalProjectManager.GetProject(extProjectId, acl.ManagerId)
@@ -429,6 +422,10 @@
 			*acl.AclEntries = append(*acl.AclEntries, &SLoadbalancerAclEntry{Cidr: entry.CIDR, Comment: entry.Comment})
 		}
 		if projectSync && acl.ProjectSrc != db.PROJECT_SOURCE_LOCAL {
+			acl.ProjectSrc = db.PROJECT_SOURCE_CLOUD
+			if len(projectId) > 0 {
+				acl.ProjectId = projectId
+			}
 			if extProjectId := extAcl.GetProjectId(); len(extProjectId) > 0 {
 				extProject, err := ExternalProjectManager.GetProject(extProjectId, acl.ManagerId)
 				if err != nil {
