package models

import (
	"context"
	"fmt"

	"yunion.io/x/jsonutils"
	"yunion.io/x/sqlchemy"

<<<<<<< HEAD
=======
	"yunion.io/x/onecloud/pkg/mcclient"
)

>>>>>>> 86eca916
type SCapabilities struct {
	Hypervisors        []string
	StorageTypes       []string
	GPUModels          []string
	MinNicCount        int
	MaxNicCount        int
	MinDataDiskCount   int
	MaxDataDiskCount   int
	SchedPolicySupport bool
	Usable             bool
	Specs              jsonutils.JSONObject
}

func GetCapabilities(ctx context.Context, userCred mcclient.TokenCredential, query jsonutils.JSONObject, zone *SZone) (SCapabilities, error) {
	capa := SCapabilities{}
	capa.Hypervisors = getHypervisors(zone)
	capa.StorageTypes = getStorageTypes(zone)
	capa.GPUModels = getGPUs(zone)
	capa.SchedPolicySupport = isSchedPolicySupported(zone)
	capa.MinNicCount = getMinNicCount(zone)
	capa.MaxNicCount = getMaxNicCount(zone)
	capa.MinDataDiskCount = getMinDataDiskCount(zone)
	capa.MaxDataDiskCount = getMaxDataDiskCount(zone)
	capa.Usable = isUsable(zone)
	if query == nil {
		query = jsonutils.NewDict()
	}
	var err error
	if zone != nil {
		query.(*jsonutils.JSONDict).Add(jsonutils.NewString(zone.GetId()), "zone")
	}
	mans := []ISpecModelManager{HostManager, IsolatedDeviceManager}
	capa.Specs, err = GetModelsSpecs(ctx, userCred, query.(*jsonutils.JSONDict), mans...)
	return capa, err
}

func getHypervisors(zone *SZone) []string {
	q := HostManager.Query("host_type")
	if zone != nil {
		q = q.Equals("zone_id", zone.Id)
	}
	q = q.IsNotEmpty("host_type").IsNotNull("host_type")
	q = q.Distinct()
	rows, err := q.Rows()
	if err != nil {
		return nil
	}
	hypervisors := make([]string, 0)
	for rows.Next() {
		var hostType string
		rows.Scan(&hostType)
		if len(hostType) > 0 {
			hypervisors = append(hypervisors, HOSTTYPE_HYPERVISOR[hostType])
		}
	}
	return hypervisors
}

func getStorageTypes(zone *SZone) []string {
	q := StorageManager.Query("storage_type", "medium_type")
	if zone != nil {
		q = q.Equals("zone_id", zone.Id)
	}
	q = q.IsNotEmpty("storage_type").IsNotNull("storage_type")
	q = q.IsNotEmpty("medium_type").IsNotNull("medium_type")
	q = q.Distinct()
	rows, err := q.Rows()
	if err != nil {
		return nil
	}
	storageTypes := make([]string, 0)
	for rows.Next() {
		var storageType, mediumType string
		rows.Scan(&storageType, &mediumType)
		if len(storageType) > 0 && len(mediumType) > 0 {
			storageTypes = append(storageTypes, fmt.Sprintf("%s/%s", storageType, mediumType))
		}
	}
	return storageTypes
}

func getGPUs(zone *SZone) []string {
	devices := IsolatedDeviceManager.Query().SubQuery()
	hosts := HostManager.Query().SubQuery()

	q := devices.Query(devices.Field("model"))
	if zone != nil {
		q = q.Join(hosts, sqlchemy.Equals(devices.Field("host_id"), hosts.Field("id")))
		q = q.Filter(sqlchemy.Equals(hosts.Field("zone_id"), zone.Id))
	}
	q = q.Distinct()

	rows, err := q.Rows()
	if err != nil {
		return nil
	}
	gpus := make([]string, 0)
	for rows.Next() {
		var model string
		rows.Scan(&model)
		if len(model) > 0 {
			gpus = append(gpus, model)
		}
	}
	return gpus
}

func getNetworkCount(zone *SZone) int {
	networks := NetworkManager.Query().SubQuery()

	q := networks.Query()
	if zone != nil {
		wires := WireManager.Query().SubQuery()
		q = q.Join(wires, sqlchemy.Equals(networks.Field("wire_id"), wires.Field("id")))
		q = q.Filter(sqlchemy.Equals(wires.Field("zone_id"), zone.Id))
	}
	q = q.Filter(sqlchemy.Equals(networks.Field("status"), NETWORK_STATUS_AVAILABLE))

	return q.Count()
}

func isSchedPolicySupported(zone *SZone) bool {
	if zone != nil {
		return !zone.isManaged()
	} else {
		return true
	}
}

func getMinNicCount(zone *SZone) int {
	if zone != nil {
		return zone.getMinNicCount()
	} else {
		return 0
	}
}

func getMaxNicCount(zone *SZone) int {
	if zone != nil {
		return zone.getMaxNicCount()
	} else {
		return 0
	}
}

func getMinDataDiskCount(zone *SZone) int {
	if zone != nil {
		return zone.getMinDataDiskCount()
	} else {
		return 0
	}
}

func getMaxDataDiskCount(zone *SZone) int {
	if zone != nil {
		return zone.getMaxDataDiskCount()
	} else {
		return 0
	}
}

func isUsable(zone *SZone) bool {
	if getNetworkCount(zone) > 0 {
		return true
	} else {
		return false
	}
}<|MERGE_RESOLUTION|>--- conflicted
+++ resolved
@@ -7,12 +7,9 @@
 	"yunion.io/x/jsonutils"
 	"yunion.io/x/sqlchemy"
 
-<<<<<<< HEAD
-=======
 	"yunion.io/x/onecloud/pkg/mcclient"
 )
 
->>>>>>> 86eca916
 type SCapabilities struct {
 	Hypervisors        []string
 	StorageTypes       []string
