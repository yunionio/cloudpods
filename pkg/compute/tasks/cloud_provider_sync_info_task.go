package tasks

import (
	"context"
	"fmt"

	"strings"

	"yunion.io/x/jsonutils"
	"yunion.io/x/log"
	"yunion.io/x/pkg/utils"

	"yunion.io/x/onecloud/pkg/appsrv"
	"yunion.io/x/onecloud/pkg/cloudcommon/db"
	"yunion.io/x/onecloud/pkg/cloudcommon/db/taskman"
	"yunion.io/x/onecloud/pkg/cloudprovider"
	"yunion.io/x/onecloud/pkg/compute/models"
	"yunion.io/x/onecloud/pkg/compute/skus"
	"yunion.io/x/onecloud/pkg/mcclient"
	"yunion.io/x/onecloud/pkg/util/logclient"
	"yunion.io/x/pkg/util/compare"
)

type CloudProviderSyncInfoTask struct {
	taskman.STask
}

func init() {
	syncWorker := appsrv.NewWorkerManager("CloudProviderSyncInfoTaskWorkerManager", 2, 512, true)
	taskman.RegisterTaskAndWorker(CloudProviderSyncInfoTask{}, syncWorker)
}

func getAction(params *jsonutils.JSONDict) string {
	fullSync := jsonutils.QueryBoolean(params, "full_sync", false)
	if !fullSync {
		syncRangeJson, _ := params.Get("sync_range")
		if syncRangeJson != nil {
			fullSync = jsonutils.QueryBoolean(syncRangeJson, "full_sync", false)
		}
	}

	action := ""

	if fullSync {
		action = logclient.ACT_CLOUD_FULLSYNC
	} else {
		action = logclient.ACT_CLOUD_SYNC
	}
	return action
}

func taskFail(ctx context.Context, task *CloudProviderSyncInfoTask, provider *models.SCloudprovider, reason string) {
	provider.SetStatus(task.UserCred, models.CLOUD_PROVIDER_DISCONNECTED, reason)
	task.SetStageFailed(ctx, reason)
}

func (self *CloudProviderSyncInfoTask) OnInit(ctx context.Context, obj db.IStandaloneModel, body jsonutils.JSONObject) {
	provider := obj.(*models.SCloudprovider)
	provider.MarkStartSync(self.UserCred)
	// do sync

	notes := fmt.Sprintf("Start sync cloud provider %s status ...", provider.Name)
	log.Infof(notes)
	driver, err := provider.GetDriver()
	if err != nil {
		reason := fmt.Sprintf("Invalid cloud provider %s", err)
		taskFail(ctx, self, provider, reason)
		return
	}

	version := driver.GetVersion()
	sysinfo, err := driver.GetSysInfo()
	if err != nil {
		reason := fmt.Sprintf("provider get sysinfo error %s", err)
		taskFail(ctx, self, provider, reason)
		return
	} else {
		provider.SaveSysInfo(sysinfo, version)
	}

	syncRangeJson, _ := self.Params.Get("sync_range")
	if syncRangeJson != nil {
		syncRange := models.SSyncRange{}
		err = syncRangeJson.Unmarshal(&syncRange)
		if err == nil && syncRange.NeedSyncInfo() {
			syncRange.Normalize()
			syncCloudProviderInfo(ctx, provider, self, driver, &syncRange)
		}
	}

	provider.SetStatus(self.UserCred, models.CLOUD_PROVIDER_CONNECTED, "")
	provider.CleanSchedCache()
	self.SetStageComplete(ctx, nil)
	logclient.AddActionLog(provider, getAction(self.Params), body, self.UserCred, true)
}

func logSyncFailed(provider *models.SCloudprovider, task taskman.ITask, reason string) {
	db.OpsLog.LogEvent(provider, db.ACT_SYNC_HOST_COMPLETE, reason, task.GetUserCred())
	logclient.AddActionLog(provider, getAction(task.GetParams()), reason, task.GetUserCred(), false)
}

func syncCloudProviderInfo(ctx context.Context, provider *models.SCloudprovider, task *CloudProviderSyncInfoTask, driver cloudprovider.ICloudProvider, syncRange *models.SSyncRange) {
	notes := fmt.Sprintf("Start sync host info ...")
	log.Infof(notes)
	db.OpsLog.LogEvent(provider, db.ACT_SYNC_HOST_START, "", task.UserCred)

	if driver.IsOnPremiseInfrastructure() {
		syncOnPremiseCloudProviderInfo(ctx, provider, task, driver, syncRange)
	} else {
		syncPublicCloudProviderInfo(ctx, provider, task, driver, syncRange)
	}
}

type sStoragecacheSyncPair struct {
	local  *models.SStoragecache
	remote cloudprovider.ICloudStoragecache
}

func (pair *sStoragecacheSyncPair) syncCloudImages(ctx context.Context, userCred mcclient.TokenCredential) compare.SyncResult {
	return pair.local.SyncCloudImages(ctx, userCred, pair.remote)
}

func isInCache(pairs []sStoragecacheSyncPair, localCacheId string) bool {
	log.Debugf("isInCache %d %s", len(pairs), localCacheId)
	for i := range pairs {
		if pairs[i].local.Id == localCacheId {
			return true
		}
	}
	return false
}

func syncPublicCloudProviderInfo(ctx context.Context, provider *models.SCloudprovider, task *CloudProviderSyncInfoTask, driver cloudprovider.ICloudProvider, syncRange *models.SSyncRange) {
	regions := driver.GetIRegions()

	// 华为云有点特殊一个provider只对应一个region
	providerPrefix := provider.Provider
	if providerPrefix == models.CLOUD_PROVIDER_HUAWEI {
		providerPrefix = providerPrefix + "/" + strings.Split(provider.Name, "_")[0]
	}

	localRegions, remoteRegions, result := models.CloudregionManager.SyncRegions(ctx, task.UserCred, providerPrefix, regions)
	msg := result.Result()
	log.Infof("SyncRegion result: %s", msg)
	if result.IsError() {
		logSyncFailed(provider, task, msg)
		return
	}

	storageCachePairs := make([]sStoragecacheSyncPair, 0)

	db.OpsLog.LogEvent(provider, db.ACT_SYNC_HOST_COMPLETE, msg, task.UserCred)
	logclient.AddActionLog(provider, getAction(task.Params), "", task.UserCred, true)
	for i := 0; i < len(localRegions); i += 1 {
		if len(syncRange.Region) > 0 && !utils.IsInStringArray(localRegions[i].Id, syncRange.Region) {
			continue
		}
		syncRegionEips(ctx, provider, task, &localRegions[i], remoteRegions[i], syncRange)

		localZones, remoteZones := syncRegionZones(ctx, provider, task, &localRegions[i], remoteRegions[i])

		syncRegionSkus(ctx, provider, task, &localRegions[i])

		syncRegionVPCs(ctx, provider, task, &localRegions[i], remoteRegions[i], syncRange)

		if localZones != nil && remoteZones != nil {
			for j := 0; j < len(localZones); j += 1 {

				if len(syncRange.Zone) > 0 && !utils.IsInStringArray(localZones[j].Id, syncRange.Zone) {
					continue
				}
<<<<<<< HEAD
				newPairs := syncZoneStorages(ctx, provider, task, &localZones[j], remoteZones[j], syncRange, storageCachePairs)
				if len(newPairs) > 0 {
					storageCachePairs = append(storageCachePairs, newPairs...)
				}
				newPairs = syncZoneHosts(ctx, provider, task, &localZones[j], remoteZones[j], syncRange, storageCachePairs)
				if len(newPairs) > 0 {
					storageCachePairs = append(storageCachePairs, newPairs...)
				}
=======
				syncZoneStorages(ctx, provider, task, driver, &localZones[j], remoteZones[j], syncRange)
				syncZoneHosts(ctx, provider, task, driver, &localZones[j], remoteZones[j], syncRange)
>>>>>>> 2d08385e
			}
		}
		syncRegionSnapshots(ctx, provider, task, &localRegions[i], remoteRegions[i], syncRange)

		syncRegionLoadbalancerAcls(ctx, provider, task, &localRegions[i], remoteRegions[i], syncRange)
		syncRegionLoadbalancerCertificates(ctx, provider, task, &localRegions[i], remoteRegions[i], syncRange)
		syncRegionLoadbalancers(ctx, provider, task, &localRegions[i], remoteRegions[i], syncRange)
	}

	log.Debugf("storageCachePairs count %d", len(storageCachePairs))
	for i := range storageCachePairs {
		result := storageCachePairs[i].syncCloudImages(ctx, task.GetUserCred())
		msg := result.Result()
		log.Infof("syncCloudImages result: %s", msg)
		// skip errors
		// if result.IsError() {
		//	logSyncFailed(provider, task, msg)
		//	return
		// }
	}
}

func syncRegionLoadbalancerCertificates(ctx context.Context, provider *models.SCloudprovider, task *CloudProviderSyncInfoTask, localRegion *models.SCloudregion, remoteRegion cloudprovider.ICloudRegion, syncRange *models.SSyncRange) {
	certificates, err := remoteRegion.GetILoadBalancerCertificates()
	if err != nil {
		msg := fmt.Sprintf("GetILoadBalancerCertificates for region %s failed %s", remoteRegion.GetName(), err)
		log.Errorf(msg)
		logSyncFailed(provider, task, msg)
		return
	}
	result := models.LoadbalancerCertificateManager.SyncLoadbalancerCertificates(ctx, task.GetUserCred(), provider, localRegion, certificates, syncRange)
	msg := result.Result()
	log.Infof("SyncLoadbalancerCertificates for region %s result: %s", localRegion.Name, msg)
	if result.IsError() {
		logSyncFailed(provider, task, msg)
		return
	}
}

func syncRegionLoadbalancerAcls(ctx context.Context, provider *models.SCloudprovider, task *CloudProviderSyncInfoTask, localRegion *models.SCloudregion, remoteRegion cloudprovider.ICloudRegion, syncRange *models.SSyncRange) {
	acls, err := remoteRegion.GetILoadBalancerAcls()
	if err != nil {
		msg := fmt.Sprintf("GetILoadBalancerAcls for region %s failed %s", remoteRegion.GetName(), err)
		log.Errorf(msg)
		logSyncFailed(provider, task, msg)
		return
	}
	result := models.LoadbalancerAclManager.SyncLoadbalancerAcls(ctx, task.GetUserCred(), provider, localRegion, acls, syncRange)
	msg := result.Result()
	log.Infof("SyncLoadbalancerAcls for region %s result: %s", localRegion.Name, msg)
	if result.IsError() {
		logSyncFailed(provider, task, msg)
		return
	}
}

func syncRegionLoadbalancers(ctx context.Context, provider *models.SCloudprovider, task *CloudProviderSyncInfoTask, localRegion *models.SCloudregion, remoteRegion cloudprovider.ICloudRegion, syncRange *models.SSyncRange) {
	lbs, err := remoteRegion.GetILoadBalancers()
	if err != nil {
		msg := fmt.Sprintf("GetILoadBalancers for region %s failed %s", remoteRegion.GetName(), err)
		log.Errorf(msg)
		logSyncFailed(provider, task, msg)
		return
	}
	localLbs, remoteLbs, result := models.LoadbalancerManager.SyncLoadbalancers(ctx, task.GetUserCred(), provider, localRegion, lbs, syncRange)
	msg := result.Result()
	log.Infof("SyncLoadbalancers for region %s result: %s", localRegion.Name, msg)
	if result.IsError() {
		logSyncFailed(provider, task, msg)
		return
	}
	db.OpsLog.LogEvent(provider, db.ACT_SYNC_LB_COMPLETE, msg, task.GetUserCred())
	for i := 0; i < len(localLbs); i++ {
		syncLoadbalancerBackendgroups(ctx, provider, task, &localLbs[i], remoteLbs[i], syncRange)
		syncLoadbalancerListeners(ctx, provider, task, &localLbs[i], remoteLbs[i], syncRange)
	}
}

func syncLoadbalancerListeners(ctx context.Context, provider *models.SCloudprovider, task *CloudProviderSyncInfoTask, localLoadbalancer *models.SLoadbalancer, remoteLoadbalancer cloudprovider.ICloudLoadbalancer, syncRange *models.SSyncRange) {
	remoteListeners, err := remoteLoadbalancer.GetILoadBalancerListeners()
	if err != nil {
		msg := fmt.Sprintf("GetILoadBalancerListeners for loadbalancer %s failed %s", localLoadbalancer.Name, err)
		log.Errorf(msg)
		logSyncFailed(provider, task, msg)
		return
	}
	localListeners, remoteListeners, result := models.LoadbalancerListenerManager.SyncLoadbalancerListeners(ctx, task.GetUserCred(), provider, localLoadbalancer, remoteListeners, syncRange)
	msg := result.Result()
	log.Infof("SyncLoadbalancerListeners for loadbalancer %s result: %s", localLoadbalancer.Name, msg)
	if result.IsError() {
		logSyncFailed(provider, task, msg)
		return
	}
	for i := 0; i < len(localListeners); i++ {
		syncLoadbalancerListenerRules(ctx, provider, task, &localListeners[i], remoteListeners[i], syncRange)
	}
}

func syncLoadbalancerListenerRules(ctx context.Context, provider *models.SCloudprovider, task *CloudProviderSyncInfoTask, localListener *models.SLoadbalancerListener, remoteListener cloudprovider.ICloudLoadbalancerListener, syncRange *models.SSyncRange) {
	remoteRules, err := remoteListener.GetILoadbalancerListenerRules()
	if err != nil {
		msg := fmt.Sprintf("GetILoadbalancerListenerRules for listener %s failed %s", localListener.Name, err)
		log.Errorf(msg)
		logSyncFailed(provider, task, msg)
		return
	}
	result := models.LoadbalancerListenerRuleManager.SyncLoadbalancerListenerRules(ctx, task.GetUserCred(), provider, localListener, remoteRules, syncRange)
	msg := result.Result()
	log.Infof("SyncLoadbalancerListenerRules for listener %s result: %s", localListener.Name, msg)
	if result.IsError() {
		logSyncFailed(provider, task, msg)
		return
	}
}

func syncLoadbalancerBackendgroups(ctx context.Context, provider *models.SCloudprovider, task *CloudProviderSyncInfoTask, localLoadbalancer *models.SLoadbalancer, remoteLoadbalancer cloudprovider.ICloudLoadbalancer, syncRange *models.SSyncRange) {
	remoteBackendgroups, err := remoteLoadbalancer.GetILoadBalancerBackendGroups()
	if err != nil {
		msg := fmt.Sprintf("GetILoadBalancerBackendGroups for loadbalancer %s failed %s", localLoadbalancer.Name, err)
		log.Errorf(msg)
		logSyncFailed(provider, task, msg)
		return
	}
	localLbbgs, remoteLbbgs, result := models.LoadbalancerBackendGroupManager.SyncLoadbalancerBackendgroups(ctx, task.GetUserCred(), provider, localLoadbalancer, remoteBackendgroups, syncRange)
	msg := result.Result()
	log.Infof("SyncLoadbalancerBackendgroups for loadbalancer %s result: %s", localLoadbalancer.Name, msg)
	if result.IsError() {
		logSyncFailed(provider, task, msg)
		return
	}
	for i := 0; i < len(localLbbgs); i++ {
		syncLoadbalancerBackends(ctx, provider, task, &localLbbgs[i], remoteLbbgs[i], syncRange)
	}
}

func syncLoadbalancerBackends(ctx context.Context, provider *models.SCloudprovider, task *CloudProviderSyncInfoTask, localLbbg *models.SLoadbalancerBackendGroup, remoteLbbg cloudprovider.ICloudLoadbalancerBackendGroup, syncRange *models.SSyncRange) {
	remoteLbbs, err := remoteLbbg.GetILoadbalancerBackends()
	if err != nil {
		msg := fmt.Sprintf("GetILoadbalancerBackends for lbbg %s failed %s", localLbbg.Name, err)
		log.Errorf(msg)
		logSyncFailed(provider, task, msg)
		return
	}
	result := models.LoadbalancerBackendManager.SyncLoadbalancerBackends(ctx, task.GetUserCred(), provider, localLbbg, remoteLbbs, syncRange)
	msg := result.Result()
	log.Infof("SyncLoadbalancerBackends for LoadbalancerBackendgroup %s result: %s", localLbbg.Name, msg)
	if result.IsError() {
		logSyncFailed(provider, task, msg)
		return
	}
}

func syncRegionSkus(ctx context.Context, provider *models.SCloudprovider, task *CloudProviderSyncInfoTask, localRegion *models.SCloudregion) {
	if localRegion == nil {
		log.Debugf("local region is nil skipped.")
		return
	}

	regionId := localRegion.GetId()
	if len(regionId) > 0 && models.ServerSkuManager.GetSkuCountByRegion(regionId) == 0 {
		// 提前同步instance type.如果同步失败可能导致vm 内存显示为0
		if err := skus.SyncSkusByRegion(localRegion); err != nil {
			msg := fmt.Sprintf("Get Skus for region %s failed %s", localRegion.GetName(), err)
			log.Errorf(msg)
			// 暂时不终止同步
			// logSyncFailed(provider, task, msg)
			return
		}
	}
}

func syncRegionSnapshots(ctx context.Context, provider *models.SCloudprovider, task *CloudProviderSyncInfoTask, localRegion *models.SCloudregion, remoteRegion cloudprovider.ICloudRegion, syncRange *models.SSyncRange) {
	snapshots, err := remoteRegion.GetISnapshots()
	if err != nil {
		msg := fmt.Sprintf("GetISnapshots for region %s failed %s", remoteRegion.GetName(), err)
		log.Errorf(msg)
		logSyncFailed(provider, task, msg)
		return
	}

	result := models.SnapshotManager.SyncSnapshots(ctx, task.GetUserCred(), provider, localRegion, snapshots, provider.ProjectId, syncRange.ProjectSync)
	msg := result.Result()
	log.Infof("SyncSnapshots for region %s result: %s", localRegion.Name, msg)
	if result.IsError() {
		logSyncFailed(provider, task, msg)
		return
	}
	db.OpsLog.LogEvent(provider, db.ACT_SYNC_HOST_COMPLETE, msg, task.GetUserCred())
}

func syncRegionEips(ctx context.Context, provider *models.SCloudprovider, task *CloudProviderSyncInfoTask, localRegion *models.SCloudregion, remoteRegion cloudprovider.ICloudRegion, syncRange *models.SSyncRange) {
	eips, err := remoteRegion.GetIEips()
	if err != nil {
		msg := fmt.Sprintf("GetIEips for region %s failed %s", remoteRegion.GetName(), err)
		log.Errorf(msg)
		logSyncFailed(provider, task, msg)
		return
	}

	result := models.ElasticipManager.SyncEips(ctx, task.UserCred, provider, localRegion, eips, provider.ProjectId, syncRange.ProjectSync)
	msg := result.Result()
	log.Infof("SyncEips for region %s result: %s", localRegion.Name, msg)
	if result.IsError() {
		logSyncFailed(provider, task, msg)
		return
	}
	db.OpsLog.LogEvent(provider, db.ACT_SYNC_HOST_COMPLETE, msg, task.UserCred)
}

func syncRegionZones(ctx context.Context, provider *models.SCloudprovider, task *CloudProviderSyncInfoTask, localRegion *models.SCloudregion, remoteRegion cloudprovider.ICloudRegion) ([]models.SZone, []cloudprovider.ICloudZone) {
	zones, err := remoteRegion.GetIZones()
	if err != nil {
		msg := fmt.Sprintf("GetZones for region %s failed %s", remoteRegion.GetName(), err)
		log.Errorf(msg)
		logSyncFailed(provider, task, msg)
		return nil, nil
	}
	localZones, remoteZones, result := models.ZoneManager.SyncZones(ctx, task.UserCred, localRegion, zones)
	msg := result.Result()
	notes := fmt.Sprintf("SyncZones for region %s result: %s", localRegion.Name, msg)
	log.Infof(notes)
	if result.IsError() {
		logSyncFailed(provider, task, msg)
		return nil, nil
	}
	db.OpsLog.LogEvent(provider, db.ACT_SYNC_HOST_COMPLETE, msg, task.UserCred)
	logclient.AddActionLog(provider, getAction(task.Params), notes, task.UserCred, true)
	return localZones, remoteZones
}

func syncRegionVPCs(ctx context.Context, provider *models.SCloudprovider, task *CloudProviderSyncInfoTask, localRegion *models.SCloudregion, remoteRegion cloudprovider.ICloudRegion, syncRange *models.SSyncRange) {
	vpcs, err := remoteRegion.GetIVpcs()
	if err != nil {
		msg := fmt.Sprintf("GetVpcs for region %s failed %s", remoteRegion.GetName(), err)
		log.Errorf(msg)
		logSyncFailed(provider, task, msg)
		return
	}

	localVpcs, remoteVpcs, result := models.VpcManager.SyncVPCs(ctx, task.UserCred, provider, localRegion, vpcs)
	msg := result.Result()
	notes := fmt.Sprintf("SyncVPCs for region %s result: %s", localRegion.Name, msg)
	log.Infof(notes)
	if result.IsError() {
		logSyncFailed(provider, task, msg)
		return
	}
	db.OpsLog.LogEvent(provider, db.ACT_SYNC_HOST_COMPLETE, msg, task.UserCred)
	logclient.AddActionLog(provider, getAction(task.Params), notes, task.UserCred, true)
	for j := 0; j < len(localVpcs); j += 1 {
		syncVpcWires(ctx, provider, task, &localVpcs[j], remoteVpcs[j], syncRange)
		syncVpcSecGroup(ctx, provider, task, &localVpcs[j], remoteVpcs[j], syncRange)
		syncVpcRouteTables(ctx, provider, task, &localVpcs[j], remoteVpcs[j], syncRange)
	}
}

func syncVpcSecGroup(ctx context.Context, provider *models.SCloudprovider, task *CloudProviderSyncInfoTask, localVpc *models.SVpc, remoteVpc cloudprovider.ICloudVpc, syncRange *models.SSyncRange) {
	if secgroups, err := remoteVpc.GetISecurityGroups(); err != nil {
		msg := fmt.Sprintf("GetISecurityGroups for vpc %s failed %s", remoteVpc.GetId(), err)
		log.Errorf(msg)
		logSyncFailed(provider, task, msg)
		return
	} else {
		_, _, result := models.SecurityGroupManager.SyncSecgroups(ctx, task.UserCred, secgroups, localVpc, provider.ProjectId, syncRange.ProjectSync)
		msg := result.Result()
		notes := fmt.Sprintf("SyncSecurityGroup for VPC %s result: %s", localVpc.Name, msg)
		log.Infof(notes)
		if result.IsError() {
			logSyncFailed(provider, task, msg)
			return
		}
	}
}

func syncVpcRouteTables(ctx context.Context, provider *models.SCloudprovider, task *CloudProviderSyncInfoTask, localVpc *models.SVpc, remoteVpc cloudprovider.ICloudVpc, syncRange *models.SSyncRange) {
	routeTables, err := remoteVpc.GetIRouteTables()
	if err != nil {
		msg := fmt.Sprintf("GetIRouteTables for vpc %s failed %s", remoteVpc.GetId(), err)
		log.Errorf(msg)
		logSyncFailed(provider, task, msg)
		return
	}
	_, _, result := models.RouteTableManager.SyncRouteTables(ctx, task.GetUserCred(), localVpc, routeTables)
	msg := result.Result()
	notes := fmt.Sprintf("SyncRouteTables for VPC %s result: %s", localVpc.Name, msg)
	log.Infof(notes)
	if result.IsError() {
		logSyncFailed(provider, task, msg)
		return
	}
}

func syncVpcWires(ctx context.Context, provider *models.SCloudprovider, task taskman.ITask, localVpc *models.SVpc, remoteVpc cloudprovider.ICloudVpc, syncRange *models.SSyncRange) {
	wires, err := remoteVpc.GetIWires()
	if err != nil {
		msg := fmt.Sprintf("GetIWires for vpc %s failed %s", remoteVpc.GetId(), err)
		log.Errorf(msg)
		logSyncFailed(provider, task, msg)
		return
	}
	localWires, remoteWires, result := models.WireManager.SyncWires(ctx, task.GetUserCred(), localVpc, wires)
	msg := result.Result()
	notes := fmt.Sprintf("SyncWires for VPC %s result: %s", localVpc.Name, msg)
	log.Infof(notes)
	if result.IsError() {
		logSyncFailed(provider, task, msg)
		return
	}
	db.OpsLog.LogEvent(provider, db.ACT_SYNC_HOST_COMPLETE, msg, task.GetUserCred())
	logclient.AddActionLog(provider, getAction(task.GetParams()), notes, task.GetUserCred(), true)
	for i := 0; i < len(localWires); i += 1 {
		syncWireNetworks(ctx, provider, task, &localWires[i], remoteWires[i], syncRange)
	}
}

func syncWireNetworks(ctx context.Context, provider *models.SCloudprovider, task taskman.ITask, localWire *models.SWire, remoteWire cloudprovider.ICloudWire, syncRange *models.SSyncRange) {
	nets, err := remoteWire.GetINetworks()
	if err != nil {
		msg := fmt.Sprintf("GetINetworks for wire %s failed %s", remoteWire.GetId(), err)
		log.Errorf(msg)
		logSyncFailed(provider, task, msg)
		return
	}
	_, _, result := models.NetworkManager.SyncNetworks(ctx, task.GetUserCred(), localWire, nets, provider.ProjectId, syncRange.ProjectSync)
	msg := result.Result()
	notes := fmt.Sprintf("SyncNetworks for wire %s result: %s", localWire.Name, msg)
	log.Infof(notes)
	if result.IsError() {
		logSyncFailed(provider, task, msg)
		return
	}
	db.OpsLog.LogEvent(provider, db.ACT_SYNC_HOST_COMPLETE, msg, task.GetUserCred())
	logclient.AddActionLog(provider, getAction(task.GetParams()), notes, task.GetUserCred(), true)
}

<<<<<<< HEAD
func syncZoneStorages(ctx context.Context, provider *models.SCloudprovider, task *CloudProviderSyncInfoTask, localZone *models.SZone, remoteZone cloudprovider.ICloudZone, syncRange *models.SSyncRange, storageCachePairs []sStoragecacheSyncPair) []sStoragecacheSyncPair {
=======
func syncZoneStorages(ctx context.Context, provider *models.SCloudprovider, task *CloudProviderSyncInfoTask, driver cloudprovider.ICloudProvider, localZone *models.SZone, remoteZone cloudprovider.ICloudZone, syncRange *models.SSyncRange) {
>>>>>>> 2d08385e
	storages, err := remoteZone.GetIStorages()
	if err != nil {
		msg := fmt.Sprintf("GetIStorages for zone %s failed %s", remoteZone.GetName(), err)
		log.Errorf(msg)
		logSyncFailed(provider, task, msg)
		return nil
	}
	localStorages, remoteStorages, result := models.StorageManager.SyncStorages(ctx, task.UserCred, provider, localZone, storages)
	msg := result.Result()
	notes := fmt.Sprintf("SyncZones for region %s result: %s", localZone.Name, msg)
	log.Infof(notes)
	if result.IsError() {
		logSyncFailed(provider, task, msg)
		return nil
	}
	db.OpsLog.LogEvent(provider, db.ACT_SYNC_HOST_COMPLETE, msg, task.UserCred)
	logclient.AddActionLog(provider, getAction(task.GetParams()), notes, task.GetUserCred(), true)

	newCacheIds := make([]sStoragecacheSyncPair, 0)
	for i := 0; i < len(localStorages); i += 1 {
<<<<<<< HEAD
		if !isInCache(storageCachePairs, localStorages[i].StoragecacheId) && !isInCache(newCacheIds, localStorages[i].StoragecacheId) {
			cachePair := syncStorageCaches(ctx, provider, task, &localStorages[i], remoteStorages[i])
			if cachePair.remote != nil && cachePair.local != nil {
				newCacheIds = append(newCacheIds, cachePair)
			}
		}
		syncStorageDisks(ctx, provider, task, &localStorages[i], remoteStorages[i], syncRange)
=======
		syncStorageCaches(ctx, provider, task, &localStorages[i], remoteStorages[i])
		syncStorageDisks(ctx, provider, task, driver, &localStorages[i], remoteStorages[i], syncRange)
>>>>>>> 2d08385e
	}
	return newCacheIds
}

func syncStorageCaches(ctx context.Context, provider *models.SCloudprovider, task *CloudProviderSyncInfoTask, localStorage *models.SStorage, remoteStorage cloudprovider.ICloudStorage) (cachePair sStoragecacheSyncPair) {
	remoteCache := remoteStorage.GetIStoragecache()
	localCache, err := models.StoragecacheManager.SyncWithCloudStoragecache(remoteCache)
	if err != nil {
		msg := fmt.Sprintf("SyncWithCloudStoragecache for storage %s failed %s", remoteStorage.GetName(), err)
		log.Errorf(msg)
		logSyncFailed(provider, task, msg)
		return
	}
	err = localStorage.SetStoragecache(localCache)
	if err != nil {
		msg := fmt.Sprintf("localStorage %s set cache failed: %s", localStorage.GetName(), err)
		log.Errorf(msg)
		logSyncFailed(provider, task, msg)
	}
	cachePair.local = localCache
	cachePair.remote = remoteCache
	return
}

func syncStorageDisks(ctx context.Context, provider *models.SCloudprovider, task *CloudProviderSyncInfoTask, driver cloudprovider.ICloudProvider, localStorage *models.SStorage, remoteStorage cloudprovider.ICloudStorage, syncRange *models.SSyncRange) {
	disks, err := remoteStorage.GetIDisks()
	if err != nil {
		msg := fmt.Sprintf("GetIDisks for storage %s failed %s", remoteStorage.GetName(), err)
		log.Errorf(msg)
		logSyncFailed(provider, task, msg)
		return
	}
	_, _, result := models.DiskManager.SyncDisks(ctx, task.UserCred, driver, localStorage, disks, provider.ProjectId, syncRange.ProjectSync)
	msg := result.Result()
	notes := fmt.Sprintf("SyncDisks for storage %s result: %s", localStorage.Name, msg)
	log.Infof(notes)
	if result.IsError() {
		logSyncFailed(provider, task, msg)
		return
	}
	db.OpsLog.LogEvent(provider, db.ACT_SYNC_HOST_COMPLETE, msg, task.UserCred)
	logclient.AddActionLog(provider, getAction(task.Params), notes, task.UserCred, true)
}

<<<<<<< HEAD
func syncZoneHosts(ctx context.Context, provider *models.SCloudprovider, task *CloudProviderSyncInfoTask, localZone *models.SZone, remoteZone cloudprovider.ICloudZone, syncRange *models.SSyncRange, storageCachePairs []sStoragecacheSyncPair) []sStoragecacheSyncPair {
=======
func syncZoneHosts(ctx context.Context, provider *models.SCloudprovider, task *CloudProviderSyncInfoTask, driver cloudprovider.ICloudProvider, localZone *models.SZone, remoteZone cloudprovider.ICloudZone, syncRange *models.SSyncRange) {
>>>>>>> 2d08385e
	hosts, err := remoteZone.GetIHosts()
	if err != nil {
		msg := fmt.Sprintf("GetIHosts for zone %s failed %s", remoteZone.GetName(), err)
		log.Errorf(msg)
		logSyncFailed(provider, task, msg)
		return nil
	}
	localHosts, remoteHosts, result := models.HostManager.SyncHosts(ctx, task.UserCred, provider, localZone, hosts, syncRange.ProjectSync)
	msg := result.Result()
	notes := fmt.Sprintf("SyncHosts for zone %s result: %s", localZone.Name, msg)
	log.Infof(notes)
	if result.IsError() {
		logSyncFailed(provider, task, msg)
		return nil
	}
	var newCachePairs []sStoragecacheSyncPair
	db.OpsLog.LogEvent(provider, db.ACT_SYNC_HOST_COMPLETE, msg, task.UserCred)
	logclient.AddActionLog(provider, getAction(task.Params), notes, task.UserCred, true)
	for i := 0; i < len(localHosts); i += 1 {
		if len(syncRange.Host) > 0 && !utils.IsInStringArray(localHosts[i].Id, syncRange.Host) {
			continue
		}
		newCachePairs = syncHostStorages(ctx, provider, task, &localHosts[i], remoteHosts[i], storageCachePairs)
		syncHostWires(ctx, provider, task, &localHosts[i], remoteHosts[i])
		syncHostVMs(ctx, provider, task, driver, &localHosts[i], remoteHosts[i], syncRange)
	}
	return newCachePairs
}

func syncHostStorages(ctx context.Context, provider *models.SCloudprovider, task *CloudProviderSyncInfoTask, localHost *models.SHost, remoteHost cloudprovider.ICloudHost, storageCachePairs []sStoragecacheSyncPair) []sStoragecacheSyncPair {
	storages, err := remoteHost.GetIStorages()
	if err != nil {
		msg := fmt.Sprintf("GetIStorages for host %s failed %s", remoteHost.GetName(), err)
		log.Errorf(msg)
		logSyncFailed(provider, task, msg)
		return nil
	}
	localStorages, remoteStorages, result := localHost.SyncHostStorages(ctx, task.UserCred, storages)
	msg := result.Result()
	notes := fmt.Sprintf("SyncHostStorages for host %s result: %s", localHost.Name, msg)
	log.Infof(notes)
	if result.IsError() {
		logSyncFailed(provider, task, msg)
		return nil
	}
	db.OpsLog.LogEvent(provider, db.ACT_SYNC_HOST_COMPLETE, msg, task.UserCred)
	logclient.AddActionLog(provider, getAction(task.Params), notes, task.UserCred, true)

	newCacheIds := make([]sStoragecacheSyncPair, 0)
	for i := 0; i < len(localStorages); i += 1 {
		if !isInCache(storageCachePairs, localStorages[i].StoragecacheId) && !isInCache(newCacheIds, localStorages[i].StoragecacheId) {
			cachePair := syncStorageCaches(ctx, provider, task, &localStorages[i], remoteStorages[i])
			if cachePair.remote != nil && cachePair.local != nil {
				newCacheIds = append(newCacheIds, cachePair)
			}
		}
	}
	return newCacheIds
}

func syncHostWires(ctx context.Context, provider *models.SCloudprovider, task taskman.ITask, localHost *models.SHost, remoteHost cloudprovider.ICloudHost) {
	wires, err := remoteHost.GetIWires()
	if err != nil {
		msg := fmt.Sprintf("GetIWires for host %s failed %s", remoteHost.GetName(), err)
		log.Errorf(msg)
		logSyncFailed(provider, task, msg)
		return
	}
	result := localHost.SyncHostWires(ctx, task.GetUserCred(), wires)
	msg := result.Result()
	notes := fmt.Sprintf("SyncHostWires for host %s result: %s", localHost.Name, msg)
	log.Infof(notes)
	if result.IsError() {
		logSyncFailed(provider, task, msg)
		return
	}
	db.OpsLog.LogEvent(provider, db.ACT_SYNC_HOST_COMPLETE, msg, task.GetUserCred())
	logclient.AddActionLog(provider, getAction(task.GetParams()), notes, task.GetUserCred(), true)
}

func syncHostVMs(ctx context.Context, provider *models.SCloudprovider, task *CloudProviderSyncInfoTask, driver cloudprovider.ICloudProvider, localHost *models.SHost, remoteHost cloudprovider.ICloudHost, syncRange *models.SSyncRange) {
	vms, err := remoteHost.GetIVMs()
	if err != nil {
		msg := fmt.Sprintf("GetIVMs for host %s failed %s", remoteHost.GetName(), err)
		log.Errorf(msg)
		logSyncFailed(provider, task, msg)
		return
	}
	localVMs, remoteVMs, result := localHost.SyncHostVMs(ctx, task.UserCred, driver, vms, provider.ProjectId, syncRange.ProjectSync)
	msg := result.Result()
	notes := fmt.Sprintf("SyncHostVMs for host %s result: %s", localHost.Name, msg)
	log.Infof(notes)
	if result.IsError() {
		logSyncFailed(provider, task, msg)
		return
	}
	db.OpsLog.LogEvent(provider, db.ACT_SYNC_HOST_COMPLETE, msg, task.UserCred)
	logclient.AddActionLog(provider, getAction(task.Params), notes, task.UserCred, true)
	for i := 0; i < len(localVMs); i += 1 {
		syncVMNics(ctx, provider, task, localHost, &localVMs[i], remoteVMs[i])
		syncVMDisks(ctx, provider, task, driver, localHost, &localVMs[i], remoteVMs[i], syncRange)
		syncVMEip(ctx, provider, task, &localVMs[i], remoteVMs[i])

		if localVMs[i].Status == models.VM_RUNNING {
			db.OpsLog.LogEvent(&localVMs[i], db.ACT_START, localVMs[i].GetShortDesc(ctx), task.UserCred)
		}
	}
}

func syncVMNics(ctx context.Context, provider *models.SCloudprovider, task *CloudProviderSyncInfoTask, host *models.SHost, localVM *models.SGuest, remoteVM cloudprovider.ICloudVM) {
	nics, err := remoteVM.GetINics()
	if err != nil {
		msg := fmt.Sprintf("GetINics for VM %s failed %s", remoteVM.GetName(), err)
		log.Errorf(msg)
		logSyncFailed(provider, task, msg)
		return
	}
	result := localVM.SyncVMNics(ctx, task.UserCred, host, nics)
	msg := result.Result()
	notes := fmt.Sprintf("syncVMNics for VM %s result: %s", localVM.Name, msg)
	log.Infof(notes)
	if result.IsError() {
		logSyncFailed(provider, task, msg)
		return
	}
	db.OpsLog.LogEvent(provider, db.ACT_SYNC_HOST_COMPLETE, msg, task.UserCred)
	logclient.AddActionLog(provider, getAction(task.Params), notes, task.UserCred, true)
}

func syncVMDisks(ctx context.Context, provider *models.SCloudprovider, task *CloudProviderSyncInfoTask, driver cloudprovider.ICloudProvider, host *models.SHost, localVM *models.SGuest, remoteVM cloudprovider.ICloudVM, syncRange *models.SSyncRange) {
	disks, err := remoteVM.GetIDisks()
	if err != nil {
		msg := fmt.Sprintf("GetIDisks for VM %s failed %s", remoteVM.GetName(), err)
		log.Errorf(msg)
		logSyncFailed(provider, task, msg)
		return
	}
	result := localVM.SyncVMDisks(ctx, task.UserCred, driver, host, disks, provider.ProjectId, syncRange.ProjectSync)
	msg := result.Result()
	notes := fmt.Sprintf("syncVMDisks for VM %s result: %s", localVM.Name, msg)
	log.Infof(notes)
	if result.IsError() {
		logSyncFailed(provider, task, msg)
		return
	}
	db.OpsLog.LogEvent(provider, db.ACT_SYNC_HOST_COMPLETE, msg, task.UserCred)
	logclient.AddActionLog(provider, getAction(task.Params), notes, task.UserCred, true)
}

func syncVMEip(ctx context.Context, provider *models.SCloudprovider, task *CloudProviderSyncInfoTask, localVM *models.SGuest, remoteVM cloudprovider.ICloudVM) {
	eip, err := remoteVM.GetIEIP()
	if err != nil {
		msg := fmt.Sprintf("GetIEIP for VM %s failed %s", remoteVM.GetName(), err)
		log.Errorf(msg)
		logSyncFailed(provider, task, msg)
		return
	}
	result := localVM.SyncVMEip(ctx, task.UserCred, eip, provider.ProjectId)
	msg := result.Result()
	log.Infof("syncVMEip for VM %s result: %s", localVM.Name, msg)
	if result.IsError() {
		logSyncFailed(provider, task, msg)
		return
	}
	db.OpsLog.LogEvent(provider, db.ACT_SYNC_HOST_COMPLETE, msg, task.UserCred)
}<|MERGE_RESOLUTION|>--- conflicted
+++ resolved
@@ -169,19 +169,14 @@
 				if len(syncRange.Zone) > 0 && !utils.IsInStringArray(localZones[j].Id, syncRange.Zone) {
 					continue
 				}
-<<<<<<< HEAD
-				newPairs := syncZoneStorages(ctx, provider, task, &localZones[j], remoteZones[j], syncRange, storageCachePairs)
+				newPairs := syncZoneStorages(ctx, provider, task, driver, &localZones[j], remoteZones[j], syncRange, storageCachePairs)
 				if len(newPairs) > 0 {
 					storageCachePairs = append(storageCachePairs, newPairs...)
 				}
-				newPairs = syncZoneHosts(ctx, provider, task, &localZones[j], remoteZones[j], syncRange, storageCachePairs)
+				newPairs = syncZoneHosts(ctx, provider, task, driver, &localZones[j], remoteZones[j], syncRange, storageCachePairs)
 				if len(newPairs) > 0 {
 					storageCachePairs = append(storageCachePairs, newPairs...)
 				}
-=======
-				syncZoneStorages(ctx, provider, task, driver, &localZones[j], remoteZones[j], syncRange)
-				syncZoneHosts(ctx, provider, task, driver, &localZones[j], remoteZones[j], syncRange)
->>>>>>> 2d08385e
 			}
 		}
 		syncRegionSnapshots(ctx, provider, task, &localRegions[i], remoteRegions[i], syncRange)
@@ -517,11 +512,7 @@
 	logclient.AddActionLog(provider, getAction(task.GetParams()), notes, task.GetUserCred(), true)
 }
 
-<<<<<<< HEAD
-func syncZoneStorages(ctx context.Context, provider *models.SCloudprovider, task *CloudProviderSyncInfoTask, localZone *models.SZone, remoteZone cloudprovider.ICloudZone, syncRange *models.SSyncRange, storageCachePairs []sStoragecacheSyncPair) []sStoragecacheSyncPair {
-=======
-func syncZoneStorages(ctx context.Context, provider *models.SCloudprovider, task *CloudProviderSyncInfoTask, driver cloudprovider.ICloudProvider, localZone *models.SZone, remoteZone cloudprovider.ICloudZone, syncRange *models.SSyncRange) {
->>>>>>> 2d08385e
+func syncZoneStorages(ctx context.Context, provider *models.SCloudprovider, task *CloudProviderSyncInfoTask, driver cloudprovider.ICloudProvider, localZone *models.SZone, remoteZone cloudprovider.ICloudZone, syncRange *models.SSyncRange, storageCachePairs []sStoragecacheSyncPair) []sStoragecacheSyncPair {
 	storages, err := remoteZone.GetIStorages()
 	if err != nil {
 		msg := fmt.Sprintf("GetIStorages for zone %s failed %s", remoteZone.GetName(), err)
@@ -539,117 +530,6 @@
 	}
 	db.OpsLog.LogEvent(provider, db.ACT_SYNC_HOST_COMPLETE, msg, task.UserCred)
 	logclient.AddActionLog(provider, getAction(task.GetParams()), notes, task.GetUserCred(), true)
-
-	newCacheIds := make([]sStoragecacheSyncPair, 0)
-	for i := 0; i < len(localStorages); i += 1 {
-<<<<<<< HEAD
-		if !isInCache(storageCachePairs, localStorages[i].StoragecacheId) && !isInCache(newCacheIds, localStorages[i].StoragecacheId) {
-			cachePair := syncStorageCaches(ctx, provider, task, &localStorages[i], remoteStorages[i])
-			if cachePair.remote != nil && cachePair.local != nil {
-				newCacheIds = append(newCacheIds, cachePair)
-			}
-		}
-		syncStorageDisks(ctx, provider, task, &localStorages[i], remoteStorages[i], syncRange)
-=======
-		syncStorageCaches(ctx, provider, task, &localStorages[i], remoteStorages[i])
-		syncStorageDisks(ctx, provider, task, driver, &localStorages[i], remoteStorages[i], syncRange)
->>>>>>> 2d08385e
-	}
-	return newCacheIds
-}
-
-func syncStorageCaches(ctx context.Context, provider *models.SCloudprovider, task *CloudProviderSyncInfoTask, localStorage *models.SStorage, remoteStorage cloudprovider.ICloudStorage) (cachePair sStoragecacheSyncPair) {
-	remoteCache := remoteStorage.GetIStoragecache()
-	localCache, err := models.StoragecacheManager.SyncWithCloudStoragecache(remoteCache)
-	if err != nil {
-		msg := fmt.Sprintf("SyncWithCloudStoragecache for storage %s failed %s", remoteStorage.GetName(), err)
-		log.Errorf(msg)
-		logSyncFailed(provider, task, msg)
-		return
-	}
-	err = localStorage.SetStoragecache(localCache)
-	if err != nil {
-		msg := fmt.Sprintf("localStorage %s set cache failed: %s", localStorage.GetName(), err)
-		log.Errorf(msg)
-		logSyncFailed(provider, task, msg)
-	}
-	cachePair.local = localCache
-	cachePair.remote = remoteCache
-	return
-}
-
-func syncStorageDisks(ctx context.Context, provider *models.SCloudprovider, task *CloudProviderSyncInfoTask, driver cloudprovider.ICloudProvider, localStorage *models.SStorage, remoteStorage cloudprovider.ICloudStorage, syncRange *models.SSyncRange) {
-	disks, err := remoteStorage.GetIDisks()
-	if err != nil {
-		msg := fmt.Sprintf("GetIDisks for storage %s failed %s", remoteStorage.GetName(), err)
-		log.Errorf(msg)
-		logSyncFailed(provider, task, msg)
-		return
-	}
-	_, _, result := models.DiskManager.SyncDisks(ctx, task.UserCred, driver, localStorage, disks, provider.ProjectId, syncRange.ProjectSync)
-	msg := result.Result()
-	notes := fmt.Sprintf("SyncDisks for storage %s result: %s", localStorage.Name, msg)
-	log.Infof(notes)
-	if result.IsError() {
-		logSyncFailed(provider, task, msg)
-		return
-	}
-	db.OpsLog.LogEvent(provider, db.ACT_SYNC_HOST_COMPLETE, msg, task.UserCred)
-	logclient.AddActionLog(provider, getAction(task.Params), notes, task.UserCred, true)
-}
-
-<<<<<<< HEAD
-func syncZoneHosts(ctx context.Context, provider *models.SCloudprovider, task *CloudProviderSyncInfoTask, localZone *models.SZone, remoteZone cloudprovider.ICloudZone, syncRange *models.SSyncRange, storageCachePairs []sStoragecacheSyncPair) []sStoragecacheSyncPair {
-=======
-func syncZoneHosts(ctx context.Context, provider *models.SCloudprovider, task *CloudProviderSyncInfoTask, driver cloudprovider.ICloudProvider, localZone *models.SZone, remoteZone cloudprovider.ICloudZone, syncRange *models.SSyncRange) {
->>>>>>> 2d08385e
-	hosts, err := remoteZone.GetIHosts()
-	if err != nil {
-		msg := fmt.Sprintf("GetIHosts for zone %s failed %s", remoteZone.GetName(), err)
-		log.Errorf(msg)
-		logSyncFailed(provider, task, msg)
-		return nil
-	}
-	localHosts, remoteHosts, result := models.HostManager.SyncHosts(ctx, task.UserCred, provider, localZone, hosts, syncRange.ProjectSync)
-	msg := result.Result()
-	notes := fmt.Sprintf("SyncHosts for zone %s result: %s", localZone.Name, msg)
-	log.Infof(notes)
-	if result.IsError() {
-		logSyncFailed(provider, task, msg)
-		return nil
-	}
-	var newCachePairs []sStoragecacheSyncPair
-	db.OpsLog.LogEvent(provider, db.ACT_SYNC_HOST_COMPLETE, msg, task.UserCred)
-	logclient.AddActionLog(provider, getAction(task.Params), notes, task.UserCred, true)
-	for i := 0; i < len(localHosts); i += 1 {
-		if len(syncRange.Host) > 0 && !utils.IsInStringArray(localHosts[i].Id, syncRange.Host) {
-			continue
-		}
-		newCachePairs = syncHostStorages(ctx, provider, task, &localHosts[i], remoteHosts[i], storageCachePairs)
-		syncHostWires(ctx, provider, task, &localHosts[i], remoteHosts[i])
-		syncHostVMs(ctx, provider, task, driver, &localHosts[i], remoteHosts[i], syncRange)
-	}
-	return newCachePairs
-}
-
-func syncHostStorages(ctx context.Context, provider *models.SCloudprovider, task *CloudProviderSyncInfoTask, localHost *models.SHost, remoteHost cloudprovider.ICloudHost, storageCachePairs []sStoragecacheSyncPair) []sStoragecacheSyncPair {
-	storages, err := remoteHost.GetIStorages()
-	if err != nil {
-		msg := fmt.Sprintf("GetIStorages for host %s failed %s", remoteHost.GetName(), err)
-		log.Errorf(msg)
-		logSyncFailed(provider, task, msg)
-		return nil
-	}
-	localStorages, remoteStorages, result := localHost.SyncHostStorages(ctx, task.UserCred, storages)
-	msg := result.Result()
-	notes := fmt.Sprintf("SyncHostStorages for host %s result: %s", localHost.Name, msg)
-	log.Infof(notes)
-	if result.IsError() {
-		logSyncFailed(provider, task, msg)
-		return nil
-	}
-	db.OpsLog.LogEvent(provider, db.ACT_SYNC_HOST_COMPLETE, msg, task.UserCred)
-	logclient.AddActionLog(provider, getAction(task.Params), notes, task.UserCred, true)
 
 	newCacheIds := make([]sStoragecacheSyncPair, 0)
 	for i := 0; i < len(localStorages); i += 1 {
@@ -659,6 +539,108 @@
 				newCacheIds = append(newCacheIds, cachePair)
 			}
 		}
+		syncStorageDisks(ctx, provider, task, driver, &localStorages[i], remoteStorages[i], syncRange)
+	}
+	return newCacheIds
+}
+
+func syncStorageCaches(ctx context.Context, provider *models.SCloudprovider, task *CloudProviderSyncInfoTask, localStorage *models.SStorage, remoteStorage cloudprovider.ICloudStorage) (cachePair sStoragecacheSyncPair) {
+	remoteCache := remoteStorage.GetIStoragecache()
+	localCache, err := models.StoragecacheManager.SyncWithCloudStoragecache(remoteCache)
+	if err != nil {
+		msg := fmt.Sprintf("SyncWithCloudStoragecache for storage %s failed %s", remoteStorage.GetName(), err)
+		log.Errorf(msg)
+		logSyncFailed(provider, task, msg)
+		return
+	}
+	err = localStorage.SetStoragecache(localCache)
+	if err != nil {
+		msg := fmt.Sprintf("localStorage %s set cache failed: %s", localStorage.GetName(), err)
+		log.Errorf(msg)
+		logSyncFailed(provider, task, msg)
+	}
+	cachePair.local = localCache
+	cachePair.remote = remoteCache
+	return
+}
+
+func syncStorageDisks(ctx context.Context, provider *models.SCloudprovider, task *CloudProviderSyncInfoTask, driver cloudprovider.ICloudProvider, localStorage *models.SStorage, remoteStorage cloudprovider.ICloudStorage, syncRange *models.SSyncRange) {
+	disks, err := remoteStorage.GetIDisks()
+	if err != nil {
+		msg := fmt.Sprintf("GetIDisks for storage %s failed %s", remoteStorage.GetName(), err)
+		log.Errorf(msg)
+		logSyncFailed(provider, task, msg)
+		return
+	}
+	_, _, result := models.DiskManager.SyncDisks(ctx, task.UserCred, driver, localStorage, disks, provider.ProjectId, syncRange.ProjectSync)
+	msg := result.Result()
+	notes := fmt.Sprintf("SyncDisks for storage %s result: %s", localStorage.Name, msg)
+	log.Infof(notes)
+	if result.IsError() {
+		logSyncFailed(provider, task, msg)
+		return
+	}
+	db.OpsLog.LogEvent(provider, db.ACT_SYNC_HOST_COMPLETE, msg, task.UserCred)
+	logclient.AddActionLog(provider, getAction(task.Params), notes, task.UserCred, true)
+}
+
+func syncZoneHosts(ctx context.Context, provider *models.SCloudprovider, task *CloudProviderSyncInfoTask, driver cloudprovider.ICloudProvider, localZone *models.SZone, remoteZone cloudprovider.ICloudZone, syncRange *models.SSyncRange, storageCachePairs []sStoragecacheSyncPair) []sStoragecacheSyncPair {
+	hosts, err := remoteZone.GetIHosts()
+	if err != nil {
+		msg := fmt.Sprintf("GetIHosts for zone %s failed %s", remoteZone.GetName(), err)
+		log.Errorf(msg)
+		logSyncFailed(provider, task, msg)
+		return nil
+	}
+	localHosts, remoteHosts, result := models.HostManager.SyncHosts(ctx, task.UserCred, provider, localZone, hosts, syncRange.ProjectSync)
+	msg := result.Result()
+	notes := fmt.Sprintf("SyncHosts for zone %s result: %s", localZone.Name, msg)
+	log.Infof(notes)
+	if result.IsError() {
+		logSyncFailed(provider, task, msg)
+		return nil
+	}
+	var newCachePairs []sStoragecacheSyncPair
+	db.OpsLog.LogEvent(provider, db.ACT_SYNC_HOST_COMPLETE, msg, task.UserCred)
+	logclient.AddActionLog(provider, getAction(task.Params), notes, task.UserCred, true)
+	for i := 0; i < len(localHosts); i += 1 {
+		if len(syncRange.Host) > 0 && !utils.IsInStringArray(localHosts[i].Id, syncRange.Host) {
+			continue
+		}
+		newCachePairs = syncHostStorages(ctx, provider, task, &localHosts[i], remoteHosts[i], storageCachePairs)
+		syncHostWires(ctx, provider, task, &localHosts[i], remoteHosts[i])
+		syncHostVMs(ctx, provider, task, driver, &localHosts[i], remoteHosts[i], syncRange)
+	}
+	return newCachePairs
+}
+
+func syncHostStorages(ctx context.Context, provider *models.SCloudprovider, task *CloudProviderSyncInfoTask, localHost *models.SHost, remoteHost cloudprovider.ICloudHost, storageCachePairs []sStoragecacheSyncPair) []sStoragecacheSyncPair {
+	storages, err := remoteHost.GetIStorages()
+	if err != nil {
+		msg := fmt.Sprintf("GetIStorages for host %s failed %s", remoteHost.GetName(), err)
+		log.Errorf(msg)
+		logSyncFailed(provider, task, msg)
+		return nil
+	}
+	localStorages, remoteStorages, result := localHost.SyncHostStorages(ctx, task.UserCred, storages)
+	msg := result.Result()
+	notes := fmt.Sprintf("SyncHostStorages for host %s result: %s", localHost.Name, msg)
+	log.Infof(notes)
+	if result.IsError() {
+		logSyncFailed(provider, task, msg)
+		return nil
+	}
+	db.OpsLog.LogEvent(provider, db.ACT_SYNC_HOST_COMPLETE, msg, task.UserCred)
+	logclient.AddActionLog(provider, getAction(task.Params), notes, task.UserCred, true)
+
+	newCacheIds := make([]sStoragecacheSyncPair, 0)
+	for i := 0; i < len(localStorages); i += 1 {
+		if !isInCache(storageCachePairs, localStorages[i].StoragecacheId) && !isInCache(newCacheIds, localStorages[i].StoragecacheId) {
+			cachePair := syncStorageCaches(ctx, provider, task, &localStorages[i], remoteStorages[i])
+			if cachePair.remote != nil && cachePair.local != nil {
+				newCacheIds = append(newCacheIds, cachePair)
+			}
+		}
 	}
 	return newCacheIds
 }
