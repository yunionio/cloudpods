--- conflicted
+++ resolved
@@ -135,12 +135,7 @@
 		}
 		err = guest.GetDriver().RequestChangeVmConfig(ctx, guest, self, vcpuCount, vmemSize)
 		if err != nil {
-<<<<<<< HEAD
-			//设置guest状态
-			self.SetStageFailed(ctx, err.Error())
-=======
-			self.markStageFailed(obj, ctx, err.Error())
->>>>>>> 86eca916
+			self.markStageFailed(obj, ctx, err.Error())
 			logclient.AddActionLog(guest, logclient.ACT_VM_CHANGE_FLAVOR, err, self.UserCred, false)
 			return
 		}
