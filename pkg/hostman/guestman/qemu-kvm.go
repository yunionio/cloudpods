// Copyright 2019 Yunion
//
// Licensed under the Apache License, Version 2.0 (the "License");
// you may not use this file except in compliance with the License.
// You may obtain a copy of the License at
//
//     http://www.apache.org/licenses/LICENSE-2.0
//
// Unless required by applicable law or agreed to in writing, software
// distributed under the License is distributed on an "AS IS" BASIS,
// WITHOUT WARRANTIES OR CONDITIONS OF ANY KIND, either express or implied.
// See the License for the specific language governing permissions and
// limitations under the License.

package guestman

import (
	"context"
	"fmt"
	"io/ioutil"
	"os"
	"path"
	"path/filepath"
	"regexp"
	"strconv"
	"strings"
	"sync/atomic"
	"syscall"
	"time"

	"yunion.io/x/jsonutils"
	"yunion.io/x/log"
	"yunion.io/x/pkg/appctx"
	"yunion.io/x/pkg/errors"
	"yunion.io/x/pkg/util/regutils"
	"yunion.io/x/pkg/util/seclib"
	"yunion.io/x/pkg/util/version"
	"yunion.io/x/pkg/utils"

	"yunion.io/x/onecloud/pkg/apis"
	api "yunion.io/x/onecloud/pkg/apis/compute"
	hostapi "yunion.io/x/onecloud/pkg/apis/host"
	noapi "yunion.io/x/onecloud/pkg/apis/notify"
	"yunion.io/x/onecloud/pkg/cloudcommon/consts"
	"yunion.io/x/onecloud/pkg/cloudcommon/notifyclient"
	"yunion.io/x/onecloud/pkg/hostman/guestman/arch"
	"yunion.io/x/onecloud/pkg/hostman/guestman/desc"
	deployapi "yunion.io/x/onecloud/pkg/hostman/hostdeployer/apis"
	"yunion.io/x/onecloud/pkg/hostman/hostdeployer/deployclient"
	"yunion.io/x/onecloud/pkg/hostman/hostinfo"
	"yunion.io/x/onecloud/pkg/hostman/hostinfo/hostbridge"
	"yunion.io/x/onecloud/pkg/hostman/hostinfo/hostconsts"
	"yunion.io/x/onecloud/pkg/hostman/hostutils"
	"yunion.io/x/onecloud/pkg/hostman/isolated_device"
	"yunion.io/x/onecloud/pkg/hostman/monitor"
	"yunion.io/x/onecloud/pkg/hostman/monitor/qga"
	"yunion.io/x/onecloud/pkg/hostman/options"
	"yunion.io/x/onecloud/pkg/hostman/storageman"
	"yunion.io/x/onecloud/pkg/hostman/storageman/lvmutils"
	"yunion.io/x/onecloud/pkg/httperrors"
	"yunion.io/x/onecloud/pkg/image/drivers/s3"
	"yunion.io/x/onecloud/pkg/mcclient"
	"yunion.io/x/onecloud/pkg/mcclient/auth"
	modules "yunion.io/x/onecloud/pkg/mcclient/modules/compute"
	identity_modules "yunion.io/x/onecloud/pkg/mcclient/modules/identity"
	"yunion.io/x/onecloud/pkg/util/cgrouputils"
	"yunion.io/x/onecloud/pkg/util/cgrouputils/cpuset"
	"yunion.io/x/onecloud/pkg/util/fileutils2"
	"yunion.io/x/onecloud/pkg/util/fuseutils"
	"yunion.io/x/onecloud/pkg/util/procutils"
	"yunion.io/x/onecloud/pkg/util/qemuimg"
	"yunion.io/x/onecloud/pkg/util/regutils2"
	"yunion.io/x/onecloud/pkg/util/seclib2"
	"yunion.io/x/onecloud/pkg/util/timeutils2"
)

const (
	STATE_FILE_PREFIX             = "STATEFILE"
	MONITOR_PORT_BASE             = 55900
	QMP_MONITOR_PORT_BASE         = 56100
	LIVE_MIGRATE_PORT_BASE        = 4396
	BUILT_IN_NBD_SERVER_PORT_BASE = 7777
	MAX_TRY                       = 3
)

type SKVMInstanceRuntime struct {
	QemuVersion string
	VncPassword string

	LiveMigrateDestPort *int64
	LiveMigrateUseTls   bool

	syncMeta *jsonutils.JSONDict

	cgroupPid  int
	cgroupName string

	stopping            bool
	needSyncStreamDisks bool
	blockJobTigger      map[string]chan struct{}
	quorumFailed        int32

	StartupTask *SGuestResumeTask
	MigrateTask *SGuestLiveMigrateTask

	pciUninitialized bool
	pciAddrs         *desc.SGuestPCIAddresses
}

type SKVMGuestInstance struct {
	SKVMInstanceRuntime
	*sBaseGuestInstance

	Monitor          monitor.Monitor
	guestAgent       *qga.QemuGuestAgent
	kickstartMonitor *SKickstartSerialMonitor

	archMan arch.Arch
}

func NewKVMGuestInstance(id string, manager *SGuestManager) *SKVMGuestInstance {
	qemuArch := arch.Arch_x86_64
	if manager.host.IsAarch64() {
		qemuArch = arch.Arch_aarch64
	}
	return &SKVMGuestInstance{
		SKVMInstanceRuntime: SKVMInstanceRuntime{
			blockJobTigger: make(map[string]chan struct{}),
		},
		sBaseGuestInstance: newBaseGuestInstance(id, manager, api.HYPERVISOR_KVM),
		archMan:            arch.NewArch(qemuArch),
	}
}

// update guest runtime desc from source desc
// and check is need regenerate runtime desc
// these property can't be upate in running guest
func (s *SKVMGuestInstance) updateGuestDesc() error {
	s.Desc = new(desc.SGuestDesc)
	err := jsonutils.Marshal(s.SourceDesc).Unmarshal(s.Desc)
	if err != nil {
		return errors.Wrap(err, "unmarshal source desc")
	}

	if s.isPcie() {
		s.setPcieExtendBus()
	}

	err = s.initGuestDesc()
	if err != nil {
		return err
	}

	return SaveLiveDesc(s, s.Desc)
}

// release allocated numa mems and realloc numa mems
func (s *SKVMGuestInstance) reallocateNumaNodes(isMigrate bool) error {
	s.manager.cpuSet.Lock.Lock()
	defer s.manager.cpuSet.Lock.Unlock()

	ReleaseCpuNumaPin(s.manager, s.Desc.CpuNumaPin)
	s.Desc.CpuNumaPin = nil

	if isMigrate {
		if err := s.reallocateMigrateNumaNodes(); err != nil {
			return errors.Wrap(err, "reallocateMigrateNumaNodes")
		}
	} else {
		if err := s.allocGuestNumaCpuset(); err != nil {
			return errors.Wrap(err, "allocGuestNumaCpuset")
		}
		if err := s.initMemDesc(s.Desc.Mem); err != nil {
			return errors.Wrap(err, "fixNumaAllocate")
		}
	}

	return SaveLiveDesc(s, s.Desc)
}

func (s *SKVMGuestInstance) reallocateMigrateNumaNodes() error {
	nodeNumaCpus, err := s.manager.cpuSet.AllocCpusetWithNodeCount(int(s.Desc.Cpu), s.Desc.Mem*1024, s.Desc.MemDesc.GuestNumaNodeCount(), s.GetId())
	if err != nil {
		return errors.Wrap(err, "AllocCpusetWithNodeCount")
	}
	var cpuNumaPin = make([]*desc.SCpuNumaPin, 0)
	if len(nodeNumaCpus) > 0 {
		for nodeId, numaCpus := range nodeNumaCpus {
			unodeId := uint16(nodeId)
			vcpuPin := make([]desc.SVCpuPin, len(numaCpus.Cpuset))
			for i := range numaCpus.Cpuset {
				vcpuPin[i].Pcpu = numaCpus.Cpuset[i]
			}
			memPin := &desc.SCpuNumaPin{
				SizeMB:    numaCpus.MemSizeKB / 1024, // MB
				NodeId:    &unodeId,
				VcpuPin:   vcpuPin,
				Unregular: numaCpus.Unregular,
			}
			cpuNumaPin = append(cpuNumaPin, memPin)
		}
	}

	if len(cpuNumaPin) > 0 {
		s.Desc.CpuNumaPin = cpuNumaPin
		if s.Desc.MemDesc.Mem != nil {
			s.Desc.MemDesc.Mem.SMemDesc.SetHostNodes(int(*cpuNumaPin[0].NodeId))
			for i := range s.Desc.MemDesc.Mem.Mems {
				s.Desc.MemDesc.Mem.Mems[i].SetHostNodes(int(*cpuNumaPin[i+1].NodeId))
			}
		}
	} else {
		if s.Desc.MemDesc.Mem != nil {
			s.Desc.MemDesc.Mem.SMemDesc.SetHostNodes(-1)
			for i := range s.Desc.MemDesc.Mem.Mems {
				s.Desc.MemDesc.Mem.Mems[i].SetHostNodes(-1)
			}
		}
	}
	return nil
}

func (s *SKVMGuestInstance) validateNumaAllocated(keywords string, isMigrate, isHotPlug bool, vcpuOrder [][]int) error {
	if len(s.Desc.CpuNumaPin) > 0 {
		if isMigrate {
			for i := range s.Desc.CpuNumaPin {
				for j := range s.Desc.CpuNumaPin[i].VcpuPin {
					s.Desc.CpuNumaPin[i].VcpuPin[j].Vcpu = vcpuOrder[i][j]
				}
			}
			return SaveLiveDesc(s, s.Desc)
		}
		if !isHotPlug {
			return SaveLiveDesc(s, s.Desc)
		}
	}

	guestPid := s.GetPid()
	if guestPid <= 0 {
		return errors.Errorf("guest not running? pid %d", guestPid)
	}
	numaMapPath := fmt.Sprintf("/proc/%d/numa_maps", guestPid)
	for {
		if !fileutils2.Exists(numaMapPath) {
			return errors.Errorf("guest not running? pid %d", guestPid)
		}
		// wait hugepage mem allocate
		if s.Monitor != nil && s.Monitor.IsConnected() {
			break
		}
		time.Sleep(time.Millisecond * 300)
	}

	content, err := fileutils2.FileGetContents(numaMapPath)
	if err != nil {
		return errors.Wrap(err, "read numa_maps")
	}

	readNodeAllocateMap := map[int]int{}
	numaNodeRegex := regexp.MustCompile(`^N[0-9]+=[0-9]+$`)
	for _, line := range strings.Split(content, "\n") {
		if idx := strings.Index(line, "hugepages"); idx < 0 {
			continue
		}
		if idx := strings.Index(line, keywords); idx < 0 {
			continue
		}

		// ... huge dirty=15 N0=3 N1=5 N2=5 N3=2 kernelpagesize_kB=1048576
		segs := strings.Split(line, " ")
		for _, seg := range segs {
			if !numaNodeRegex.MatchString(seg) {
				continue
			}
			log.Infof("hugepages segs %v", seg)
			nodeAllocate := strings.Split(seg[1:], "=")
			if len(nodeAllocate) != 2 {
				continue
			}
			node, _ := strconv.Atoi(nodeAllocate[0])
			size, _ := strconv.Atoi(nodeAllocate[1])
			if _, ok := readNodeAllocateMap[node]; !ok {
				readNodeAllocateMap[node] = 0
			}
			readNodeAllocateMap[node] += size * 1024
		}
	}
	log.Infof("read node allocate map %v", readNodeAllocateMap)

	s.manager.cpuSet.Lock.Lock()
	defer s.manager.cpuSet.Lock.Unlock()
	nodeNumaCpus := s.manager.cpuSet.setNumaNodes(readNodeAllocateMap, s.Desc.Cpu)

	var cpuNumaPin = make([]*desc.SCpuNumaPin, 0)
	for nodeId, numaCpus := range nodeNumaCpus {
		unodeId := uint16(nodeId)
		vcpuPin := make([]desc.SVCpuPin, len(numaCpus.Cpuset))
		for i := range numaCpus.Cpuset {
			vcpuPin[i].Pcpu = numaCpus.Cpuset[i]
		}

		memPin := &desc.SCpuNumaPin{
			SizeMB:    numaCpus.MemSizeKB / 1024, // MB
			NodeId:    &unodeId,
			VcpuPin:   vcpuPin,
			Unregular: numaCpus.Unregular,
		}
		cpuNumaPin = append(cpuNumaPin, memPin)
	}

	if len(s.Desc.CpuNumaPin) > 0 { // hotplug mems
		s.Desc.CpuNumaPin = append(s.Desc.CpuNumaPin, cpuNumaPin...)
		return SaveLiveDesc(s, s.Desc)
	}

	if len(vcpuOrder) > 0 {
		for i := range cpuNumaPin {
			for j := range cpuNumaPin[i].VcpuPin {
				cpuNumaPin[i].VcpuPin[j].Vcpu = vcpuOrder[i][j]
			}
		}
	}

	s.Desc.CpuNumaPin = cpuNumaPin
	return SaveLiveDesc(s, s.Desc)
}

func (s *SKVMGuestInstance) initLiveDescFromSourceGuest(srcDesc *desc.SGuestDesc) error {
	srcDesc.SGuestProjectDesc = s.SourceDesc.SGuestProjectDesc
	srcDesc.SGuestRegionDesc = s.SourceDesc.SGuestRegionDesc
	srcDesc.SGuestControlDesc = s.SourceDesc.SGuestControlDesc
	srcDesc.SGuestMetaDesc = s.SourceDesc.SGuestMetaDesc
	for i := 0; i < len(srcDesc.Cdroms); i++ {
		if i == len(s.SourceDesc.Cdroms) {
			break
		}
		srcDesc.Cdroms[i].Path = s.SourceDesc.Cdroms[i].Path
	}
	for i := 0; i < len(srcDesc.Disks); i++ {
		for j := 0; j < len(s.SourceDesc.Disks); j++ {
			if srcDesc.Disks[i].Index == s.SourceDesc.Disks[j].Index {
				numQueues := srcDesc.Disks[i].NumQueues
				var targetStorage string
				if srcDesc.Disks[i].TargetStorageId != "" && storageman.GetManager().GetStorage(srcDesc.Disks[i].TargetStorageId) != nil {
					targetStorage = srcDesc.Disks[i].TargetStorageId
				}

				srcDesc.Disks[i].GuestdiskJsonDesc = s.SourceDesc.Disks[j].GuestdiskJsonDesc
				srcDesc.Disks[i].NumQueues = numQueues
				if targetStorage != "" {
					srcDesc.Disks[i].StorageId = targetStorage
					srcDesc.Disks[i].TargetStorageId = ""
				}

			}
		}
	}
	for i := 0; i < len(srcDesc.Nics); i++ {
		var numQueues, vectors int
		for j := 0; j < len(s.SourceDesc.Nics); j++ {
			if srcDesc.Nics[i].Index == s.SourceDesc.Nics[j].Index {
				numQueues = srcDesc.Nics[i].NumQueues
				if srcDesc.Nics[i].Vectors != nil {
					vectors = *srcDesc.Nics[i].Vectors
				}

				srcDesc.Nics[i].GuestnetworkJsonDesc = s.SourceDesc.Nics[j].GuestnetworkJsonDesc
				break
			}
		}

		if err := s.generateNicScripts(srcDesc.Nics[i]); err != nil {
			return errors.Wrapf(err, "generateNicScripts for nic: %v", srcDesc.Nics[i])
		}
		srcDesc.Nics[i].NumQueues = numQueues
		if vectors > 0 {
			srcDesc.Nics[i].Vectors = &vectors
		}
		srcDesc.Nics[i].UpscriptPath = s.getNicUpScriptPath(srcDesc.Nics[i])
		srcDesc.Nics[i].DownscriptPath = s.getNicDownScriptPath(srcDesc.Nics[i])
	}

	var cpuNumaPin []*desc.SCpuNumaPin
	if len(s.Desc.CpuNumaPin) > 0 {
		// cpu numa pin allocated by controller
		cpuNumaPin = s.Desc.CpuNumaPin
	} else {
		// allocate cpu numa pin local
		nodeNumaCpus, err := s.manager.cpuSet.AllocCpusetWithNodeCount(int(srcDesc.Cpu), srcDesc.Mem*1024, srcDesc.MemDesc.GuestNumaNodeCount(), s.GetId())
		if err != nil {
			return errors.Wrap(err, "AllocCpusetWithNodeCount")
		}

		var cpus = make([]int, 0)
		cpuNumaPin = make([]*desc.SCpuNumaPin, 0)
		for nodeId, numaCpus := range nodeNumaCpus {
			if s.manager.numaAllocate {
				unodeId := uint16(nodeId)
				vcpuPin := make([]desc.SVCpuPin, len(numaCpus.Cpuset))
				for i := range numaCpus.Cpuset {
					vcpuPin[i].Pcpu = numaCpus.Cpuset[i]
				}

				memPin := &desc.SCpuNumaPin{
					SizeMB:    numaCpus.MemSizeKB / 1024, // MB
					NodeId:    &unodeId,
					VcpuPin:   vcpuPin,
					Unregular: numaCpus.Unregular,
				}
				cpuNumaPin = append(cpuNumaPin, memPin)
			}
			cpus = append(cpus, numaCpus.Cpuset...)
		}

		if s.manager.numaAllocate {
			// reset origin cpu numa pin
			srcDesc.VcpuPin = nil
			srcDesc.CpuNumaPin = nil
		} else {
			// if host not enable cpu numa pin
			if scpuset, ok := srcDesc.Metadata[api.VM_METADATA_CGROUP_CPUSET]; ok {
				s.manager.cpuSet.Lock.Lock()
				s.manager.cpuSet.ReleaseCpus(cpus, int(srcDesc.Cpu))
				s.manager.cpuSet.Lock.Unlock()

				cpusetJson, err := jsonutils.ParseString(scpuset)
				if err != nil {
					log.Errorf("failed parse server %s cpuset %s: %s", s.Id, scpuset, err)
					return errors.Errorf("failed parse server %s cpuset %s: %s", s.Id, scpuset, err)
				}
				input := new(api.ServerCPUSetInput)
				err = cpusetJson.Unmarshal(input)
				if err != nil {
					log.Errorf("failed unmarshal server %s cpuset %s", s.Id, err)
					return errors.Errorf("failed unmarshal server %s cpuset %s", s.Id, err)
				}
				cpus = input.CPUS
			}

			srcDesc.VcpuPin = []desc.SCpuPin{
				{
					Vcpus: fmt.Sprintf("0-%d", srcDesc.Cpu-1),
					Pcpus: cpuset.NewCPUSet(cpus...).String(),
				},
			}
			for i := range srcDesc.CpuNumaPin {
				srcDesc.CpuNumaPin[i].Unregular = true
			}
		}
	}

	if len(cpuNumaPin) > 0 {
		if srcDesc.MemDesc.Mem != nil {
			srcDesc.MemDesc.Mem.SMemDesc.SetHostNodes(int(*cpuNumaPin[0].NodeId))
			for i := range srcDesc.MemDesc.Mem.Mems {
				srcDesc.MemDesc.Mem.Mems[i].SetHostNodes(int(*cpuNumaPin[i+1].NodeId))
			}
		}
		srcDesc.CpuNumaPin = cpuNumaPin
	} else {
		if srcDesc.MemDesc.Mem != nil {
			srcDesc.MemDesc.Mem.SMemDesc.SetHostNodes(-1)
			for i := range srcDesc.MemDesc.Mem.Mems {
				srcDesc.MemDesc.Mem.Mems[i].SetHostNodes(-1)
			}
		}
	}

	s.Desc = srcDesc
	err := s.loadGuestPciAddresses()
	if err != nil {
		return errors.Wrap(err, "initLiveDescFromSourceGuest")
	}
	return SaveLiveDesc(s, srcDesc)
}

func (s *SKVMGuestInstance) IsStopping() bool {
	return s.stopping
}

func (s *SKVMGuestInstance) getStateFilePathRootPrefix() string {
	return path.Join(s.HomeDir(), STATE_FILE_PREFIX)
}

func (s *SKVMGuestInstance) GetStateFilePath(version string) string {
	p := s.getStateFilePathRootPrefix()
	if version != "" {
		p = fmt.Sprintf("%s_%s", p, version)
	}
	return p
}

func (s *SKVMGuestInstance) getKickstartTmpDir() string {
	return path.Join(s.HomeDir(), "kickstart")
}

func (s *SKVMGuestInstance) getQemuLogPath() string {
	return path.Join(s.HomeDir(), "qemu.log")
}

func (s *SKVMGuestInstance) generateScreenDumpPath() string {
	return path.Join(s.HomeDir(), fmt.Sprintf("%s.%d", s.GetId(), time.Now().Unix()))
}

func (s *SKVMGuestInstance) RecycleDir() string {
	return path.Join(s.manager.ServersPath, "recycle")
}

func (s *SKVMGuestInstance) GetPidFilePath() string {
	return path.Join(s.HomeDir(), "pid")
}

func (s *SKVMGuestInstance) GetVncFilePath() string {
	return path.Join(s.HomeDir(), "vnc")
}

func (s *SKVMGuestInstance) getEncryptKeyPath() string {
	return path.Join(s.HomeDir(), "key")
}

func (s *SKVMGuestInstance) getEncryptKeyId() string {
	return s.Desc.EncryptKeyId
}

func (s *SKVMGuestInstance) isEncrypted() bool {
	return len(s.getEncryptKeyId()) > 0
}

func (s *SKVMGuestInstance) getEncryptKey(ctx context.Context, userCred mcclient.TokenCredential) (apis.SEncryptInfo, error) {
	ret := apis.SEncryptInfo{}
	encKeyId := s.getEncryptKeyId()
	if len(encKeyId) > 0 {
		if userCred == nil {
			return ret, errors.Wrap(httperrors.ErrUnauthorized, "no credential to fetch encrypt key")
		}
		session := auth.GetSession(ctx, userCred, consts.GetRegion())
		secKey, err := identity_modules.Credentials.GetEncryptKey(session, encKeyId)
		if err != nil {
			return ret, errors.Wrap(err, "GetEncryptKey")
		}
		ret.Id = secKey.KeyId
		ret.Name = secKey.KeyName
		ret.Key = secKey.Key
		ret.Alg = secKey.Alg
		return ret, nil
	}
	return ret, nil
}

func (s *SKVMGuestInstance) saveEncryptKeyFile(key string) error {
	return fileutils2.FilePutContents(s.getEncryptKeyPath(), key, false)
}

func (s *SKVMGuestInstance) getOriginId() string {
	if s.Desc == nil {
		return ""
	}
	return s.Desc.Metadata["__origin_id"]
}

func (s *SKVMGuestInstance) isImportFromLibvirt() bool {
	return s.getOriginId() != ""
}

func (s *SKVMGuestInstance) GetPid() int {
	return s.getPid(s.GetPidFilePath(), s.getOriginId())
}

/*
pid -> running qemu's pid
-1 -> pid file does not exists
-2 -> pid file ok but content does not match any qemu process
*/
func (s *SKVMGuestInstance) getPid(pidFile, uuid string) int {
	if !fileutils2.Exists(pidFile) {
		return -1
	}
	pidStr, err := fileutils2.FileGetContents(pidFile)
	if err != nil {
		log.Errorf("Get pid file %s error %s: %s", pidFile, s.GetName(), err)
		return -2
	}
	pidStr = strings.TrimSpace(pidStr)
	pid := s.findPid(strings.Split(pidStr, "\n"), uuid)
	if len(pid) > 0 && regutils.MatchInteger(pid) {
		v, _ := strconv.ParseInt(pid, 10, 0)
		return int(v)
	}
	return -2
}

func (s *SKVMGuestInstance) findPid(pids []string, uuid string) string {
	if len(pids) == 0 {
		return ""
	}
	for _, pid := range pids {
		pid := strings.TrimSpace(pid)
		if s.isSelfQemuPid(pid, uuid) {
			return pid
		}
	}
	return ""
}

func (s *SKVMGuestInstance) isSelfQemuPid(pid, uuid string) bool {
	if len(pid) == 0 {
		return false
	}
	cmdlineFile := fmt.Sprintf("/proc/%s/cmdline", pid)
	fi, err := os.Stat(cmdlineFile)
	if err != nil {
		return false
	}
	if !fi.Mode().IsRegular() {
		return false
	}
	cmdline, err := ioutil.ReadFile(cmdlineFile)
	if err != nil {
		log.Warningf("IsSelfQemuPid Read File %s error %s", cmdlineFile, err)
		return false
	}
	return s.isSelfCmdline(string(cmdline), uuid)
}

func (s *SKVMGuestInstance) isSelfCmdline(cmdline, uuid string) bool {
	return (strings.Index(cmdline, "qemu-system") >= 0 ||
		strings.Index(cmdline, "qemu-kvm") >= 0) &&
		strings.Index(cmdline, uuid) >= 0
}

func (s *SKVMGuestInstance) GetRescueDirPath() string {
	if s.manager.host.IsAarch64() {
		return path.Join("/opt/cloud/host-deployer/yunionos/aarch64")
	} else {
		return path.Join("/opt/cloud/host-deployer/yunionos/x86_64")
	}
}

func (s *SKVMGuestInstance) LoadDesc() error {
	if err := LoadDesc(s); err != nil {
		return errors.Wrap(err, "LoadDesc")
	}

	if s.IsRunning() {
		if len(s.Desc.PCIControllers) > 0 {
			if err := s.loadGuestPciAddresses(); err != nil {
				log.Errorf("failed load guest %s pci addresses %s", s.GetName(), err)
				if len(s.Desc.AnonymousPCIDevs) > 0 {
					s.Desc = s.SourceDesc
					s.pciUninitialized = true
				} else {
					return err
				}
			}
		} else {
			s.pciUninitialized = true
		}
	}

	return nil
}

func (s *SKVMGuestInstance) PostLoad(m *SGuestManager) error {
	if s.needSyncStreamDisks {
		go s.sendStreamDisksComplete(context.Background())
	}
	return LoadGuestCpuset(m, s)
}

func (s *SKVMGuestInstance) IsDirtyShotdown() bool {
	return s.GetPid() == -2
}

func (s *SKVMGuestInstance) DirtyServerRequestStart() {
	var body = jsonutils.NewDict()
	body.Set("guest_id", jsonutils.NewString(s.Id))
	body.Set("host_id", jsonutils.NewString(s.Desc.HostId))
	_, err := modules.Servers.PerformClassAction(
		hostutils.GetComputeSession(context.Background()), "dirty-server-start", body)
	if err != nil {
		log.Errorf("Dirty server request start error %s: %s", s.GetName(), err)
	}
}

func (s *SKVMGuestInstance) fuseMount(encryptInfo *apis.SEncryptInfo) error {
	disks := s.Desc.Disks
	for i := 0; i < len(disks); i++ {
		if disks[i].MergeSnapshot && len(disks[i].Url) > 0 {
			disk, err := storageman.GetManager().GetDiskByPath(disks[i].Path)
			if err != nil {
				return errors.Wrapf(err, "GetDiskByPath(%s)", disks[i].Path)
			}
			storage := disk.GetStorage()
			mntPath := path.Join(storage.GetFuseMountPath(), disk.GetId())
			if err := procutils.NewCommand("mountpoint", mntPath).Run(); err == nil {
				// fetcherfs is mounted
				continue
			}
			tmpdir := storage.GetFuseTmpPath()
			err = fuseutils.MountFusefs(
				options.HostOptions.FetcherfsPath, disks[i].Url, tmpdir,
				auth.GetTokenString(), mntPath,
				options.HostOptions.FetcherfsBlockSize,
				encryptInfo,
			)
			if err != nil {
				return err
			}
		}
	}
	return nil
}

func (s *SKVMGuestInstance) asyncScriptStart(ctx context.Context, params interface{}) (jsonutils.JSONObject, error) {
	data, ok := params.(*jsonutils.JSONDict)
	if !ok {
		return nil, hostutils.ParamsError
	}

	var err error
	var encryptInfo *apis.SEncryptInfo
	if data.Contains("encrypt_info") {
		encryptInfo = new(apis.SEncryptInfo)
		data.Unmarshal(encryptInfo, "encrypt_info")
	}
	//err = s.fuseMount(encryptInfo)
	//if err != nil {
	//	return nil, errors.Wrap(err, "fuse mount")
	//}

	var vcpuOrder = make([][]int, 0)
	isMigrate := jsonutils.QueryBoolean(data, "need_migrate", false)
	if isMigrate {
		var sourceDesc = new(desc.SGuestDesc)
		err = data.Unmarshal(sourceDesc, "src_desc")
		if err != nil {
			return nil, errors.Wrap(err, "unmarshal src desc")
		}
		for i := range sourceDesc.CpuNumaPin {
			vcpus := make([]int, 0)
			for j := range sourceDesc.CpuNumaPin[i].VcpuPin {
				vcpus = append(vcpus, sourceDesc.CpuNumaPin[i].VcpuPin[j].Vcpu)
			}
			vcpuOrder = append(vcpuOrder, vcpus)
		}
		err = s.initLiveDescFromSourceGuest(sourceDesc)
	} else {
		err = s.updateGuestDesc()
	}

	// init live migrate listen port
	if isMigrate || s.Desc.IsSlave {
		migratePort := s.manager.GetLiveMigrateFreePort()
		defer s.manager.unsetPort(migratePort)
		migratePortInt64 := int64(migratePort)
		s.LiveMigrateDestPort = &migratePortInt64
		log.Infof("backup guest alloc dest port %v", s.LiveMigrateDestPort)
	}

	if err != nil {
		if ctx != nil && len(appctx.AppContextTaskId(ctx)) >= 0 {
			hostutils.TaskFailed(ctx, fmt.Sprintf("Async start server failed: %s", err))
		}
		return nil, errors.Wrap(err, "asyncScriptStart init desc")
	}

	hostbridge.CleanDeletedPorts(options.HostOptions.BridgeDriver)
	time.Sleep(100 * time.Millisecond)

	var isStarted, tried = false, 0
	for !isStarted && tried < MAX_TRY {
		tried += 1

		vncPort := s.manager.GetFreeVncPort()
		defer s.manager.unsetPort(vncPort)
		log.Infof("Use vnc port %d", vncPort)
		if err = s.saveVncPort(vncPort); err != nil {
			goto finally
		} else {
			data.Set("vnc_port", jsonutils.NewInt(int64(vncPort)))
		}

		if tried > 1 && s.manager.numaAllocate {
			if err = s.reallocateNumaNodes(isMigrate); err != nil {
				log.Errorf("failed fix numa allocated mems %s", err)
				goto finally
			}
		}

		err = s.saveScripts(data)
		if err != nil {
			goto finally
		} else {
			err = s.scriptStart(ctx)
			if err == nil {
				isStarted = true
			} else {
				// call script stop if guest start failed
				s.scriptStop()
			}
		}

	finally:
		if !isStarted {
			log.Errorf("Start VM failed %s: %s", s.GetName(), err)
			time.Sleep(time.Duration(1<<uint(tried-1)) * time.Second)
		} else {
			if s.manager.numaAllocate {
				if err = s.validateNumaAllocated(s.Desc.Uuid, isMigrate, false, vcpuOrder); err != nil {
					log.Errorf("VM %s validateNumaAllocated: %s", s.GetName(), err)
					isStarted = false
					s.scriptStop()
					continue
				}
			}
			log.Infof("VM started %s ...", s.GetName())
		}
	}

	// is on_async_script_start
	if isStarted {
		log.Infof("Async start server %s success!", s.GetName())
		s.syncMeta = s.CleanImportMetadata()
		return nil, nil
	}
	// release guest acquired cpu mems on guest start failed
	ReleaseGuestCpuset(s.manager, s)
	log.Errorf("Async start server %s failed: %s!!!", s.GetName(), err)
	if ctx != nil && len(appctx.AppContextTaskId(ctx)) >= 0 {
		hostutils.TaskFailed(ctx, fmt.Sprintf("Async start server failed: %s", err))
	}
	//needMigrate := jsonutils.QueryBoolean(data, "need_migrate", false)
	//// do not syncstatus if need_migrate
	//if !needMigrate {
	//	s.SyncStatus("")
	//}
	return nil, err
}

func (s *SKVMGuestInstance) saveScripts(data *jsonutils.JSONDict) error {
	startScript, err := s.generateStartScript(data)
	if err != nil {
		return err
	}

	if err = fileutils2.FilePutContents(s.GetStartScriptPath(), startScript, false); err != nil {
		return err
	}

	if jsonutils.QueryBoolean(data, "sync_qemu_cmdline", false) {
		cmdline, err := s.getQemuCmdlineFromContent(startScript)
		if err != nil {
			log.Errorf("failed parse cmdline from start script: %s", err)
		} else {
			s.SyncQemuCmdline(cmdline)
		}
	}

	launcher := fmt.Sprintf(guestLauncher, s.GetStartScriptPath(), s.GetStateFilePath(""), s.LogFilePath())
	if err := fileutils2.FilePutContents(s.pyLauncherPath(), launcher, false); err != nil {
		return errors.Wrap(err, "generate guest launcher")
	}

	stopScript := s.generateStopScript(data)
	return fileutils2.FilePutContents(s.GetStopScriptPath(), stopScript, false)
}

func (s *SKVMGuestInstance) GetStartScriptPath() string {
	return path.Join(s.HomeDir(), "startvm")
}

func (s *SKVMGuestInstance) GetStopScriptPath() string {
	return path.Join(s.HomeDir(), "stopvm")
}

func (s *SKVMGuestInstance) ImportServer(pendingDelete bool) {
	// verify host_id consistency
	if s.Desc.HostId != hostinfo.Instance().HostId {
		// fix host_id
		s.Desc.HostId = hostinfo.Instance().HostId
		SaveLiveDesc(s, s.Desc)
	}

	s.manager.SaveServer(s.Id, s)
	s.manager.RemoveCandidateServer(s)

	if s.IsDirtyShotdown() && !pendingDelete {
		log.Infof("Server dirty shutdown or a daemon %s", s.GetName())

		if len(s.GetNeedMergeBackingFileDiskIndexs()) > 0 {
			go s.DirtyServerRequestStart()
		} else if s.Desc.IsMaster {
			go s.SyncStatus("Server dirty shutdown")
		} else if s.Desc.IsSlave {
			go s.DirtyServerRequestStart()
		} else {
			s.StartGuest(context.Background(), auth.AdminCredential(), jsonutils.NewDict())
		}
		return
	}
	if s.IsRunning() {
		log.Infof("%s is running, pending_delete=%t", s.GetName(), pendingDelete)
		if !pendingDelete {
			s.StartMonitor(context.Background(), nil, false)
		}
	} else if s.IsDaemon() {
		s.StartGuest(context.Background(), nil, jsonutils.NewDict())
	} else {
		var action = "stopped"
		if s.IsSuspend() {
			action = "suspend"
		}
		log.Infof("%s is %s, pending_delete=%t", s.GetName(), action, pendingDelete)
		s.SyncStatus("")
	}
}

func (s *SKVMGuestInstance) IsRunning() bool {
	return s.GetPid() > 0
}

func (s *SKVMGuestInstance) IsStopped() bool {
	return !s.IsRunning()
}

func (s *SKVMGuestInstance) IsSuspend() bool {
	if !s.IsRunning() && len(s.ListStateFilePaths()) > 0 {
		return true
	}
	return false
}

func (s *SKVMGuestInstance) IsMonitorAlive() bool {
	return s.Monitor != nil && s.Monitor.IsConnected()
}

// func (s *SKVMGuestInstance) ListStateFilePaths() []string {
// 	files, err := ioutil.ReadDir(s.HomeDir())
// 	if err == nil {
// 		var ret = make([]string, 0)
// 		for i := 0; i < len(files); i++ {
// 			if strings.HasPrefix(files[i].Name(), STATE_FILE_PREFIX) {
// 				ret = append(ret, files[i].Name())
// 			}
// 		}
// 		return ret
// 	}
// 	return nil
// }

func (s *SKVMGuestInstance) onImportGuestMonitorDisConnect(err error) {
	log.Infof("Import Guest %s monitor disconnect reason: %v", s.Id, err)
	s.SyncStatus(fmt.Sprintf("import guest monitor disconnect %v", err))

	// clean import pid file
	if s.GetPid() == -2 {
		spath := s.GetPidFilePath()
		if fileutils2.Exists(spath) {
			os.Remove(spath)
		}
	}
}

func (s *SKVMGuestInstance) onImportGuestMonitorTimeout(ctx context.Context, err error) {
	log.Errorf("Import guest %s monitor connect timeout: %s", s.Id, err)
	// clean import pid file
	if s.GetPid() == -2 {
		spath := s.GetPidFilePath()
		if fileutils2.Exists(spath) {
			os.Remove(spath)
		}
	}
}

func (s *SKVMGuestInstance) onImportGuestMonitorConnected(ctx context.Context) {
	log.Infof("Guest %s Monitor connect success", s.Id)
	s.Monitor.GetVersion(func(version string) {
		log.Infof("Guest %s qemu version %s", s.Id, version)
		s.QemuVersion = version
		meta := jsonutils.NewDict()
		meta.Set(api.VM_METADATA_HOTPLUG_CPU_MEM, jsonutils.NewString("disable"))
		meta.Set(api.VM_METADATA_HOT_REMOVE_NIC, jsonutils.NewString("disable"))
		meta.Set("__qemu_version", jsonutils.NewString(s.GetQemuVersionStr()))
		s.SyncMetadata(meta)
		s.SyncStatus("")
	})
}

func (s *SKVMGuestInstance) GetMonitorPath() string {
	return s.Desc.Metadata["__monitor_path"]
}

func (s *SKVMGuestInstance) StartMonitorWithImportGuestSocketFile(ctx context.Context, socketFile string, cb func()) error {
	var mon monitor.Monitor
	mon = monitor.NewQmpMonitor(
		s.GetName(),
		s.Id,
		s.onImportGuestMonitorDisConnect, // on monitor disconnect
		func(err error) { s.onImportGuestMonitorTimeout(ctx, err) }, // on monitor timeout
		func() {
			s.Monitor = mon
			s.onImportGuestMonitorConnected(ctx)
			if cb != nil {
				cb()
			}
		}, // on monitor connected
		s.onReceiveQMPEvent, // on reveive qmp event
	)
	return mon.ConnectWithSocket(socketFile, 0)
}

func (s *SKVMGuestInstance) StartMonitor(ctx context.Context, cb func(), isScriptStart bool) error {
	if s.GetQmpMonitorPort(-1) > 0 {
		var mon monitor.Monitor
		var onMonitorTimeout = func(err error) {
			if isScriptStart {
				if ctx != nil && len(appctx.AppContextTaskId(ctx)) >= 0 {
					hostutils.TaskFailed(ctx, fmt.Sprintf("Async start server failed: %s", err))
				}
				s.forceScriptStop()
			} else {
				s.onMonitorTimeout(ctx, err)
			}
		}
		var onMonitorConnected = func() {
			s.Monitor = mon
			s.onMonitorConnected(ctx)
			if cb != nil {
				cb()
			}
		}
		mon = monitor.NewQmpMonitor(
			s.GetName(), s.Id,
			s.onMonitorDisConnect, // on monitor disconnect
			onMonitorTimeout,      // on monitor timeout
			onMonitorConnected,    // on monitor connected
			s.onReceiveQMPEvent,   // on receive qmp event
		)
		err := mon.Connect("127.0.0.1", s.GetQmpMonitorPort(-1))
		if err != nil {
			mon = nil
			log.Errorf("Guest %s qmp monitor connect failed %s, something wrong", s.GetName(), err)
			return errors.Errorf("connect qmp monitor: %s", err)
		}
		return nil
	} else if monitorPath := s.GetMonitorPath(); len(monitorPath) > 0 {
		return s.StartMonitorWithImportGuestSocketFile(ctx, monitorPath, cb)
	} else {
		log.Warningf("Guest %s start monitor failed, can't get qmp monitor port or monitor path", s.Id)
		return errors.Errorf("Guest %s start monitor failed, can't get qmp monitor port or monitor path", s.Id)
	}
}

func (s *SKVMGuestInstance) onReceiveQMPEvent(event *monitor.Event) {
	switch event.Event {
	case `"BLOCK_JOB_READY"`, `"BLOCK_JOB_COMPLETED"`:
		s.eventBlockJobReady(event)
	case `"BLOCK_JOB_ERROR"`:
		s.eventBlockJobError(event)
	case `"GUEST_PANICKED"`:
		s.eventGuestPaniced(event)
	case `"STOP"`:
		s.eventGuestStop()
	case `"QUORUM_REPORT_BAD"`:
		s.eventQuorumReportBad(event)
	case `"MIGRATION"`:
		s.eventMigration(event)
	}
}

func (s *SKVMGuestInstance) eventMigration(event *monitor.Event) {
	if s.MigrateTask == nil {
		return
	}

	status, ok := event.Data["status"]
	if !ok {
		return
	}
	if status == "pre-switchover" {
		// migrating complete
		s.MigrateTask.onMigrateReceivedPreSwitchoverEvent()
		hostutils.UpdateServerProgress(context.Background(), s.Id, 0.0, 0)
	} else if status == "completed" {
		s.MigrateTask.migrateComplete(nil)
	}
}

func (s *SKVMGuestInstance) eventBlockJobError(event *monitor.Event) {
	if s.MigrateTask != nil {
		s.MigrateTask.onMigrateReceivedBlockJobError(event.String())
	} else {
		s.SyncMirrorJobFailed(event.String())
	}
}

func (s *SKVMGuestInstance) eventGuestStop() {
	// do nothing
}

func (s *SKVMGuestInstance) eventQuorumReportBad(event *monitor.Event) {
	if !atomic.CompareAndSwapInt32(&s.quorumFailed, 0, 1) {
		return
	}

	disks := s.Desc.Disks
	for i := 0; i < len(disks); i++ {
		diskIndex := disks[i].Index
		drive := fmt.Sprintf("drive_%d", diskIndex)
		node := fmt.Sprintf("node_%d", diskIndex)
		child := fmt.Sprintf("children.%d", s.getQuorumChildIndex())
		s.Monitor.XBlockdevChange(drive, "", child, func(res string) {
			if len(res) > 0 {
				log.Errorf("On QUORUM_REPORT_BAD failed remove child %s for parent %s: %s", drive, node, res)
				return
			}
			s.Monitor.DriveDel(node, func(res string) {
				if len(res) > 0 {
					log.Errorf("On QUORUM_REPORT_BAD failed remove drive %s: %s", node, res)
					return
				}
			})
		})
	}

	s.SyncMirrorJobFailed(event.String())
}

func (s *SKVMGuestInstance) eventGuestPaniced(event *monitor.Event) {
	// qemu runc state event source qemu/src/qapi/run-state.json
	params := jsonutils.NewDict()
	if action, ok := event.Data["action"]; ok {
		sAction, _ := action.(string)
		params.Set("action", jsonutils.NewString(sAction))
	}
	if info, ok := event.Data["info"]; ok {
		params.Set("info", jsonutils.Marshal(info))
	}

	screenDumpPath := s.generateScreenDumpPath()
	screenDumpName := filepath.Base(screenDumpPath)

	c := make(chan struct{})
	s.Monitor.ScreenDump(screenDumpPath, func(res string) {
		log.Infof("qmp screendump res %s", res)
		if fileutils2.Exists(screenDumpPath) {
			log.Infof("screendump success at %s", screenDumpPath)
			_, err := s3.Put(context.Background(), screenDumpPath, screenDumpName, 50, 4, nil)
			if err != nil {
				log.Errorf("faild put screenDumpPath %s to s3 %s", screenDumpPath, err)
			} else {
				screenDumpInfo := api.SGuestScreenDump{
					S3AccessKey:  options.HostOptions.S3AccessKey,
					S3SecretKey:  options.HostOptions.S3SecretKey,
					S3Endpoint:   options.HostOptions.S3Endpoint,
					S3BucketName: options.HostOptions.S3BucketName,
					S3ObjectName: screenDumpName,
					S3UseSSL:     options.HostOptions.S3UseSSL,
				}
				params.Set("screen_dump_info", jsonutils.Marshal(screenDumpInfo))
				log.Infof("put screendump %s success", screenDumpName)
				os.Remove(screenDumpPath)
			}
		}
		c <- struct{}{}
	})
	// wait screen dump
	select {
	case <-time.After(time.Second * 5):
		log.Errorf("ScreenDump no response after 5 seconds")
	case <-c:
		break
	}

	params.Set("event", jsonutils.NewString(strings.Trim(event.Event, "\"")))
	_, err := modules.Servers.PerformAction(
		hostutils.GetComputeSession(context.Background()),
		s.GetId(), "event", params)
	if err != nil {
		log.Errorf("Server %s send event guest paniced got error %s", s.GetId(), err)
	}
}

func (s *SKVMGuestInstance) eventBlockJobReady(event *monitor.Event) {
	if !s.IsSlave() {
		return
	}

	itype, ok := event.Data["type"]
	if !ok {
		log.Errorf("block job missing event type")
		return
	}
	stype, _ := itype.(string)
	if stype != "mirror" && stype != "stream" {
		return
	}
	iDevice, ok := event.Data["device"]
	if !ok {
		return
	}
	device := iDevice.(string)
	if !strings.HasPrefix(device, "drive_") {
		return
	}
	disks := s.Desc.Disks
	diskIndex, err := strconv.Atoi(device[len("drive_"):])
	if err != nil || diskIndex < 0 || diskIndex >= len(disks) {
		log.Errorf("failed get disk from index %d", diskIndex)
		return
	}
	var diskId, diskPath, diskUrl string
	var mergeSnapshots bool
	for i := 0; i < len(disks); i++ {
		index := disks[i].Index
		if index == int8(diskIndex) {
			diskId = disks[i].DiskId
			diskPath = disks[i].Path
			diskUrl = disks[i].Url
			mergeSnapshots = disks[i].MergeSnapshot
		}
	}
	if len(diskId) == 0 {
		log.Errorf("failed find disk %s", device)
		return
	}

	disk, err := storageman.GetManager().GetDiskByPath(diskPath)
	if err != nil {
		log.Errorf("eventBlockJobReady failed get disk %s", diskPath)
		return
	}
	if mergeSnapshots {
		disk.PostCreateFromRemoteHostImage(diskUrl)
	}
	blockJobCount := s.BlockJobsCount()
	if blockJobCount == 0 {
		for {
			_, err := modules.Servers.PerformAction(
				hostutils.GetComputeSession(context.Background()), s.GetId(), "slave-block-stream-ready", nil,
			)
			if err != nil {
				log.Errorf("onReceiveQMPEvent sync slave block stream ready error: %s", err)
				time.Sleep(3 * time.Second)
			} else {
				break
			}
		}
	}
}

func (s *SKVMGuestInstance) QgaPath() string {
	return path.Join(s.HomeDir(), "qga.sock")
}

func (s *SKVMGuestInstance) InitQga() error {
	guestAgent, err := qga.NewQemuGuestAgent(s.Id, s.QgaPath())
	if err != nil {
		return err
	}
	s.guestAgent = guestAgent
	return nil
}

func (s *SKVMGuestInstance) SyncMirrorJobFailed(reason string) {
	params := jsonutils.NewDict()
	params.Set("reason", jsonutils.NewString(reason))
	_, err := modules.Servers.PerformAction(
		hostutils.GetComputeSession(context.Background()),
		s.GetId(), "block-stream-failed", params,
	)
	if err != nil {
		log.Errorf("Server %s perform block-stream-failed got error %s", s.GetId(), err)
	}
}

func (s *SKVMGuestInstance) onMonitorConnected(ctx context.Context) {
	log.Infof("Monitor connected ...")
	s.Monitor.GetVersion(func(v string) {
		s.onGetQemuVersion(ctx, v)
	})

	s.startKickstartMonitorIfNeeded()
}

func (s *SKVMGuestInstance) setDestMigrateTLS(ctx context.Context, data *jsonutils.JSONDict) {
	port, _ := data.Int("live_migrate_dest_port")
	s.Monitor.ObjectAdd("tls-creds-x509", map[string]string{
		"dir":         s.getPKIDirPath(),
		"endpoint":    "server",
		"id":          "tls0",
		"verify-peer": "no",
	}, func(res string) {
		if strings.Contains(strings.ToLower(res), "error") {
			hostutils.TaskFailed(ctx, fmt.Sprintf("Migrate add tls-creds-x509 object server tls0 error: %s", res))
			return
		}
		s.Monitor.MigrateSetParameter("tls-creds", "tls0", func(res string) {
			if strings.Contains(strings.ToLower(res), "error") {
				hostutils.TaskFailed(ctx, fmt.Sprintf("Migrate set tls-creds tls0 error: %s", res))
				return
			}
			address := fmt.Sprintf("tcp:0:%d", port)
			s.Monitor.MigrateIncoming(address, func(res string) {
				if strings.Contains(strings.ToLower(res), "error") {
					hostutils.TaskFailed(ctx, fmt.Sprintf("Migrate set incoming %q error: %s", address, res))
					return
				}
				hostutils.TaskComplete(ctx, data)
			})
		})
	})
}

func (s *SKVMGuestInstance) migrateEnableMultifd() error {
	// https://bugzilla.redhat.com/show_bug.cgi?id=1899442
	// Migration fails if both multifd and tls are enabled
	if version.LT(s.QemuVersion, "4.0.0") || s.LiveMigrateUseTls {
		return nil
	}
	var err = make(chan error)
	cb := func(res string) {
		if len(res) > 0 {
			err <- errors.Errorf("failed enable multifd %s", res)
		} else {
			err <- nil
		}
	}
	log.Infof("migrate dest guest enable multifd")
	s.Monitor.MigrateSetCapability("multifd", "on", cb)
	return <-err
}

func (s *SKVMGuestInstance) migrateStartNbdServer(nbdServerPort int) error {
	var err = make(chan error)
	onNbdServerStarted := func(res string) {
		if len(res) > 0 {
			err <- errors.Errorf("failed start nbd server %s", res)
		} else {
			err <- nil
		}
	}
	log.Infof("migrate dest guest start nbd server on %d", nbdServerPort)
	s.Monitor.StartNbdServer(nbdServerPort, true, true, onNbdServerStarted)
	return <-err
}

func (s *SKVMGuestInstance) onGetQemuVersion(ctx context.Context, version string) {
	s.QemuVersion = version
	log.Infof("Guest(%s) qemu version %s", s.Id, s.QemuVersion)
	if s.pciUninitialized {
		if err := s.collectGuestDescription(); err != nil {
			log.Errorf("failed init desc from existing guest: %s", err)
			s.syncStatusUnsync(fmt.Sprintf("failed init desc from existing guest: %s", err))
			return
		}
		s.pciUninitialized = false
	}
	s.guestRun(ctx)
}

func (s *SKVMGuestInstance) syncStatusUnsync(reason string) {
	statusInput := &apis.PerformStatusInput{
		Status:      api.VM_UNSYNC,
		Reason:      reason,
		PowerStates: GetPowerStates(s),
	}
	if _, err := hostutils.UpdateServerStatus(context.Background(), s.Id, statusInput); err != nil {
		log.Errorf("failed update guest status %s", err)
	}
}

func (s *SKVMGuestInstance) collectGuestDescription() error {
	var cpuList []monitor.HotpluggableCPU
	var err error
	if !s.manager.host.IsAarch64() {
		cpuList, err = s.getHotpluggableCPUList()
		if err != nil {
			return errors.Wrap(err, "get hotpluggable cpus")
		}
	}

	pciInfoList, err := s.getPciDevices()
	if err != nil {
		return errors.Wrap(err, "get pci devices")
	}
	memoryDevicesInfoList, err := s.getMemoryDevices()
	if err != nil {
		return errors.Wrap(err, "get memory devices")
	}
	memDevs, err := s.getMemoryDevs()
	if err != nil {
		return errors.Wrap(err, "query mem devs")
	}

	if s.Desc.Machine == "" {
		s.Desc.Machine = s.getMachine()
	}
	qtree := s.infoQtree()
	scsiNumQueues := s.getScsiNumQueues(qtree)
	for i := range s.Desc.Disks {
		// fix virtio disk driver num-queues
		if s.Desc.Disks[i].Driver == "virtio" {
			diskDriver := fmt.Sprintf("drive_%d", s.Desc.Disks[i].Index)
			numQueues := s.getDiskDriverNumQueues(qtree, diskDriver)
			log.Infof("disk driver %s num queues %d", diskDriver, numQueues)
			if numQueues > 0 {
				s.Desc.Disks[i].NumQueues = uint8(numQueues)
			}
		}
	}

	err = s.initGuestDescFromExistingGuest(
		cpuList, pciInfoList, memoryDevicesInfoList, memDevs, scsiNumQueues, qtree)
	if err != nil {
		return errors.Wrap(err, "failed init guest devices")
	}

	if err := SaveLiveDesc(s, s.Desc); err != nil {
		return errors.Wrap(err, "failed save live desc")
	}
	return nil
}

func (s *SKVMGuestInstance) syncVirtioDiskNumQueues() error {
	qtree := s.infoQtree()
	for i := range s.Desc.Disks {
		// fix virtio disk driver num-queues
		if s.Desc.Disks[i].Driver == "virtio" {
			diskDriver := fmt.Sprintf("drive_%d", s.Desc.Disks[i].Index)
			numQueues := s.getDiskDriverNumQueues(qtree, diskDriver)
			log.Infof("disk driver %s num queues %d", diskDriver, numQueues)
			if numQueues > 0 {
				s.Desc.Disks[i].NumQueues = uint8(numQueues)
			}
		}
	}
	return SaveLiveDesc(s, s.Desc)
}

func (s *SKVMGuestInstance) getHotpluggableCPUList() ([]monitor.HotpluggableCPU, error) {
	var res []monitor.HotpluggableCPU
	var errChan = make(chan error)
	cb := func(cpuList []monitor.HotpluggableCPU, err string) {
		if err != "" {
			errChan <- errors.Errorf("%s", err)
		} else {
			res = cpuList
			errChan <- nil
		}
	}
	s.Monitor.GetHotPluggableCpus(cb)
	err := <-errChan
	return res, err
}

func (s *SKVMGuestInstance) infoQtree() string {
	var qtreeChan = make(chan string)
	cb := func(qtree string) {
		qtreeChan <- qtree
	}
	s.Monitor.InfoQtree(cb)
	return <-qtreeChan
}

func getScsiNumQueuesQmp(output string) int64 {
	// if output is response from hmp, sep should use \r\n
	var lines = strings.Split(strings.TrimSuffix(output, "\r\n"), "\\r\\n")
	for i, line := range lines {
		line := strings.TrimSpace(line)
		if strings.HasPrefix(line, "dev: virtio-scsi-device") {
			if len(lines) <= i+1 {
				log.Errorf("failed parse num queues")
				return -1
			}
			line = strings.TrimSpace(lines[i+1])
			segs := strings.Split(line, " ")
			numQueue, err := strconv.ParseInt(segs[2], 10, 0)
			if err != nil {
				log.Errorf("failed parse num queue %s: %s", line, err)
				return -1
			} else {
				return numQueue
			}
		}
	}
	return -1
}

func (s *SKVMGuestInstance) getScsiNumQueues(qtree string) int64 {
	return getScsiNumQueuesQmp(qtree)
}

func (s *SKVMGuestInstance) getDiskDriverNumQueues(qtree, driver string) int64 {
	var lines = strings.Split(strings.TrimSuffix(qtree, "\r\n"), "\\r\\n")
	var currentIndentLevel = -1
	for _, line := range lines {
		trimmedLine := strings.TrimSpace(line)
		if trimmedLine == "" {
			continue
		}

		if currentIndentLevel > 0 {
			// disk has been found
			newIndentLevel := len(line) - len(trimmedLine)
			if newIndentLevel <= currentIndentLevel { // run out disk driver block
				break
			}
			if strings.HasPrefix(trimmedLine, "num-queues =") {
				segs := strings.Split(trimmedLine, " ")
				numQueue, err := strconv.ParseInt(segs[2], 10, 0)
				if err != nil {
					log.Errorf("failed parse num queue %s: %s", trimmedLine, err)
					return -1
				} else {
					return numQueue
				}
			} else {
				continue
			}
		}

		if strings.HasPrefix(trimmedLine, "dev: virtio-blk-pci") && strings.Contains(line, driver) {
			currentIndentLevel = len(line) - len(trimmedLine)
		} else {
			continue
		}
	}
	return -1
}

func (s *SKVMGuestInstance) hasHpet(qtree string) bool {
	var lines = strings.Split(strings.TrimSuffix(qtree, "\r\n"), "\\r\\n")
	for _, line := range lines {
		line := strings.TrimSpace(line)
		if strings.HasPrefix(line, "dev: hpet") {
			return true
		}
	}
	return false
}

func (s *SKVMGuestInstance) getPciDevices() ([]monitor.PCIInfo, error) {
	var res []monitor.PCIInfo
	var errChan = make(chan error)
	cb := func(pciInfoList []monitor.PCIInfo, err string) {
		if err != "" {
			errChan <- errors.Errorf("%s", err)
		} else {
			res = pciInfoList
			errChan <- nil
		}
	}
	s.Monitor.QueryPci(cb)
	err := <-errChan
	return res, err
}

func (s *SKVMGuestInstance) getMemoryDevs() ([]monitor.Memdev, error) {
	var res []monitor.Memdev
	var errChan = make(chan error)
	cb := func(memDevs []monitor.Memdev, err string) {
		if err != "" {
			errChan <- errors.Errorf("%s", err)
		} else {
			res = memDevs
			errChan <- nil
		}
	}
	s.Monitor.GetMemdevList(cb)
	err := <-errChan
	return res, err
}

func (s *SKVMGuestInstance) getMemoryDevices() ([]monitor.MemoryDeviceInfo, error) {
	var res []monitor.MemoryDeviceInfo
	var errChan = make(chan error)
	cb := func(memoryDevicesInfoList []monitor.MemoryDeviceInfo, err string) {
		if err != "" {
			errChan <- errors.Errorf("%s", err)
		} else {
			res = memoryDevicesInfoList
			errChan <- nil
		}
	}
	s.Monitor.GetMemoryDevicesInfo(cb)
	err := <-errChan
	return res, err
}

func (s *SKVMGuestInstance) hasVirtioBlkDriver() bool {
	for i := range s.Desc.Disks {
		if s.Desc.Disks[i].Driver == "virtio" {
			return true
		}
	}
	return false
}

func (s *SKVMGuestInstance) guestRun(ctx context.Context) {
	if s.LiveMigrateDestPort != nil && ctx != nil && !s.IsSlave() {
		// dest migrate guest
		body := jsonutils.NewDict()
		body.Set("live_migrate_dest_port", jsonutils.NewInt(*s.LiveMigrateDestPort))
		err := s.migrateEnableMultifd()
		if err != nil {
			hostutils.TaskFailed(ctx, err.Error())
			return
		}

		err = s.setupGuest()
		if err != nil {
			hostutils.TaskFailed(ctx, err.Error())
			return
		}

		if s.hasVirtioBlkDriver() {
			// virtio driver bind iothread, need migrate use driver mirror
			nbdServerPort := s.manager.GetNBDServerFreePort()
			defer s.manager.unsetPort(nbdServerPort)
			err = s.migrateStartNbdServer(nbdServerPort)
			if err != nil {
				hostutils.TaskFailed(ctx, err.Error())
				return
			}
			body.Set("nbd_server_port", jsonutils.NewInt(int64(nbdServerPort)))
		} else {
			body.Set("nbd_server_disabled", jsonutils.JSONTrue)
		}

		if s.LiveMigrateUseTls {
			s.setDestMigrateTLS(ctx, body)
		} else {
			hostutils.TaskComplete(ctx, body)
		}
	} else if s.IsSlave() {
		s.startQemuBuiltInNbdServer(ctx)
	} else {
		if s.IsMaster() {
			s.startDiskBackupMirror(ctx)
		} else {
			s.DoResumeTask(ctx, true, false)
		}
		if err := s.InitQga(); err != nil {
			log.Errorf("Guest %s init qga failed %s", s.Id, err)
		}
	}
}

func (s *SKVMGuestInstance) onMonitorDisConnect(err error) {
	log.Errorf("Guest %s on Monitor Disconnect reason: %v", s.Id, err)
	s.CleanStartupTask()
	s.scriptStop()
	s.SyncStatus(fmt.Sprintf("monitor disconnect %v", err))
	if s.guestAgent != nil {
		s.guestAgent.Close()
		s.guestAgent = nil
	}
	s.clearCgroup(0)
	s.Monitor = nil
}

func (s *SKVMGuestInstance) startDiskBackupMirror(ctx context.Context) {
	if ctx == nil || len(appctx.AppContextTaskId(ctx)) == 0 {
		s.DoResumeTask(ctx, true, false)
	} else {
		nbdUri, ok := s.Desc.Metadata["backup_nbd_server_uri"]
		if !ok {
			hostutils.TaskFailed(ctx, "Missing dest nbd location")
			return
		}
		nbdOpts := strings.Split(nbdUri, ":")
		if len(nbdOpts) != 3 {
			hostutils.TaskFailed(ctx, fmt.Sprintf("Nbd uri is not vaild %s", nbdUri))
			return
		}
		s.quorumFailed = 0
		onSucc := func() {
			if err := s.updateChildIndex(); err != nil {
				hostutils.TaskFailed(ctx, err.Error())
				return
			}
			s.DoResumeTask(ctx, true, false)
		}
		onFail := func(res string) {
			s.SyncMirrorJobFailed(res)
			s.DoResumeTask(ctx, true, false)
		}
		NewGuestBlockReplicationTask(ctx, s, nbdOpts[1], nbdOpts[2], "full", onSucc, onFail).Start()
	}
}

func (s *SKVMGuestInstance) startQemuBuiltInNbdServer(ctx context.Context) {
	if ctx != nil && len(appctx.AppContextTaskId(ctx)) > 0 {
		nbdServerPort := s.manager.GetNBDServerFreePort()
		defer s.manager.unsetPort(nbdServerPort)
		var onNbdServerStarted = func(res string) {
			if len(res) > 0 {
				log.Errorf("Start Qemu Builtin nbd server error %s", res)
				hostutils.TaskFailed(ctx, res)
			} else {
				res := jsonutils.NewDict()
				res.Set("nbd_server_port", jsonutils.NewInt(int64(nbdServerPort)))
				hostutils.TaskComplete(ctx, res)
			}
		}
		s.Monitor.StartNbdServer(nbdServerPort, true, true, onNbdServerStarted)
	} else {
		s.SyncStatus("")
	}
}

func (s *SKVMGuestInstance) SlaveDisksBlockStream() error {
	errChan := make(chan string, 1)
	disks := s.Desc.Disks
	for i := 0; i < len(disks); i++ {
		diskIndex := disks[i].Index
		drive := fmt.Sprintf("drive_%d", diskIndex)
		s.Monitor.BlockStream(drive, func(res string) {
			errChan <- res
		})
		if errStr := <-errChan; len(errStr) > 0 {
			return fmt.Errorf("block stream disk %s: %s", drive, errStr)
		}
	}
	return nil
}

func (s *SKVMGuestInstance) clearCgroup(pid int) {
	ReleaseGuestCpuset(s.manager, s)
	if pid == 0 && s.cgroupPid > 0 {
		pid = s.cgroupPid
	}
	cgrupName := s.GetCgroupName()
	log.Infof("cgroup destroy %d %s", pid, cgrupName)
	if pid > 0 && !options.HostOptions.DisableSetCgroup {
		s.CleanupCpuset()
		cgrouputils.CgroupDestroy(strconv.Itoa(pid), cgrupName)
	}
}

func (s *SKVMGuestInstance) IsMaster() bool {
	return s.Desc.IsMaster
}

func (s *SKVMGuestInstance) IsSlave() bool {
	return s.Desc.IsSlave
}

func (s *SKVMGuestInstance) IsMigratingDestGuest() bool {
	return s.LiveMigrateDestPort != nil
}

func (s *SKVMGuestInstance) DiskCount() int {
	return len(s.Desc.Disks)
}

func (s *SKVMGuestInstance) BlockJobsCount() int {
	res := make(chan []monitor.BlockJob)
	log.Debugf("BlockJobsCount start...")
	s.Monitor.GetBlockJobs(func(jobs []monitor.BlockJob) {
		res <- jobs
	})
	select {
	case <-time.After(time.Second * 30):
		log.Debugf("BlockJobsCount timeout")
		return -1
	case v := <-res:
		log.Debugf("BlockJobsCount %d", len(v))
		return len(v)
	}
}

func (s *SKVMGuestInstance) detachStartupTask() {
	log.Infof("[%s] detachStartupTask", s.GetId())
	s.StartupTask = nil
}

func (s *SKVMGuestInstance) CleanStartupTask() {
	if s.StartupTask != nil {
		log.Infof("[%s] Clean startup task ... stop task ...", s.GetId())
		s.StartupTask.Stop()
		s.StartupTask = nil
	} else {
		log.Infof("[%s] Clean startup task ... no task", s.GetId())
	}
}

func (s *SKVMGuestInstance) onMonitorTimeout(ctx context.Context, err error) {
	log.Errorf("Monitor connect timeout, VM %s frozen: %s force restart!!!!", s.Id, err)
	s.ForceStop()
	timeutils2.AddTimeout(
		time.Second*3, func() { s.StartGuest(ctx, nil, jsonutils.NewDict()) })
}

func (s *SKVMGuestInstance) GetHmpMonitorPort(vncPort int) int {
	if vncPort <= 0 {
		vncPort = s.GetVncPort()
	}
	if vncPort > 0 {
		return vncPort + MONITOR_PORT_BASE
	} else {
		return -1
	}
}

func (s *SKVMGuestInstance) GetQmpMonitorPort(vncPort int) int {
	if vncPort <= 0 {
		vncPort = s.GetVncPort()
	}
	if vncPort > 0 {
		return vncPort + QMP_MONITOR_PORT_BASE
	} else {
		return -1
	}
}

func (s *SKVMGuestInstance) GetVncPort() int {
	if s.IsRunning() {
		vncPort, err := ioutil.ReadFile(s.GetVncFilePath())
		if err != nil {
			return -1
		}
		strPort := strings.TrimSpace(string(vncPort))
		if len(strPort) > 0 {
			port, err := strconv.Atoi(strPort)
			if err == nil {
				return port
			}
		}
	}
	return -1
}

func (s *SKVMGuestInstance) saveVncPort(port int) error {
	return fileutils2.FilePutContents(s.GetVncFilePath(), fmt.Sprintf("%d", port), false)
}

func (s *SKVMGuestInstance) DoResumeTask(ctx context.Context, isTimeout bool, cleanTls bool) {
	s.StartupTask = NewGuestResumeTask(ctx, s, isTimeout, false)
	s.StartupTask.Start()
}

func (s *SKVMGuestInstance) SyncStatus(reason string) {
	if s.IsRunning() {
		s.Monitor.GetBlockJobCounts(s.CheckBlockOrRunning)
		return
	}
	var status = api.VM_READY
	if s.IsSuspend() {
		status = api.VM_SUSPEND
	}
	statusInput := &apis.PerformStatusInput{
		Status:      status,
		Reason:      reason,
		PowerStates: GetPowerStates(s),
		HostId:      hostinfo.Instance().HostId,
	}

	if _, err := hostutils.UpdateServerStatus(context.Background(), s.Id, statusInput); err != nil {
		log.Errorf("failed update guest status %s", err)
	}
}

func (s *SKVMGuestInstance) CheckBlockOrRunning(jobs int) {
	var status = api.VM_RUNNING

	if jobs > 0 {
		// TODO: check block jobs ready
		status = api.VM_BLOCK_STREAM
	}
	var statusInput = &apis.PerformStatusInput{
		Status:         status,
		BlockJobsCount: jobs,
		PowerStates:    GetPowerStates(s),
		HostId:         hostinfo.Instance().HostId,
	}
	_, err := hostutils.UpdateServerStatus(context.Background(), s.Id, statusInput)
	if err != nil {
		log.Errorln(err)
	}
}

//func (s *SKVMGuestInstance) GetRescueDesc() error {
//	if !s.SourceDesc.LightMode {
//		return errors.Errorf("guest %s not in rescue mode", s.Id)
//	}
//
//	s.SourceDesc.RescueInitrdPath = path.Join(s.GetRescueDirPath(), api.GUEST_RESCUE_INITRAMFS)
//	s.SourceDesc.RescueKernelPath = path.Join(s.GetRescueDirPath(), api.GUEST_RESCUE_KERNEL)
//	s.SourceDesc.RescueDiskPath = path.Join(s.GetRescueDirPath(), api.GUEST_RESCUE_SYS_DISK_NAME)
//	if s.manager.GetHost().IsAarch64() {
//		s.SourceDesc.RescueInitrdPath = path.Join(s.GetRescueDirPath(), api.GUEST_RESCUE_INITRAMFS_ARM64)
//		s.SourceDesc.RescueKernelPath = path.Join(s.GetRescueDirPath(), api.GUEST_RESCUE_KERNEL_ARM64)
//	}
//
//	// Address
//	bus, slot, found := s.findUnusedSlotForController(desc.CONTROLLER_TYPE_PCI_ROOT, 0)
//	if !found {
//		return errors.Errorf("no valid pci address found ?")
//	}
//	s.SourceDesc.RescueDiskDeviceBus = uint(bus)
//	s.SourceDesc.RescueDiskDeviceSlot = uint(slot)
//
//	return nil
//}

type guestStartTask struct {
	s *SKVMGuestInstance

	ctx    context.Context
	params *jsonutils.JSONDict
}

func (t *guestStartTask) Run() {
	if _, err := t.s.asyncScriptStart(t.ctx, t.params); err != nil {
		log.Errorf("failed asyncScriptStart %s: %s", t.s.GetId(), err)
	}
}

func (t *guestStartTask) Dump() string {
	return fmt.Sprintf("guest %s params: %v", t.s.Id, t.params)
}

func (s *SKVMGuestInstance) prepareEncryptKeyForStart(ctx context.Context, userCred mcclient.TokenCredential, params *jsonutils.JSONDict) (*jsonutils.JSONDict, error) {
	if s.isEncrypted() {
		ekey, err := s.getEncryptKey(ctx, userCred)
		if err != nil {
			log.Errorf("fail to fetch encrypt key: %s", err)
			return nil, errors.Wrap(err, "getEncryptKey")
		}
		if params == nil {
			params = jsonutils.NewDict()
		}
		params.Add(jsonutils.NewString(ekey.Key), "encrypt_key")
		params.Add(jsonutils.Marshal(ekey), "encrypt_info")
	}
	return params, nil
}

func (s *SKVMGuestInstance) HandleGuestStart(ctx context.Context, userCred mcclient.TokenCredential, body jsonutils.JSONObject) (jsonutils.JSONObject, error) {
	if s.IsStopped() {
		data, err := body.Get("params")
		if err != nil {
			data = jsonutils.NewDict()
		}
		err = s.StartGuest(ctx, userCred, data.(*jsonutils.JSONDict))
		if err != nil {
			return nil, errors.Wrap(err, "StartGuest")
		}
		res := jsonutils.NewDict()
		res.Set("vnc_port", jsonutils.NewInt(0))
		return res, nil
	} else {
		vncPort := s.GetVncPort()
		if vncPort > 0 {
			res := jsonutils.NewDict()
			res.Set("vnc_port", jsonutils.NewInt(int64(vncPort)))
			res.Set("is_running", jsonutils.JSONTrue)
			return res, nil
		} else {
			return nil, httperrors.NewBadRequestError("Seems started, but no VNC info")
		}
	}
}

func (s *SKVMGuestInstance) StartGuest(ctx context.Context, userCred mcclient.TokenCredential, params *jsonutils.JSONDict) error {
	var err error
	params, err = s.prepareEncryptKeyForStart(ctx, userCred, params)
	if err != nil {
		return errors.Wrap(err, "prepareEncryptKeyForStart")
	}
	task := &guestStartTask{
		s:      s,
		ctx:    ctx,
		params: params,
	}
	s.manager.GuestStartWorker.Run(task, nil, nil)
	return nil
}

func (s *SKVMGuestInstance) HandleStop(ctx context.Context, timeout int64) error {
	hostutils.DelayTaskWithoutReqctx(ctx, s.ExecStopTask, timeout)
	return nil
}

func (s *SKVMGuestInstance) DeployFs(ctx context.Context, userCred mcclient.TokenCredential, deployInfo *deployapi.DeployInfo) (jsonutils.JSONObject, error) {
	if len(s.Desc.Disks) == 0 {
		return nil, fmt.Errorf("Guest dosen't have disk ??")
	}
	diskInfo := deployapi.DiskInfo{}
	if s.isEncrypted() {
		ekey, err := s.getEncryptKey(ctx, userCred)
		if err != nil {
			log.Errorf("fail to fetch encrypt key: %s", err)
			return nil, errors.Wrap(err, "getEncryptKey")
		}
		diskInfo.EncryptPassword = ekey.Key
		diskInfo.EncryptAlg = string(ekey.Alg)
	}
	var sysDisk storageman.IDisk
	disks := s.Desc.Disks
	var diskPaths = make([]string, len(disks))
	for i := range disks {
		diskPath := disks[i].Path
		diskPaths[i] = diskPath
		// GetDiskByPath will probe disks
		disk, err := storageman.GetManager().GetDiskByPath(diskPath)
		if err != nil {
			return nil, errors.Wrapf(err, "GetDiskByPath(%s)", diskPath)
		}
		if i == 0 {
			// sys disk
			diskInfo.Path = disk.GetPath()
			sysDisk = disk
		}
		disks[i].Path = disk.GetPath()
	}

	ret, err := sysDisk.DeployGuestFs(&diskInfo, s.Desc, deployInfo)
	for i := range diskPaths {
		diskPath := diskPaths[i]
		disks[i].Path = diskPath
		disk, e := storageman.GetManager().GetDiskByPath(diskPath)
		if e != nil {
			log.Errorf("failed get disk bypath %s %s", diskPath, e)
		}
		if utils.IsInStringArray(disk.GetType(), []string{api.STORAGE_SLVM, api.STORAGE_CLVM}) {
			if errDeactive := lvmutils.LVDeactivate(diskPath); err != nil {
				log.Errorf("failed deactive disk %s: %s", diskPath, errDeactive)
			}
		}
	}

	return ret, err
}

// Delay process
func (s *SKVMGuestInstance) CleanGuest(ctx context.Context, params interface{}) (jsonutils.JSONObject, error) {
	migrated, ok := params.(bool)
	if !ok {
		return nil, hostutils.ParamsError
	}
	if err := s.StartDelete(ctx, migrated); err != nil {
		return nil, err
	}
	return nil, nil
}

func (s *SKVMGuestInstance) CleanDirtyGuest(ctx context.Context) error {
	for s.IsRunning() {
		s.ForceStop()
		time.Sleep(time.Second * 1)
	}
	return s.Delete(ctx, false, true)
}

func (s *SKVMGuestInstance) StartDelete(ctx context.Context, migrated bool) error {
	for s.IsRunning() {
		s.ForceStop()
		time.Sleep(time.Second * 1)
	}
	// ensure interface down
	for i := range s.Desc.Nics {
		scriptPath := s.getNicDownScriptPath(s.Desc.Nics[i])
		out, err := procutils.NewRemoteCommandAsFarAsPossible("bash", scriptPath).Output()
		if err != nil {
			log.Errorf("failed run nic down script %s: %s", out, err)
		}
	}
	return s.Delete(ctx, migrated, false)
}

func (s *SKVMGuestInstance) ForceStop() bool {
	s.ExitCleanup(true)
	if s.IsRunning() {
		output, err := procutils.NewCommand("kill", "-9", fmt.Sprintf("%d", s.GetPid())).Output()
		if err != nil {
			log.Errorf("kill process %d failed: %s, %s", s.GetPid(), err, output)
			return false
		}
		for _, f := range s.GetCleanFiles() {
			output, err := procutils.NewCommand("rm", "-f", f).Output()
			if err != nil {
				log.Errorf("rm %s failed: %s, %s", f, err, output)
				return false
			}
		}
		return true
	}
	return false
}

func (s *SKVMGuestInstance) ExitCleanup(clear bool) {
	s.cleanupKickstartMonitor()
	if clear {
		pid := s.GetPid()
		if pid > 0 {
			s.clearCgroup(pid)
		} else {
			s.clearCgroup(0)
		}
	}
	if s.Monitor != nil {
		s.Monitor.Disconnect()
		s.Monitor = nil
	}
	s.LiveMigrateDestPort = nil
}

func (s *SKVMGuestInstance) CleanupCpuset() {
	cgPath := path.Join(cgrouputils.GetSubModulePath("cpuset"), s.GetCgroupName())
	cgName := s.GetCgroupName()
	cgFiles, err := ioutil.ReadDir(cgPath)
	if err != nil {
		log.Warningf("failed read dir %s: %s", cgPath, err)
	}
	for _, fi := range cgFiles {
		if !fi.IsDir() {
			continue
		}
		subCgName := path.Join(cgName, fi.Name())
		task := cgrouputils.NewCGroupCPUSetTask(strconv.Itoa(s.GetPid()), subCgName, "", "")
		if !task.RemoveTask() {
			log.Warningf("remove cpuset cgroup error: %s, pid: %d", s.Id, s.GetPid())
		}
	}

	task := cgrouputils.NewCGroupCPUSetTask(strconv.Itoa(s.GetPid()), s.GetCgroupName(), "", "")
	if !task.RemoveTask() {
		log.Warningf("remove cpuset cgroup error: %s, pid: %d", s.Id, s.GetPid())
	}
}

func (s *SKVMGuestInstance) GetCleanFiles() []string {
	return []string{s.GetPidFilePath(), s.GetVncFilePath(), s.getEncryptKeyPath()}
}

func (s *SKVMGuestInstance) delTmpDisks(ctx context.Context, migrated bool) error {
	disks := s.Desc.Disks
	for _, disk := range disks {
		if disk.Path != "" {
			diskPath := disk.Path
			d, _ := storageman.GetManager().GetDiskByPath(diskPath)
			if d != nil && d.GetType() == api.STORAGE_LOCAL && migrated {
				skipRecycle := true
				if err := d.DeleteAllSnapshot(skipRecycle); err != nil {
					log.Errorln(err)
					return err
				}
				if _, err := d.Delete(ctx, api.DiskDeleteInput{SkipRecycle: &skipRecycle}); err != nil {
					log.Errorln(err)
					return err
				}
			}
			if d != nil && disk.MergeSnapshot {
				d.PostCreateFromRemoteHostImage(disk.Url)
			}
			if migrated {
				if d != nil && utils.IsInStringArray(d.GetType(), []string{api.STORAGE_SLVM, api.STORAGE_CLVM}) {
					if err := lvmutils.LVDeactivate(d.GetPath()); err != nil {
						log.Errorf("lv %s deactive failed %s", d.GetPath(), err)
						return err
					}
				}

				// remove memory snapshot files
				dir := GetMemorySnapshotPath(s.GetId(), "")
				if err := procutils.NewRemoteCommandAsFarAsPossible("rm", "-rf", dir).Run(); err != nil {
					return errors.Wrapf(err, "remove dir %q", dir)
				}
			}
		}
	}
	return nil
}

func (s *SKVMGuestInstance) delFlatFiles(ctx context.Context) error {
	if eid, ok := s.Desc.Metadata["__server_convert_from_esxi"]; ok && len(eid) > 0 {
		disks := s.Desc.Disks
		connections := new(deployapi.EsxiDisksConnectionInfo)
		connections.Disks = make([]*deployapi.EsxiDiskInfo, len(disks))
		for i := 0; i < len(disks); i++ {
			connections.Disks[i] = &deployapi.EsxiDiskInfo{DiskPath: disks[i].EsxiFlatFilePath}
		}
		_, err := deployclient.GetDeployClient().DisconnectEsxiDisks(ctx, connections)
		if err != nil {
			log.Errorf("Disconnect %s esxi disks failed %s", s.GetName(), err)
			return err
		}
	}
	return nil
}

func (s *SKVMGuestInstance) Delete(ctx context.Context, migrated, recycle bool) error {
	CleanupKickstartFiles(s.Id, s.getKickstartTmpDir())

	if err := s.delTmpDisks(ctx, migrated); err != nil {
		return errors.Wrap(err, "delTmpDisks")
	}

	if recycle {
		if !fileutils2.Exists(s.RecycleDir()) {
			output, err := procutils.NewCommand("mkdir", "-p", s.RecycleDir()).Output()
			if err != nil {
				return errors.Wrapf(err, "mkdir %s failed: %s", s.RecycleDir(), output)
			}
		}
		output, err := procutils.NewCommand("mv", "-f", s.HomeDir(), s.RecycleDir()).Output()
		if err != nil {
			return errors.Wrapf(err, "mv %s to %s failed: %s", s.HomeDir(), s.RecycleDir(), output)
		}
	} else {
		return DeleteHomeDir(s)
	}
	return nil
}

func (s *SKVMGuestInstance) Stop() bool {
	s.ExitCleanup(true)
	if s.scriptStop() {
		return true
	} else {
		return false
	}
}

func (s *SKVMGuestInstance) LogFilePath() string {
	return path.Join(s.manager.QemuLogDir(), s.Id)
}

func (s *SKVMGuestInstance) readQemuLogFileEnd(size int64) string {
	fname := s.LogFilePath()
	file, err := os.Open(fname)
	if err != nil {
		return fmt.Sprintf("failed open log file %s: %s", fname, err)
	}
	defer file.Close()

	buf := make([]byte, size)
	stat, err := os.Stat(fname)
	if err != nil {
		return fmt.Sprintf("failed stat file %s: %s", fname, err)
	}
	start := stat.Size() - size
	_, err = file.ReadAt(buf, start)
	if err != nil {
		return fmt.Sprintf("failed read logfile %s: %s", fname, err)
	}
	return string(buf)
}

func (s *SKVMGuestInstance) pyLauncherPath() string {
	return path.Join(s.HomeDir(), "startvm.py")
}

func (s *SKVMGuestInstance) getTmpDirPath() string {
	hasResetDisk := false
	for i := range s.Desc.Disks {
		if s.Desc.Disks[i].AutoReset {
			hasResetDisk = true
		}
		if s.Desc.Disks[i].AutoReset && utils.IsInStringArray(s.Desc.Disks[i].StorageType, api.FIEL_STORAGE) {
			return filepath.Dir(s.Desc.Disks[i].Path)
		}
	}
	if hasResetDisk {
		return options.HostOptions.ResetDiskTmpDir
	}
	return ""
}

func (s *SKVMGuestInstance) scriptStart(ctx context.Context) error {
	tmpDir := s.getTmpDirPath()
	cmd := procutils.NewRemoteCommandAsFarAsPossible(s.manager.getPythonPath(), s.pyLauncherPath())
	if tmpDir != "" {
		envs := []string{fmt.Sprintf("TMPDIR=%s", tmpDir)}
		cmd.SetEnv(envs)
	}
	output, err := cmd.Output()
	if err != nil {
		return fmt.Errorf("Start VM Failed %s %s", output, err)
	}
	pid, err := strconv.Atoi(string(output))
	if err != nil {
		return errors.Wrapf(err, "failed parse pid %s", output)
	}
	proc, err := os.FindProcess(pid)
	if err != nil {
		return errors.Wrapf(err, "find process pid(%d)", pid)
	}
	for {
		err = proc.Signal(syscall.Signal(0))
		if err != nil { // qemu process exited
			log.Errorf("Guest %s check qemu(%d) process failed: %s", s.Id, pid, err)
			return errors.Errorf("%s", s.readQemuLogFileEnd(64))
		}
		if err = s.StartMonitor(ctx, nil, true); err == nil {
			return nil
		} else {
			log.Warningf("Guest %s waiting monitor connect", s.GetName())
		}
		time.Sleep(time.Millisecond * 100)
	}
}

func (s *SKVMGuestInstance) scriptStop() bool {
	_, err := procutils.NewRemoteCommandAsFarAsPossible("bash", s.GetStopScriptPath()).Output()
	if err != nil {
		log.Errorln(err)
		return false
	}
	return true
}

func (s *SKVMGuestInstance) forceScriptStop() bool {
	_, err := procutils.NewRemoteCommandAsFarAsPossible("bash", s.GetStopScriptPath(), "--force").Output()
	if err != nil {
		log.Errorln(err)
		return false
	}
	return true
}

func (s *SKVMGuestInstance) ExecStopTask(ctx context.Context, params interface{}) (jsonutils.JSONObject, error) {
	timeout, ok := params.(int64)
	if !ok {
		return nil, hostutils.ParamsError
	}
	NewGuestStopTask(s, ctx, timeout).Start()
	return nil, nil
}

func (s *SKVMGuestInstance) ExecSuspendTask(ctx context.Context) {
	NewGuestSuspendTask(s, ctx, nil).Start()
}

func pathEqual(disk, ndisk *desc.SGuestDisk) bool {
	if disk.Path != "" && ndisk.Path != "" {
		return disk.Path == ndisk.Path
	} else if disk.Url != "" && ndisk.Url != "" {
		//path1 := disk.AssumedPath
		//path2 := ndisk.AssumedPath
		//return path1 == path2
		// not assumed path found
		return true
	} else {
		return false
	}
}

func (s *SKVMGuestInstance) compareDescDisks(newDesc *desc.SGuestDesc) ([]*desc.SGuestDisk, []*desc.SGuestDisk) {
	var delDisks, addDisks = make([]*desc.SGuestDisk, 0), make([]*desc.SGuestDisk, 0)
	newDisks := newDesc.Disks
	for _, disk := range newDisks {
		if utils.IsInStringArray(disk.Driver, []string{"virtio", "scsi"}) {
			newDisk := *disk
			addDisks = append(addDisks, &newDisk)
		}
	}
	oldDisks := s.Desc.Disks
	for _, disk := range oldDisks {
		if utils.IsInStringArray(disk.Driver, []string{"virtio", "scsi"}) {
			var find = false
			for idx, ndisk := range addDisks {
				diskIndex := disk.Index
				nDiskIndex := ndisk.Index
				if diskIndex == nDiskIndex && pathEqual(disk, ndisk) {
					addDisks = append(addDisks[:idx], addDisks[idx+1:]...)
					find = true
					break
				}
			}
			if !find {
				delDisks = append(delDisks, disk)
			}
		}
	}
	return delDisks, addDisks
}

func (s *SKVMGuestInstance) compareDescIsolatedDevices(newDesc *desc.SGuestDesc,
) ([]*desc.SGuestIsolatedDevice, []*desc.SGuestIsolatedDevice) {
	var delDevs, addDevs = []*desc.SGuestIsolatedDevice{}, []*desc.SGuestIsolatedDevice{}
	newDevs := newDesc.IsolatedDevices
	for _, dev := range newDevs {
		newDev := *dev
		addDevs = append(addDevs, &newDev)
	}
	oldDevs := s.Desc.IsolatedDevices
	for _, oldDev := range oldDevs {
		var find = false
		oVendorDevId := oldDev.VendorDeviceId
		oAddr := oldDev.Addr
		for idx, addDev := range addDevs {
			nVendorDevId := addDev.VendorDeviceId
			nAddr := addDev.Addr
			if oVendorDevId == nVendorDevId && oAddr == nAddr {
				addDevs = append(addDevs[:idx], addDevs[idx+1:]...)
				find = true
				break
			}
		}
		if !find {
			delDevs = append(delDevs, oldDev)
		}
	}
	return delDevs, addDevs
}

func (s *SKVMGuestInstance) compareDescCdroms(newDesc *desc.SGuestDesc) []*desc.SGuestCdrom {
	var changeCdroms []*desc.SGuestCdrom
	newCdroms := newDesc.Cdroms
	for i := 0; i < options.HostOptions.CdromCount; i++ {
		changeCdrom := new(desc.SGuestCdrom)
		changeCdrom.Ordinal = int64(i)
		changeCdrom.Path = ""
		s.archMan.GenerateCdromDesc(s.GetOsName(), changeCdrom)
		changeCdroms = append(changeCdroms, changeCdrom)
	}

	for _, newCdrom := range newCdroms {
		ordinal := newCdrom.Ordinal
		path := newCdrom.Path
		changeCdrom := new(desc.SGuestCdrom)
		changeCdrom.Ordinal = ordinal
		changeCdrom.Path = path
		s.archMan.GenerateCdromDesc(s.GetOsName(), changeCdrom)
		for i, tmp := range changeCdroms {
			if tmp.Ordinal == ordinal {
				changeCdroms[i] = changeCdrom
			}
		}
	}

	return changeCdroms
}

func (s *SKVMGuestInstance) compareDescFloppys(newDesc *desc.SGuestDesc) []*desc.SGuestFloppy {
	var changeFloppys []*desc.SGuestFloppy
	newFloppys := newDesc.Floppys
	for i := 0; i < options.HostOptions.FloppyCount; i++ {
		changeFloppy := new(desc.SGuestFloppy)
		changeFloppy.Ordinal = int64(i)
		changeFloppy.Path = ""
		s.archMan.GenerateFloppyDesc(s.GetOsName(), changeFloppy)
		changeFloppys = append(changeFloppys, changeFloppy)
	}

	for _, newFloppy := range newFloppys {
		ordinal := newFloppy.Ordinal
		path := newFloppy.Path
		changeFloppy := new(desc.SGuestFloppy)
		changeFloppy.Ordinal = ordinal
		changeFloppy.Path = path
		s.archMan.GenerateFloppyDesc(s.GetOsName(), changeFloppy)
		for i, tmp := range changeFloppys { //如果新增的跟changeCdrom重叠，则以新增为准
			if tmp.Ordinal == ordinal {
				changeFloppys[i] = changeFloppy
			}
		}
	}

	return changeFloppys
}

func (s *SKVMGuestInstance) compareDescNetworks(newDesc *desc.SGuestDesc,
) ([]*desc.SGuestNetwork, []*desc.SGuestNetwork, [][2]*desc.SGuestNetwork) {
	var isValidHotplug = func(net *desc.SGuestNetwork) bool {
		return net.Driver == "virtio" || net.Driver == "vfio-pci"
	}

	var findNet = func(nets []*desc.SGuestNetwork, net *desc.SGuestNetwork) int {
		for i := 0; i < len(nets); i++ {
			if nets[i].Mac == net.Mac {
				return i
			}
		}
		return -1
	}

	var delNics, addNics = []*desc.SGuestNetwork{}, []*desc.SGuestNetwork{}
	var changedNics = [][2]*desc.SGuestNetwork{}
	for _, n := range newDesc.Nics {
		newNic := *n
		// assume all nics in new desc are new
		addNics = append(addNics, &newNic)
	}

	for _, n := range s.Desc.Nics {
		idx := findNet(addNics, n)
		if idx >= 0 {
			// check if bridge changed
			changedNics = append(changedNics, [2]*desc.SGuestNetwork{
				n,            // old
				addNics[idx], // new
			})

			if isValidHotplug(n) {
				// remove existing nic from new
				addNics = append(addNics[:idx], addNics[idx+1:]...)
			}
		} else {
			if isValidHotplug(n) {
				// not found, remove the nic
				delNics = append(delNics, n)
			}
		}
	}
	return delNics, addNics, changedNics
}

func getNicBridge(nic *desc.SGuestNetwork) string {
	if nic.Bridge == "" && nic.Vpc.Provider == api.VPC_PROVIDER_OVN {
		return options.HostOptions.OvnIntegrationBridge
	} else if nic.Bridge == api.HostTapBridge {
		return options.HostOptions.TapBridgeName
	} else if nic.Bridge == api.HostVpcBridge {
		return options.HostOptions.OvnIntegrationBridge
	} else {
		return nic.Bridge
	}
}

func (s *SKVMGuestInstance) onNicChange(oldNic, newNic *desc.SGuestNetwork) error {
	log.Infof("nic changed old: %s new: %s", jsonutils.Marshal(oldNic), jsonutils.Marshal(newNic))
	if oldNic.Driver == "vfio-pci" {
		err := s.reconfigureVfioNicsBandwidth(newNic)
		if err != nil {
			log.Errorf("failed configure %s:%s vfio nics bandwidth %s", s.GetId(), oldNic.Mac, err)
		}
		return nil
	} else if oldNic.Driver == "virtio" {
		oldbr := getNicBridge(oldNic)
		oldifname := oldNic.Ifname
		newbr := getNicBridge(newNic)
		newifname := newNic.Ifname
		newvlan := newNic.Vlan

		if oldbr != newbr {
			// bridge changed
			if oldifname == newifname {
				args := []string{
					"--", "del-port", oldbr, oldifname,
					"--", "add-port", newbr, newifname,
				}
				if newvlan > 1 {
					args = append(args, fmt.Sprintf("tag=%d", newvlan))
				}
				output, err := procutils.NewRemoteCommandAsFarAsPossible("ovs-vsctl", args...).Output()
				log.Infof("ovs-vsctl %v: %s", args, output)
				if err != nil {
					return errors.Wrap(err, "NewRemoteCommandAsFarAsPossible")
				}
			} else {
				log.Errorf("cannot change both bridge(%s!=%s) and ifname(%s!=%s)!!!!!", oldbr, newbr, oldifname, newifname)
			}
		} else {
			// bridge not changed
			if oldifname == newifname {
				if newvlan > 1 {
					output, err := procutils.NewRemoteCommandAsFarAsPossible("ovs-vsctl", "set", "port", newifname, fmt.Sprintf("tag=%d", newvlan)).Output()
					if err != nil {
						return errors.Wrapf(err, "NewRemoteCommandAsFarAsPossible change vlan tag to %d: %s", newvlan, output)
					}
				} else {
					// clear vlan
					output, err := procutils.NewRemoteCommandAsFarAsPossible("ovs-vsctl", "get", "port", newifname, "tag").Output()
					if err != nil {
						return errors.Wrapf(err, "NewRemoteCommandAsFarAsPossible get vlan tag: %s", output)
					}
					tagStr := strings.TrimSpace(string(output))
					if tag, err := strconv.Atoi(tagStr); err == nil && tag > 1 {
						if output, err := procutils.NewRemoteCommandAsFarAsPossible("ovs-vsctl", "remove", "port", newifname, "tag", tagStr).Output(); err != nil {
							return errors.Wrapf(err, "NewRemoteCommandAsFarAsPossible remove vlan tag %s: %s", tagStr, output)
						}
					}
				}
			}
		}
	}

	// override network base desc
	oldNic.GuestnetworkBaseDesc = newNic.GuestnetworkBaseDesc
	return nil
}

func (s *SKVMGuestInstance) SyncConfig(ctx context.Context, guestDesc *desc.SGuestDesc, fwOnly, setUefiBootOrder bool) (jsonutils.JSONObject, error) {
	var delDisks, addDisks []*desc.SGuestDisk
	var delNetworks, addNetworks []*desc.SGuestNetwork
	var changedNetworks [][2]*desc.SGuestNetwork
	var delDevs, addDevs []*desc.SGuestIsolatedDevice
	var cdroms []*desc.SGuestCdrom
	var floppys []*desc.SGuestFloppy

	if err := SaveDesc(s, guestDesc); err != nil {
		return nil, err
	}

	if !fwOnly && !s.isImportFromLibvirt() {
		delDisks, addDisks = s.compareDescDisks(guestDesc)
		cdroms = s.compareDescCdroms(guestDesc)
		floppys = s.compareDescFloppys(guestDesc)
		delNetworks, addNetworks, changedNetworks = s.compareDescNetworks(guestDesc)
		delDevs, addDevs = s.compareDescIsolatedDevices(guestDesc)
	}

	if len(changedNetworks) > 0 && s.IsRunning() {
		// process changed networks
		for i := range changedNetworks {
			err := s.onNicChange(changedNetworks[i][0], changedNetworks[i][1])
			if err != nil {
				return nil, errors.Wrap(err, "onNicChange")
			}
		}
	}

	if !s.IsRunning() {
		if setUefiBootOrder && s.getBios() == api.VM_BOOT_MODE_UEFI {
			if err := s.setUefiBootOrder(ctx); err != nil {
				log.Errorf("failed set uefi boot order %s", err)
				return nil, errors.Wrap(err, "setUefiBootOrder")
			}
		}
		return nil, nil
	}

	// update guest live desc, don't be here update cpu and mem
	// cpu and memory should update from SGuestHotplugCpuMemTask
	s.UpdateLiveDesc(guestDesc)

	SaveLiveDesc(s, s.Desc)

	if fwOnly {
		res := jsonutils.NewDict()
		res.Set("task", jsonutils.NewArray(jsonutils.NewString("secgroupsync")))
		return res, nil
	}
	var runTaskNames = []jsonutils.JSONObject{}
	var tasks = []IGuestTasks{}

	if len(delDisks)+len(addDisks) > 0 || cdroms != nil || floppys != nil {
		task := NewGuestDiskSyncTask(s, delDisks, addDisks, cdroms, floppys)
		runTaskNames = append(runTaskNames, jsonutils.NewString("disksync"))
		tasks = append(tasks, task)
	}

	if len(delDevs)+len(addDevs) > 0 {
		task := NewGuestIsolatedDeviceSyncTask(s, delDevs, addDevs)
		runTaskNames = append(runTaskNames, jsonutils.NewString("isolated_device_sync"))
		tasks = append(tasks, task)
	}

	// make sure network sync before isolated device
	if len(delNetworks)+len(addNetworks) > 0 {
		task := NewGuestNetworkSyncTask(s, delNetworks, addNetworks)
		runTaskNames = append(runTaskNames, jsonutils.NewString("networksync"))
		tasks = append(tasks, task)
	}

	lenTasks := len(tasks)
	var callBack = func(errs []error) {
		SaveLiveDesc(s, s.Desc)
		if lenTasks > 0 { // devices updated, regenerate start script
			vncPort := s.GetVncPort()
			data := jsonutils.NewDict()
			data.Set("vnc_port", jsonutils.NewInt(int64(vncPort)))
			data.Set("sync_qemu_cmdline", jsonutils.JSONTrue)
			if err := s.saveScripts(data); err != nil {
				log.Errorf("failed save script: %s", err)
			}
		}

		if setUefiBootOrder && s.getBios() == api.VM_BOOT_MODE_UEFI {
			if err := s.setUefiBootOrder(ctx); err != nil {
				log.Errorf("failed set uefi boot order %s", err)
				errs = append(errs, err)
			}
		}

		if len(errs) == 0 {
			hostutils.TaskComplete(ctx, nil)
		} else {
			var reason string
			for _, err := range errs {
				reason += "; " + err.Error()
			}
			hostutils.TaskFailed(ctx, reason[2:])
		}
	}

	NewGuestSyncConfigTaskExecutor(ctx, s, tasks, callBack).Start(1)
	res := jsonutils.NewDict()
	res.Set("task", jsonutils.NewArray(runTaskNames...))
	return res, nil
}

func (s *SKVMGuestInstance) getApptags() []string {
	if tagsStr, ok := s.Desc.Metadata["app_tags"]; ok {
		if len(tagsStr) > 0 {
			return strings.Split(tagsStr, ",")
		}
	}
	return nil
}

func (s *SKVMGuestInstance) getStorageDeviceId() string {
	disks := s.Desc.Disks
	if len(disks) > 0 {
		if len(disks[0].Path) > 0 {
			return fileutils2.GetDevId(disks[0].Path)
		}
	}
	return ""
}

func (s *SKVMGuestInstance) GetCgroupName() string {
	if s.cgroupPid == 0 {
		return ""
	}

	return fmt.Sprintf("%s/server_%s_%d", hostconsts.HOST_CGROUP, s.Id, s.cgroupPid)
}

func (s *SKVMGuestInstance) GuestPrelaunchSetCgroup() {
	s.cgroupPid = s.GetPid()
	//s.setCgroupIo()
	s.setCgroupCpu()
	if err := s.setCgroupCPUSet(); err != nil {
		log.Errorf("Guest %s failed set cgroup cpuset: %s", s.GetName(), err)
	}
}

func (s *SKVMGuestInstance) setCgroupPid() {
	s.cgroupPid = s.GetPid()
}

func (s *SKVMGuestInstance) setCgroupCpu() {
	var (
		cpu       = s.Desc.Cpu
		cpuWeight = 1024
	)

	cgrouputils.NewCGroupCPUTask(strconv.Itoa(s.cgroupPid), s.GetCgroupName(), int(cpu)*cpuWeight).SetTask()
}

func (s *SKVMGuestInstance) setCgroupCPUSet() error {
	if !s.IsRunning() {
		return nil
	}
	cgName := s.GetCgroupName()
	if cgName == "" {
		return errors.Errorf("failed get cgroup name")
	}

	var cpusetStr string
	if len(s.Desc.CpuNumaPin) == 0 {
		cpus := []string{}
		for _, vcpuPin := range s.Desc.VcpuPin {
			cpus = append(cpus, vcpuPin.Pcpus)
		}
		cpusetStr = strings.Join(cpus, ",")
	} else {
		pcpuSetBuilder := cpuset.NewBuilder()
		for i := range s.Desc.CpuNumaPin {
			for j := range s.Desc.CpuNumaPin[i].VcpuPin {
				pcpuSetBuilder.Add(s.Desc.CpuNumaPin[i].VcpuPin[j].Pcpu)
			}
		}
		cpusetStr = pcpuSetBuilder.Result().String()
	}

	guestPid := strconv.Itoa(s.GetPid())
	// guest root cpuset group
	task := cgrouputils.NewCGroupCPUSetTask(guestPid, cgName, cpusetStr, "")
	if !task.SetTask() {
		return errors.Errorf("Cgroup cpuset task failed")
	}

	vcpuThreads, err := s.getVcpuThreadIdMap(s.GetPid())
	if err != nil {
		return err
	}

	if len(s.Desc.CpuNumaPin) > 0 {
		for i := range s.Desc.CpuNumaPin {
			if s.Desc.CpuNumaPin[i].Unregular || s.Desc.CpuNumaPin[i].VcpuPin == nil {
				continue
			}

			for j := range s.Desc.CpuNumaPin[i].VcpuPin {
				vcpuThreadId, ok := vcpuThreads[s.Desc.CpuNumaPin[i].VcpuPin[j].Vcpu]
				if !ok {
					return errors.Errorf("failed get vcpu %d thread id from %v", s.Desc.CpuNumaPin[i].VcpuPin[j].Vcpu, vcpuThreads)
				}
				pcpu := s.Desc.CpuNumaPin[i].VcpuPin[j].Pcpu
				vcpuCgname := path.Join(cgName, vcpuThreadId)
				taskVcpu := cgrouputils.NewCGroupSubCPUSetTask(guestPid, vcpuCgname, strconv.Itoa(pcpu), []string{vcpuThreadId})
				if !taskVcpu.SetTask() {
					return errors.Errorf("Vcpu set cgroup cpuset task failed")
				}
			}
		}
	} else if len(s.Desc.VcpuPin) > 1 {
		// for guest manual set cpuset
		for i := range s.Desc.VcpuPin {
			vcpu, err := strconv.Atoi(s.Desc.VcpuPin[i].Vcpus)
			if err != nil {
				return errors.Wrapf(err, "failed parse vcpupin %s", s.Desc.VcpuPin[i].Vcpus)
			}
			vcpuThreadId, ok := vcpuThreads[vcpu]
			if !ok {
				return errors.Errorf("failed get vcpu %s thread id from %v", s.Desc.VcpuPin[i].Vcpus, vcpuThreads)
			}
			pcpu := s.Desc.VcpuPin[i].Pcpus
			vcpuCgname := path.Join(cgName, vcpuThreadId)
			taskVcpu := cgrouputils.NewCGroupSubCPUSetTask(guestPid, vcpuCgname, pcpu, []string{vcpuThreadId})
			if !taskVcpu.SetTask() {
				return errors.Errorf("Vcpu set cgroup cpuset task failed")
			}
		}
	}

	return nil
}

func (s *SKVMGuestInstance) allocGuestNumaCpuset() error {
	var cpus = make([]int, 0)
	var cpuNumaPin = make([]*desc.SCpuNumaPin, 0)
	var preferNumaNodes = make([]int8, 0)
	for i := range s.Desc.IsolatedDevices {
		if s.Desc.IsolatedDevices[i].NumaNode >= 0 {
			preferNumaNodes = append(preferNumaNodes, s.Desc.IsolatedDevices[i].NumaNode)
			break
		}
	}

	if scpuset, ok := s.Desc.Metadata[api.VM_METADATA_CGROUP_CPUSET]; ok {
		cpusetJson, err := jsonutils.ParseString(scpuset)
		if err != nil {
			log.Errorf("failed parse server %s cpuset %s: %s", s.Id, scpuset, err)
			return errors.Errorf("failed parse server %s cpuset %s: %s", s.Id, scpuset, err)
		}
		input := new(api.ServerCPUSetInput)
		err = cpusetJson.Unmarshal(input)
		if err != nil {
			log.Errorf("failed unmarshal server %s cpuset %s", s.Id, err)
			return errors.Errorf("failed unmarshal server %s cpuset %s", s.Id, err)
		}
		cpus = input.CPUS
		if len(cpus) == int(s.Desc.Cpu) {
			s.Desc.VcpuPin = make([]desc.SCpuPin, len(cpus))
			for i := 0; i < int(s.Desc.Cpu); i++ {
				s.Desc.VcpuPin[i] = desc.SCpuPin{
					Vcpus: strconv.Itoa(i),
					Pcpus: strconv.Itoa(cpus[i]),
				}
			}
		} else {
			s.Desc.VcpuPin = []desc.SCpuPin{
				{
					Vcpus: fmt.Sprintf("0-%d", s.Desc.Cpu-1),
					Pcpus: cpuset.NewCPUSet(cpus...).String(),
				},
			}
		}
		return nil
	}

	nodeNumaCpus, err := s.manager.cpuSet.AllocCpuset(int(s.Desc.Cpu), s.Desc.Mem*1024, preferNumaNodes, s.GetId())
	if err != nil {
		return err
	}
	log.Infof("alloc numa cpus %v", nodeNumaCpus)
	for nodeId, numaCpus := range nodeNumaCpus {
		if s.manager.numaAllocate {
			unodeId := uint16(nodeId)
			vcpuPin := make([]desc.SVCpuPin, len(numaCpus.Cpuset))
			for i := range numaCpus.Cpuset {
				vcpuPin[i].Pcpu = numaCpus.Cpuset[i]
			}

			memPin := &desc.SCpuNumaPin{
				SizeMB:    numaCpus.MemSizeKB / 1024, // MB
				NodeId:    &unodeId,
				VcpuPin:   vcpuPin,
				Unregular: numaCpus.Unregular,
			}
			cpuNumaPin = append(cpuNumaPin, memPin)
		}

		cpus = append(cpus, numaCpus.Cpuset...)
	}
	if len(cpuNumaPin) > 0 {
		s.Desc.CpuNumaPin = cpuNumaPin
	} else if !s.manager.numaAllocate {
		s.Desc.VcpuPin = []desc.SCpuPin{
			{
				Vcpus: fmt.Sprintf("0-%d", s.Desc.Cpu-1),
				Pcpus: cpuset.NewCPUSet(cpus...).String(),
			},
		}
	}
	return nil
}

func (s *SKVMGuestInstance) GetNeedMergeBackingFileDiskIndexs() []int {
	if s.isDisableAutoMergeSnapshots() {
		return nil
	}
	res := make([]int, 0)
	for _, disk := range s.Desc.Disks {
		if disk.MergeSnapshot {
			res = append(res, int(disk.Index))
		}
	}
	return res
}

func (s *SKVMGuestInstance) streamDisksComplete(ctx context.Context) {
	disks := s.Desc.Disks
	for i, _ := range disks {
		d, _ := storageman.GetManager().GetDiskByPath(disks[i].Path)
		if disks[i].MergeSnapshot {
			if d != nil {
				log.Infof("Disk %s do post create from fuse", d.GetId())
				d.PostCreateFromRemoteHostImage(disks[i].Url)
			}

			disks[i].MergeSnapshot = false
			s.needSyncStreamDisks = true
		}
	}
	if err := SaveLiveDesc(s, s.Desc); err != nil {
		log.Errorf("save guest desc failed %s", err)
	}
	if err := s.delFlatFiles(ctx); err != nil {
		log.Errorf("del flat files failed %s", err)
	}
	go s.sendStreamDisksComplete(ctx)
}

func (s *SKVMGuestInstance) sendStreamDisksComplete(ctx context.Context) {
	for {
		_, err := modules.Servers.PerformAction(hostutils.GetComputeSession(ctx),
			s.Id, "stream-disks-complete", nil)
		if err != nil {
			log.Errorf("stream disks complete sync error %s", err)
			time.Sleep(30 * time.Second)
			continue
		} else {
			break
		}
	}

	s.needSyncStreamDisks = false
	if err := SaveLiveDesc(s, s.Desc); err != nil {
		log.Errorf("save guest desc failed %s", err)
	}

	s.SyncStatus("")
}

func (s *SKVMGuestInstance) GetQemuVersionStr() string {
	return s.QemuVersion
}

func (s *SKVMGuestInstance) optimizeOom() error {
	pid := s.GetPid()
	if pid > 0 {
		return fileutils2.FilePutContents(fmt.Sprintf("/proc/%d/oom_adj", pid), "-17", false)
	}
	return fmt.Errorf("Guest %s not running?", s.GetId())
}

func (s *SKVMGuestInstance) SyncMetadata(meta *jsonutils.JSONDict) error {
	if s.Desc.Metadata == nil {
		s.Desc.Metadata = make(map[string]string)
	}
	meta.Unmarshal(&s.Desc.Metadata)
	_, err := modules.Servers.SetMetadata(hostutils.GetComputeSession(context.Background()),
		s.Id, meta)
	if err != nil {
		log.Errorf("sync metadata error: %v", err)
		return errors.Wrap(err, "set metadata")
	}
	return nil
}

func (s *SKVMGuestInstance) updateChildIndex() error {
	idx := s.getQuorumChildIndex() + 1
	s.Desc.Metadata[api.QUORUM_CHILD_INDEX] = strconv.Itoa(int(idx))
	SaveLiveDesc(s, s.Desc)
	meta := jsonutils.NewDict()
	meta.Set(api.QUORUM_CHILD_INDEX, jsonutils.NewInt(idx))
	return s.SyncMetadata(meta)
}

func (s *SKVMGuestInstance) SetVncPassword() {
	password := seclib.RandomPassword(8)
	s.VncPassword = password
	var callback = func(res string) {
		if len(res) > 0 {
			log.Errorf("Set vnc password failed: %s", res)
		}
	}
	timeutils2.AddTimeout(time.Second*3,
		func() { s.Monitor.SetVncPassword(s.GetVdiProtocol(), password, callback) })
}

func (s *SKVMGuestInstance) OnResumeSyncMetadataInfo() {
	meta := jsonutils.NewDict()
	meta.Set("__qemu_version", jsonutils.NewString(s.GetQemuVersionStr()))
	meta.Set("__vnc_port", jsonutils.NewInt(int64(s.GetVncPort())))
	meta.Set("__enable_cgroup_cpuset", jsonutils.JSONTrue)
	meta.Set(api.VM_METADATA_HOTPLUG_CPU_MEM, jsonutils.NewString("enable"))
	meta.Set(api.VM_METADATA_HOT_REMOVE_NIC, jsonutils.NewString("enable"))
	if len(s.VncPassword) > 0 {
		meta.Set("__vnc_password", jsonutils.NewString(s.VncPassword))
	}
	if s.manager.host.IsHugepagesEnabled() {
		meta.Set("__hugepage", jsonutils.NewString("native"))
	}
	// not exactly
	if !options.HostOptions.HostCpuPassthrough || s.GetOsName() == OS_NAME_MACOS {
		meta.Set("__cpu_mode", jsonutils.NewString(api.CPU_MODE_QEMU))
	} else {
		meta.Set("__cpu_mode", jsonutils.NewString(api.CPU_MODE_HOST))
	}
	if s.hasPcieExtendBus() {
		meta.Set("__pcie_extend_bus", jsonutils.JSONTrue)
	}
	cmdline, err := s.getQemuCmdline()
	if err != nil {
		log.Errorf("Get qemu process cmdline error: %v", err)
	} else {
		meta.Set("__qemu_cmdline", jsonutils.NewString(cmdline))
	}
	if s.syncMeta != nil {
		meta.Update(s.syncMeta)
	}
	s.SyncMetadata(meta)
}

func (s *SKVMGuestInstance) SyncQemuCmdline(cmdline string) {
	meta := jsonutils.NewDict()
	meta.Set("__qemu_cmdline", jsonutils.NewString(cmdline))
	s.SyncMetadata(meta)
}

func (s *SKVMGuestInstance) doBlockIoThrottle() {
	disks := s.Desc.Disks
	if len(disks) > 0 {
		s.BlockIoThrottle(context.Background())
	}
}

func (s *SKVMGuestInstance) startHotPlugVcpus(vcpuSet []int) error {
	var c = make(chan error)

	for i := range vcpuSet {
		if vcpuSet[i] == 0 {
			// skip vcpu 0, added on qemu cmdline -smp 1
			continue
		}

		s.Monitor.AddCpu(vcpuSet[i], func(res string) {
			var e error = nil
			if len(res) > 0 {
				e = errors.Errorf("failed add cpu %d: %s", vcpuSet[i], res)
			}
			c <- e
		})
		if err, _ := <-c; err != nil {
			return err
		}
	}
	return nil
}

func (s *SKVMGuestInstance) hotPlugCpus() error {
	var vcpuSet = make([]int, 0)
	if s.Desc.MemDesc.Mem != nil && len(s.Desc.MemDesc.Mem.Mems) > 0 {
		for i := range s.Desc.CpuNumaPin {
			for j := range s.Desc.CpuNumaPin[i].VcpuPin {
				vcpuSet = append(vcpuSet, s.Desc.CpuNumaPin[i].VcpuPin[j].Vcpu)
			}
		}
	}
	return s.startHotPlugVcpus(vcpuSet)
}

func (s *SKVMGuestInstance) onGuestPrelaunch() error {
	if s.LiveMigrateDestPort == nil && !s.Desc.IsSlave {
		if err := s.setupGuest(); err != nil {
			return err
		}
	}

	if !s.Desc.IsSlave {
		if options.HostOptions.SetVncPassword {
			s.SetVncPassword()
		}
		if s.isMemcleanEnabled() {
			if err := s.startMemCleaner(); err != nil {
				return err
			}
		}
		s.OnResumeSyncMetadataInfo()
		s.doBlockIoThrottle()
	}
	s.LiveMigrateDestPort = nil
	return nil
}

func (s *SKVMGuestInstance) setupGuest() error {
	if err := s.hotPlugCpus(); err != nil {
		return err
	}
	s.GuestPrelaunchSetCgroup()
	s.optimizeOom()
	return nil
}

func (s *SKVMGuestInstance) CleanImportMetadata() *jsonutils.JSONDict {
	meta := jsonutils.NewDict()
	if len(s.Desc.Metadata["__origin_id"]) > 0 {
		meta.Set("__origin_id", jsonutils.NewString(""))
		delete(s.Desc.Metadata, "__origin_id")
	}
	if len(s.Desc.Metadata["__monitor_path"]) > 0 {
		meta.Set("__monitor_path", jsonutils.NewString(""))
		delete(s.Desc.Metadata, "__monitor_path")
	}

	if meta.Length() > 0 {
		// update local metadata record, after monitor started updata region record
		SaveLiveDesc(s, s.Desc)
		return meta
	}
	return nil
}

func (s *SKVMGuestInstance) ListStateFilePaths() []string {
	var ret = []string{}
	if fileutils2.Exists(s.HomeDir()) {
		files, err := ioutil.ReadDir(s.HomeDir())
		if err != nil {
			log.Errorln(err)
			return nil
		}
		for _, f := range files {
			if strings.HasPrefix(f.Name(), STATE_FILE_PREFIX) {
				ret = append(ret, path.Join(s.HomeDir(), f.Name()))
			}
		}
	}
	return ret
}

func (s *SKVMGuestInstance) CleanStatefiles() {
	for _, stateFile := range s.ListStateFilePaths() {
		log.Infof("Server %s remove statefile %q", s.GetName(), stateFile)
		if _, err := procutils.NewCommand("mountpoint", stateFile).Output(); err == nil {
			if output, err := procutils.NewCommand("umount", stateFile).Output(); err != nil {
				log.Errorf("umount %s failed: %s, %s", stateFile, err, output)
			}
		}
		if output, err := procutils.NewCommand("rm", "-rf", stateFile).Output(); err != nil {
			log.Errorf("failed rm %s: %s, %s", stateFile, err, output)
		}
	}
	if output, err := procutils.NewCommand("rm", "-rf", s.GetFuseTmpPath()).Output(); err != nil {
		log.Errorf("failed rm %s: %s, %s", s.GetFuseTmpPath(), err, output)
	}
}

func (s *SKVMGuestInstance) GetFuseTmpPath() string {
	return path.Join(s.HomeDir(), "tmp")
}

func (s *SKVMGuestInstance) StreamDisks(ctx context.Context, callback func(), disksIdx []int, totalCnt, completedCnt int) {
	log.Infof("Start guest block stream task %s ...", s.GetName())
	task := NewGuestStreamDisksTask(ctx, s, callback, disksIdx, totalCnt, completedCnt)
	task.Start()
}

func (s *SKVMGuestInstance) isLiveSnapshotEnabled() bool {
	if version.GE(s.QemuVersion, "2.12.1") {
		return true
	} else {
		return false
	}
}

func (s *SKVMGuestInstance) ExecReloadDiskTask(ctx context.Context, disk storageman.IDisk) (jsonutils.JSONObject, error) {
	if s.IsRunning() {
		if s.isLiveSnapshotEnabled() {
			task := NewGuestReloadDiskTask(ctx, s, disk)
			return nil, task.WaitSnapshotReplaced(task.Start)
		} else {
			return nil, fmt.Errorf("Guest dosen't support reload disk")
		}
	} else {
		res := jsonutils.NewDict()
		res.Set("reopen", jsonutils.JSONTrue)
		return res, nil
	}
}

func (s *SKVMGuestInstance) DoSnapshot(ctx context.Context, snapshotParams *SDiskSnapshot) (jsonutils.JSONObject, error) {
	return s.ExecDiskSnapshotTask(ctx, snapshotParams.UserCred, snapshotParams.Disk, snapshotParams.SnapshotId)
}

func (s *SKVMGuestInstance) ExecDiskSnapshotTask(
	ctx context.Context, userCred mcclient.TokenCredential, disk storageman.IDisk, snapshotId string,
) (jsonutils.JSONObject, error) {
	var (
		encryptKey = ""
		encFormat  qemuimg.TEncryptFormat
		encAlg     seclib2.TSymEncAlg
	)
	if s.isEncrypted() {
		key, err := s.getEncryptKey(ctx, userCred)
		if err != nil {
			return nil, errors.Wrap(err, "getEncryptKey")
		}
		encryptKey = key.Key
		encFormat = qemuimg.EncryptFormatLuks
		encAlg = key.Alg
	}
	if s.IsRunning() {
		if !s.isLiveSnapshotEnabled() {
			return nil, fmt.Errorf("Guest dosen't support live snapshot")
		}
		err := disk.CreateSnapshot(snapshotId, encryptKey, encFormat, encAlg)
		if err != nil {
			return nil, errors.Wrap(err, "disk.CreateSnapshot")
		}
		task := NewGuestDiskSnapshotTask(ctx, s, disk, snapshotId)
		task.Start()
		return nil, nil
	} else {
		return s.StaticSaveSnapshot(ctx, disk, snapshotId, encryptKey, encFormat, encAlg)
	}
}

func (s *SKVMGuestInstance) StaticSaveSnapshot(
	ctx context.Context, disk storageman.IDisk, snapshotId string,
	encryptKey string, encFormat qemuimg.TEncryptFormat, encAlg seclib2.TSymEncAlg,
) (jsonutils.JSONObject, error) {
	err := disk.CreateSnapshot(snapshotId, encryptKey, encFormat, encAlg)
	if err != nil {
		return nil, errors.Wrap(err, "disk.CreateSnapshot")
	}
	location := path.Join(disk.GetSnapshotLocation(), snapshotId)
	res := jsonutils.NewDict()
	res.Set("location", jsonutils.NewString(location))
	return res, nil
}

func (s *SKVMGuestInstance) DeleteSnapshot(ctx context.Context, delParams *SDeleteDiskSnapshot) (jsonutils.JSONObject, error) {
	if len(delParams.ConvertSnapshot) > 0 || delParams.BlockStream {
		return s.ExecDeleteSnapshotTask(ctx, delParams.Disk, delParams.DeleteSnapshot,
			delParams.ConvertSnapshot, delParams.BlockStream, delParams.EncryptInfo,
			delParams.TotalDeleteSnapshotCount, delParams.DeletedSnapshotCount)
	} else {
		res := jsonutils.NewDict()
		res.Set("deleted", jsonutils.JSONTrue)
		return res, delParams.Disk.DeleteSnapshot(delParams.DeleteSnapshot, "", false, delParams.EncryptInfo)
	}
}

func (s *SKVMGuestInstance) ExecDeleteSnapshotTask(
	ctx context.Context, disk storageman.IDisk,
	deleteSnapshot string, convertSnapshot string, blockStream bool, encryptInfo apis.SEncryptInfo,
	totalDeleteSnapshotCount, deletedSnapshotCount int,
) (jsonutils.JSONObject, error) {
	if s.IsRunning() {
		if s.isLiveSnapshotEnabled() {
			task := NewGuestSnapshotDeleteTask(ctx, s, disk, deleteSnapshot, convertSnapshot, blockStream, encryptInfo)
			task.Start(totalDeleteSnapshotCount, deletedSnapshotCount)
			return nil, nil
		} else {
			return nil, fmt.Errorf("Guest dosen't support live snapshot delete")
		}
	} else {
		return s.deleteStaticSnapshotFile(ctx, disk, deleteSnapshot, convertSnapshot, blockStream, encryptInfo)
	}
}

func (s *SKVMGuestInstance) deleteStaticSnapshotFile(
	ctx context.Context, disk storageman.IDisk, deleteSnapshot, convertSnapshot string, blockStream bool, encryptInfo apis.SEncryptInfo,
) (jsonutils.JSONObject, error) {
	if err := disk.DeleteSnapshot(deleteSnapshot, convertSnapshot, blockStream, encryptInfo); err != nil {
		log.Errorln(err)
		return nil, err
	}
	res := jsonutils.NewDict()
	res.Set("deleted", jsonutils.JSONTrue)
	return res, nil
}

func GetMemorySnapshotPath(serverId, instanceSnapshotId string) string {
	dir := options.HostOptions.MemorySnapshotsPath
	memSnapPath := filepath.Join(dir, serverId, instanceSnapshotId)
	return memSnapPath
}

func (s *SKVMGuestInstance) ExecMemorySnapshotTask(ctx context.Context, input *hostapi.GuestMemorySnapshotRequest) (jsonutils.JSONObject, error) {
	if !s.IsRunning() {
		return nil, errors.Errorf("Server is not running status")
	}
	if s.IsSuspend() {
		return nil, errors.Errorf("Server is suspend status")
	}
	memSnapPath := GetMemorySnapshotPath(s.GetId(), input.InstanceSnapshotId)
	dir := filepath.Dir(memSnapPath)
	if err := procutils.NewRemoteCommandAsFarAsPossible("mkdir", "-p", dir).Run(); err != nil {
		return nil, errors.Wrapf(err, "mkdir -p %q", dir)
	}
	NewGuestSuspendTask(s, ctx, func(_ *SGuestSuspendTask, memStatPath string) {
		log.Infof("Memory state file %q saved, move it to %q", memStatPath, memSnapPath)
		sizeBytes := fileutils2.FileSize(memStatPath)
		sizeMB := sizeBytes / 1024
		checksum, err := fileutils2.FastCheckSum(memStatPath)
		if err != nil {
			hostutils.TaskFailed(ctx, fmt.Sprintf("calculate statefile %q checksum: %v", memStatPath, err))
			return
		}
		if err := procutils.NewRemoteCommandAsFarAsPossible("mv", memStatPath, memSnapPath).Run(); err != nil {
			hostutils.TaskFailed(ctx, fmt.Sprintf("move statefile %q to memory snapshot %q: %v", memStatPath, memSnapPath, err))
			return
		}
		resumeTask := NewGuestResumeTask(ctx, s, false, false)
		resumeTask.SetGetTaskData(func() (jsonutils.JSONObject, error) {
			resp := &hostapi.GuestMemorySnapshotResponse{
				MemorySnapshotPath: memSnapPath,
				SizeMB:             sizeMB,
				Checksum:           checksum,
			}
			return jsonutils.Marshal(resp), nil
		})
		resumeTask.Start()
	}).Start()
	return nil, nil
}

func (s *SKVMGuestInstance) ExecMemorySnapshotResetTask(ctx context.Context, input *hostapi.GuestMemorySnapshotResetRequest) (jsonutils.JSONObject, error) {
	if !s.IsStopped() {
		return nil, errors.Errorf("Server is not stopped status")
	}
	memStatPath := s.GetStateFilePath("")
	if err := procutils.NewRemoteCommandAsFarAsPossible("ln", "-s", input.Path, memStatPath).Run(); err != nil {
		hostutils.TaskFailed(ctx, fmt.Sprintf("move %q to %q: %v", input.Path, memStatPath, err))
		return nil, err
	}
	if input.Checksum != "" {
		handleErr := func(msg string) error {
			// remove linked snapshot path
			if err := procutils.NewRemoteCommandAsFarAsPossible("unlink", memStatPath).Run(); err != nil {
				msg = errors.Wrapf(err, "unlink statfile cause %s", msg).Error()
			}
			hostutils.TaskFailed(ctx, msg)
			return errors.Error(msg)
		}
		checksum, err := fileutils2.FastCheckSum(memStatPath)
		if err != nil {
			return nil, handleErr(fmt.Sprintf("calculate statefile %s checksum: %v", memStatPath, err))
		}
		if checksum != input.Checksum {
			data := jsonutils.NewDict()
			data.Set("name", jsonutils.NewString(input.InstanceSnapshotId))
			notifyclient.SystemExceptionNotifyWithResult(context.Background(), noapi.ActionChecksumTest, noapi.TOPIC_RESOURCE_SNAPSHOT, noapi.ResultFailed, data)
			return nil, handleErr(fmt.Sprintf("calculate checksum %s != %s", checksum, input.Checksum))
		}
	}
	hostutils.TaskComplete(ctx, nil)
	return nil, nil
}

func (s *SKVMGuestInstance) PrepareDisksMigrate(liveMigrate bool) (*jsonutils.JSONDict, *jsonutils.JSONDict, bool, error) {
	disksBackFile := jsonutils.NewDict()
	diskSnapsChain := jsonutils.NewDict()
	sysDiskHasTemplate := false
	storageIdUpdated := false
	for i := range s.Desc.Disks {
		disk := s.Desc.Disks[i]
		if disk.Path != "" {
			d, err := storageman.GetManager().GetDiskByPath(disk.Path)
			if err != nil {
				return nil, nil, false, errors.Wrapf(err, "GetDiskByPath(%s)", disk.Path)
			}
			if d.GetType() == api.STORAGE_LOCAL || d.GetType() == api.STORAGE_LVM {
				snaps, back, hasTemplate, err := d.PrepareMigrate(liveMigrate)
				if err != nil {
					return nil, nil, false, err
				}
				if len(back) > 0 {
					disksBackFile.Set(disk.DiskId, jsonutils.NewString(back))
				}
				if len(snaps) > 0 {
					diskSnapsChain.Set(disk.DiskId, jsonutils.NewStringArray(snaps))
				}
				if hasTemplate {
					sysDiskHasTemplate = hasTemplate
				}
			} else if d.GetType() == api.STORAGE_SLVM {
				if d.GetStorage().Lvmlockd() {
					if err := lvmutils.LVActive(d.GetPath(), d.GetStorage().Lvmlockd(), false); err != nil {
						return nil, nil, false, errors.Wrap(err, "lvm active with share")
					}
				}
			}
			storage := d.GetStorage()
			if storage != nil && storage.GetId() != disk.StorageId && storage.GetId() == disk.TargetStorageId {
				// fix storage id not correct
				disk.StorageId = disk.TargetStorageId
				disk.TargetStorageId = ""
				storageIdUpdated = true
			}
		}
	}
	if storageIdUpdated {
		err := SaveLiveDesc(s, s.Desc)
		if err != nil {
			return nil, nil, false, err
		}
	}

	return disksBackFile, diskSnapsChain, sysDiskHasTemplate, nil
}

func (s *SKVMGuestInstance) prepareNicsForVolatileGuestResume() error {
	for _, nic := range s.Desc.Nics {
		bridge := nic.Bridge
		dev := s.manager.GetHost().GetBridgeDev(bridge)
		if dev == nil {
			return fmt.Errorf("Can't find bridge %s", bridge)
		}
		if err := dev.OnVolatileGuestResume(nic); err != nil {
			return errors.Wrap(err, "dev.OnVolatileGuestResume")
		}
	}
	return nil
}

func (s *SKVMGuestInstance) OnlineResizeDisk(ctx context.Context, disk storageman.IDisk, sizeMB int64) {
	task := NewGuestOnlineResizeDiskTask(ctx, s, disk, sizeMB)
	task.Start()
}

func (s *SKVMGuestInstance) BlockIoThrottle(ctx context.Context) {
	task := SGuestBlockIoThrottleTask{s, ctx}
	task.Start()
}

func (s *SKVMGuestInstance) IsSharedStorage() bool {
	disks := s.Desc.Disks
	for i := 0; i < len(disks); i++ {
		disk, err := storageman.GetManager().GetDiskByPath(disks[i].Path)
		if err != nil {
			log.Errorf("failed find disk by path %s", disks[i].Path)
			return false
		}
		if !utils.IsInStringArray(disk.GetType(), api.SHARED_STORAGE) {
			return false
		}
	}
	return true
}

func (s *SKVMGuestInstance) generateDiskSetupScripts(disks []*desc.SGuestDisk) (string, error) {
	slvmImages := map[string]string{}
	cmd := " "
	for i := range disks {
		diskPath := disks[i].Path
		d, err := storageman.GetManager().GetDiskByPath(diskPath)
		if err != nil {
			return "", errors.Wrapf(err, "GetDiskByPath(%s)", diskPath)
		}
		if d.GetType() == api.STORAGE_SLVM && disks[i].TemplateId != "" {
			slvmImages[disks[i].StorageId] = disks[i].TemplateId
		}
		if len(disks[i].StorageType) == 0 {
			disks[i].StorageType = d.GetType()
		}
		diskIndex := disks[i].Index
		cmd += d.GetDiskSetupScripts(int(diskIndex))
	}

	for storageId, imageId := range slvmImages {
		storage := storageman.GetManager().GetStorage(storageId)
		imageCacheManager := storageman.GetManager().GetStoragecacheById(storage.GetStoragecacheId())
		imageCacheManager.LoadImageCache(imageId)
	}
	return cmd, nil
}

func (s *SKVMGuestInstance) GetSriovDeviceByNetworkIndex(networkIndex int) (isolated_device.IDevice, error) {
	manager := s.manager.GetHost().GetIsolatedDeviceManager()
	for i := 0; i < len(s.Desc.IsolatedDevices); i++ {
		if s.Desc.IsolatedDevices[i].DevType == api.NIC_TYPE &&
			s.Desc.IsolatedDevices[i].NetworkIndex == networkIndex {
			if dev := manager.GetDeviceByAddr(s.Desc.IsolatedDevices[i].Addr); dev == nil {
				return nil, errors.Errorf("get device by addr failed")
			} else {
				return dev, nil
			}
		}
	}
	return nil, errors.Errorf("network index %d no sriov device found", networkIndex)
}

var sriovInitFunc = `
function sriov_vf_init() {
	ip link set dev $1 vf $2 mac $3 vlan $4
	ip link set dev $1 vf $2 spoofchk $5
	ip link set dev $1 vf $2 max_tx_rate $6
}`

func srcMacCheckFunc(srcMacCheck bool) string {
	if srcMacCheck {
		return "on"
	}
	return "off"
}

func getVfVlan(vlan int) int {
	if vlan == 1 {
		return 0
	}
	return vlan
}

func getIbNodeMac(mac string) string {
	return "00:01:" + mac
}

func getIbPortMac(mac string) string {
	return "00:10:" + mac
}

func (s *SKVMGuestInstance) sriovNicAttachInitScript(networkIndex int, dev isolated_device.IDevice) (string, error) {
	for i := range s.Desc.Nics {
		if s.Desc.Nics[i].Driver == "vfio-pci" && s.Desc.Nics[i].Index == networkIndex {
			cmd := s.generateSriovInitCmd(i, dev)
			return sriovInitFunc + " && " + cmd, nil
		}
	}
	return "", errors.Errorf("no nic found for index %d", networkIndex)
}

func (s *SKVMGuestInstance) generateSRIOVInitScripts() (string, error) {
	var cmd = ""

	for i := range s.Desc.Nics {
		if s.Desc.Nics[i].Driver == "vfio-pci" {
			dev, err := s.GetSriovDeviceByNetworkIndex(s.Desc.Nics[i].Index)
			if err != nil {
				return "", err
			}
			cmd += s.generateSriovInitCmd(i, dev)
		}
	}
	if len(cmd) > 0 {
		cmd = sriovInitFunc + "\n" + cmd
	}
	return cmd, nil
}

func (s *SKVMGuestInstance) generateSriovInitCmd(i int, dev isolated_device.IDevice) string {
	var cmd = ""
	if dev.GetOvsOffloadInterfaceName() != "" {
		cmd += fmt.Sprintf("ip link set dev %s vf %d mac %s max_tx_rate %d\n",
			dev.GetPfName(), dev.GetVirtfn(), s.Desc.Nics[i].Mac, s.Desc.Nics[i].Bw)
		cmd += s.getNicUpScriptPath(s.Desc.Nics[i]) + "\n"
	} else if dev.IsInfinibandNic() {
		sriovPath := path.Join("/sys/class/net", dev.GetPfName(), "device/sriov", strconv.Itoa(dev.GetVirtfn()))
		cmd = fmt.Sprintf("echo Follow > %s/policy\n", sriovPath)
		cmd += fmt.Sprintf("echo %s > %s/node\n", getIbNodeMac(s.Desc.Nics[i].Mac), sriovPath)
		cmd += fmt.Sprintf("echo %s > %s/port\n", getIbPortMac(s.Desc.Nics[i].Mac), sriovPath)
	} else {
		cmd += fmt.Sprintf(
			"sriov_vf_init %s %d %s %d %s %d\n",
			dev.GetPfName(), dev.GetVirtfn(), s.Desc.Nics[i].Mac,
			getVfVlan(s.Desc.Nics[i].Vlan), srcMacCheckFunc(s.Desc.SrcMacCheck), s.Desc.Nics[i].Bw,
		)
	}
	return cmd
}

func (s *SKVMGuestInstance) reconfigureVfioNicsBandwidth(nicDesc *desc.SGuestNetwork) error {
	if nicDesc.Driver == "vfio-pci" {
		dev, err := s.GetSriovDeviceByNetworkIndex(nicDesc.Index)
		if err != nil {
			return errors.Wrap(err, "reconfigureVfioNicsBandwidth")
		}
		out, err := procutils.NewRemoteCommandAsFarAsPossible("ip", "link", "set", "dev", dev.GetPfName(),
			"vf", strconv.Itoa(dev.GetVirtfn()), "max_tx_rate", strconv.Itoa(nicDesc.Bw)).Output()
		if err != nil {
			return errors.Wrapf(err, "reconfigureVfioNicsBandwidth set max_tx_rate %s", out)
		}
	}
	return nil
}

func (s *SKVMGuestInstance) getQemuCmdline() (string, error) {
	content, err := fileutils2.FileGetContents(s.GetStartScriptPath())
	if err != nil {
		return "", errors.Wrap(err, "get startvm content")
	}
	return s.getQemuCmdlineFromContent(content)
}

func (s *SKVMGuestInstance) getQemuCmdlineFromContent(content string) (string, error) {
	cmdReg := regexp.MustCompile(`CMD="(?P<cmd>.*)"`)
	cmdStr := regutils2.GetParams(cmdReg, content)["cmd"]
	if cmdStr == "" {
		return "", errors.Errorf("Not found CMD content")
	}
	return cmdStr, nil
}

func (s *SKVMGuestInstance) CPUSet(ctx context.Context, input []int) (*api.ServerCPUSetResp, error) {
	if !s.IsRunning() {
		return nil, nil
	}

	var cpusetStr string
	if input != nil {
		cpus := []string{}
		for _, id := range input {
			cpus = append(cpus, fmt.Sprintf("%d", id))
		}
		cpusetStr = strings.Join(cpus, ",")
	}

	task := cgrouputils.NewCGroupCPUSetTask(strconv.Itoa(s.GetPid()), s.GetCgroupName(), cpusetStr, "")
	if !task.SetTask() {
		return nil, errors.Errorf("Cgroup cpuset task failed")
	}
	return new(api.ServerCPUSetResp), nil
}

func (s *SKVMGuestInstance) getVcpuThreadIdMap(guestPid int) (map[int]string, error) {
	tasksDir := fmt.Sprintf("/proc/%d/task", guestPid)
	taskFiles, err := ioutil.ReadDir(tasksDir)
	if err != nil {
		return nil, errors.Wrapf(err, "read dir %s", tasksDir)
	}

	var vcpuThreads = map[int]string{}
	for i := range taskFiles {
		if !taskFiles[i].IsDir() {
			log.Warningf("task %s/%s is not dir?", tasksDir, taskFiles[i].Name())
			continue
		}
		_, err := strconv.Atoi(taskFiles[i].Name())
		if err != nil {
			return nil, errors.Wrapf(err, "failed parse thread id %s", taskFiles[i].Name())
		}

		// vcpu thread comm eg: CPU 0/KVM
		taskComm := path.Join(tasksDir, taskFiles[i].Name(), "comm")
		if cmd, err := fileutils2.FileGetContents(taskComm); err != nil {
			return nil, errors.Wrapf(err, "failed get task %s command", taskComm)
		} else {
			cmd = strings.TrimSpace(cmd)
			if strings.HasPrefix(cmd, "CPU ") && strings.HasSuffix(cmd, "/KVM") {
				vcpuId, err := strconv.Atoi(cmd[4 : len(cmd)-4])
				if err != nil {
					return nil, errors.Wrapf(err, "failed parse %s to int", cmd)
				}
				vcpuThreads[vcpuId] = taskFiles[i].Name()
			}
		}
	}
	return vcpuThreads, nil
}

func (s *SKVMGuestInstance) CPUSetRemove(ctx context.Context) error {
	delete(s.Desc.Metadata, api.VM_METADATA_CGROUP_CPUSET)
	if err := SaveLiveDesc(s, s.Desc); err != nil {
		return errors.Wrap(err, "save desc after update metadata")
	}
	if !s.IsRunning() {
		return nil
	}
	task := cgrouputils.NewCGroupCPUSetTask(strconv.Itoa(s.GetPid()), s.GetCgroupName(), "", "")
	if !task.RemoveTask() {
		return errors.Errorf("Remove task error happened, please lookup host log")
	}
	return nil
}

func (s *SKVMGuestInstance) GetUploadStatus(ctx context.Context, reason string) (*api.HostUploadGuestStatusInput, error) {
	var status = api.VM_READY
	if s.IsSuspend() {
		status = api.VM_SUSPEND
	}
	statusInput := &apis.PerformStatusInput{
		Status:      status,
		Reason:      reason,
		PowerStates: GetPowerStates(s),
		HostId:      hostinfo.Instance().HostId,
	}
	if s.IsRunning() {
		blkJobCnt := s.BlockJobsCount()
		statusInput.Status = api.VM_RUNNING
		if blkJobCnt > 0 {
			statusInput.Status = api.VM_BLOCK_STREAM
		}
	}
	return &api.HostUploadGuestStatusInput{
		PerformStatusInput: *statusInput,
	}, nil
}

func (s *SKVMGuestInstance) PostUploadStatus(resp *api.HostUploadGuestStatusInput, reason string) {
}

// except isBatch is false, the call is a sync call
func (s *SKVMGuestInstance) HandleGuestStatus(ctx context.Context, resp *api.HostUploadGuestStatusInput, isBatch bool) *api.HostUploadGuestStatusInput {
	if resp.Status == GUEST_RUNNING && s.pciUninitialized {
		resp.Status = api.VM_UNSYNC
	} else if resp.Status == GUEST_RUNNING {
		var runCb = func() {
			blockJobsCount := s.BlockJobsCount()
			if blockJobsCount > 0 {
				resp.Status = GUEST_BLOCK_STREAM
			}
			resp.BlockJobsCount = blockJobsCount
			hostutils.TaskComplete(ctx, jsonutils.Marshal(resp))
		}
		if s.Monitor == nil && !s.IsStopping() && !isBatch {
			// 处理虚拟机手动启动，这里同步状态恢复monitor的情况，正常探测状态不会走这里，可以忽略
			if err := s.StartMonitor(context.Background(), runCb, false); err != nil {
				// 如果启动Monitor失败，则放弃启动，直接返回
				log.Errorf("guest %s failed start monitor %s", s.GetName(), err)
			} else {
				// start monitor success, the task will be handled there, return nil to inform the caller
				return nil
			}
		} else if s.Monitor != nil && s.IsRunning() {
			blockJobsCount := s.BlockJobsCount()
			if blockJobsCount > 0 {
				resp.Status = GUEST_BLOCK_STREAM
			}
			resp.BlockJobsCount = blockJobsCount
		}
	}
	return resp
}

func (s *SKVMGuestInstance) startKickstartMonitorIfNeeded() {
	if s.kickstartMonitor == nil {
		return
	}

	if !s.shouldUseKickstart() {
		log.Infof("Kickstart not needed for server %s, skip starting monitor", s.Id)
		return
	}

	log.Infof("Starting kickstart monitor for server %s", s.Id)

	if err := s.kickstartMonitor.updateKickstartStatus(api.VM_KICKSTART_INSTALLING); err != nil {
		log.Errorf("Failed to update kickstart status to installing for server %s: %v", s.Id, err)
	} else {
		log.Debugf("Kickstart status updated to installing for server %s", s.Id)
	}

	if err := s.kickstartMonitor.Start(); err != nil {
		log.Errorf("Failed to start kickstart monitor for server %s: %s", s.Id, err)
	}
}

func (s *SKVMGuestInstance) cleanupKickstartMonitor() {
	if s.kickstartMonitor != nil {
		s.kickstartMonitor.Close()
		s.kickstartMonitor = nil
		log.Infof("Kickstart monitor cleaned up for server %s", s.Id)
	}
<<<<<<< HEAD
=======

	// Concat new endpoint url
	endpoint := fmt.Sprintf("%s:%d", endpoints[0], port+1000)

	return endpoint, nil
}

func (s *SKVMGuestInstance) isEnableSpiceStreaming() bool {
	if s.Desc.Vdi == api.VM_VDI_PROTOCOL_SPICE && s.Desc.VdiOptions != nil && s.Desc.VdiOptions["streaming"] == "true" {
		return true
	}
	return false
>>>>>>> 1f75b12f
}<|MERGE_RESOLUTION|>--- conflicted
+++ resolved
@@ -3782,13 +3782,6 @@
 		s.kickstartMonitor = nil
 		log.Infof("Kickstart monitor cleaned up for server %s", s.Id)
 	}
-<<<<<<< HEAD
-=======
-
-	// Concat new endpoint url
-	endpoint := fmt.Sprintf("%s:%d", endpoints[0], port+1000)
-
-	return endpoint, nil
 }
 
 func (s *SKVMGuestInstance) isEnableSpiceStreaming() bool {
@@ -3796,5 +3789,4 @@
 		return true
 	}
 	return false
->>>>>>> 1f75b12f
 }