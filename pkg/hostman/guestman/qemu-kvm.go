// Copyright 2019 Yunion
//
// Licensed under the Apache License, Version 2.0 (the "License");
// you may not use this file except in compliance with the License.
// You may obtain a copy of the License at
//
//     http://www.apache.org/licenses/LICENSE-2.0
//
// Unless required by applicable law or agreed to in writing, software
// distributed under the License is distributed on an "AS IS" BASIS,
// WITHOUT WARRANTIES OR CONDITIONS OF ANY KIND, either express or implied.
// See the License for the specific language governing permissions and
// limitations under the License.

package guestman

import (
	"context"
	"fmt"
	"io/ioutil"
	"os"
	"path"
	"path/filepath"
	"regexp"
	"strconv"
	"strings"
	"syscall"
	"time"

	"yunion.io/x/jsonutils"
	"yunion.io/x/log"
	"yunion.io/x/pkg/errors"
	"yunion.io/x/pkg/util/regutils"
	"yunion.io/x/pkg/util/seclib"
	"yunion.io/x/pkg/utils"

	"yunion.io/x/onecloud/pkg/apis"
	api "yunion.io/x/onecloud/pkg/apis/compute"
	hostapi "yunion.io/x/onecloud/pkg/apis/host"
	noapi "yunion.io/x/onecloud/pkg/apis/notify"
	"yunion.io/x/onecloud/pkg/appctx"
	"yunion.io/x/onecloud/pkg/cloudcommon/consts"
	"yunion.io/x/onecloud/pkg/cloudcommon/notifyclient"
	"yunion.io/x/onecloud/pkg/hostman/guestman/arch"
	"yunion.io/x/onecloud/pkg/hostman/guestman/desc"
	deployapi "yunion.io/x/onecloud/pkg/hostman/hostdeployer/apis"
	"yunion.io/x/onecloud/pkg/hostman/hostdeployer/deployclient"
	"yunion.io/x/onecloud/pkg/hostman/hostinfo"
	"yunion.io/x/onecloud/pkg/hostman/hostinfo/hostbridge"
	"yunion.io/x/onecloud/pkg/hostman/hostinfo/hostconsts"
	"yunion.io/x/onecloud/pkg/hostman/hostutils"
	"yunion.io/x/onecloud/pkg/hostman/monitor"
	"yunion.io/x/onecloud/pkg/hostman/monitor/qga"
	"yunion.io/x/onecloud/pkg/hostman/options"
	"yunion.io/x/onecloud/pkg/hostman/storageman"
	"yunion.io/x/onecloud/pkg/httperrors"
	"yunion.io/x/onecloud/pkg/mcclient"
	"yunion.io/x/onecloud/pkg/mcclient/auth"
	modules "yunion.io/x/onecloud/pkg/mcclient/modules/compute"
	identity_modules "yunion.io/x/onecloud/pkg/mcclient/modules/identity"
	"yunion.io/x/onecloud/pkg/util/cgrouputils"
	"yunion.io/x/onecloud/pkg/util/fileutils2"
	"yunion.io/x/onecloud/pkg/util/fuseutils"
	"yunion.io/x/onecloud/pkg/util/netutils2"
	"yunion.io/x/onecloud/pkg/util/procutils"
	"yunion.io/x/onecloud/pkg/util/qemuimg"
	"yunion.io/x/onecloud/pkg/util/regutils2"
	"yunion.io/x/onecloud/pkg/util/seclib2"
	"yunion.io/x/onecloud/pkg/util/timeutils2"
	"yunion.io/x/onecloud/pkg/util/version"
)

const (
	STATE_FILE_PREFIX             = "STATEFILE"
	MONITOR_PORT_BASE             = 55900
	LIVE_MIGRATE_PORT_BASE        = 4396
	BUILT_IN_NBD_SERVER_PORT_BASE = 7777
	MAX_TRY                       = 3
)

type SKVMInstanceRuntime struct {
	QemuVersion string
	VncPassword string

	LiveMigrateDestPort *int64
	LiveMigrateUseTls   bool

	syncMeta *jsonutils.JSONDict

	cgroupPid  int
	cgroupName string

	stopping            bool
	needSyncStreamDisks bool
	blockJobTigger      map[string]chan struct{}

	StartupTask *SGuestResumeTask
	MigrateTask *SGuestLiveMigrateTask

	pciUninitialized bool
	pciAddrs         *desc.SGuestPCIAddresses
}

type SKVMGuestInstance struct {
	SKVMInstanceRuntime

	Id         string
	Monitor    monitor.Monitor
	manager    *SGuestManager
	guestAgent *qga.QemuGuestAgent

	archMan arch.Arch

	// runtime description, generate from source desc
	Desc *desc.SGuestDesc
	// source description, input from region
	SourceDesc *desc.SGuestDesc
}

func NewKVMGuestInstance(id string, manager *SGuestManager) *SKVMGuestInstance {
	qemuArch := arch.Arch_x86_64
	if manager.host.IsAarch64() {
		qemuArch = arch.Arch_aarch64
	}
	return &SKVMGuestInstance{
		SKVMInstanceRuntime: SKVMInstanceRuntime{
			blockJobTigger: make(map[string]chan struct{}),
		},
		Id:      id,
		manager: manager,
		archMan: arch.NewArch(qemuArch),
	}
}

// update guest runtime desc from source desc
// and check is need regenerate runtime desc
// these property can't be upate in running guest
func (s *SKVMGuestInstance) updateGuestDesc() error {
	s.Desc = new(desc.SGuestDesc)
	err := jsonutils.Marshal(s.SourceDesc).Unmarshal(s.Desc)
	if err != nil {
		return errors.Wrap(err, "unmarshal source desc")
	}

	if s.isPcie() {
		s.setPcieExtendBus()
	}

	err = s.initGuestDesc()
	if err != nil {
		return err
	}

	return s.SaveLiveDesc(s.Desc)
}

func (s *SKVMGuestInstance) IsStopping() bool {
	return s.stopping
}

func (s *SKVMGuestInstance) IsValid() bool {
	return s.Desc != nil && s.Desc.Uuid != ""
}

func (s *SKVMGuestInstance) GetId() string {
	return s.Desc.Uuid
}

func (s *SKVMGuestInstance) GetName() string {
	return fmt.Sprintf("%s(%s)", s.Desc.Name, s.Desc.Uuid)
}

func (s *SKVMGuestInstance) getStateFilePathRootPrefix() string {
	return path.Join(s.HomeDir(), STATE_FILE_PREFIX)
}

func (s *SKVMGuestInstance) GetStateFilePath(version string) string {
	p := s.getStateFilePathRootPrefix()
	if version != "" {
		p = fmt.Sprintf("%s_%s", p, version)
	}
	return p
}

func (s *SKVMGuestInstance) getQemuLogPath() string {
	return path.Join(s.HomeDir(), "qemu.log")
}

func (s *SKVMGuestInstance) IsLoaded() bool {
	return s.Desc != nil
}

func (s *SKVMGuestInstance) HomeDir() string {
	return path.Join(s.manager.ServersPath, s.Id)
}

func (s *SKVMGuestInstance) PrepareDir() error {
	output, err := procutils.NewCommand("mkdir", "-p", s.HomeDir()).Output()
	if err != nil {
		return errors.Wrapf(err, "mkdir %s failed: %s", s.HomeDir(), output)
	}
	return nil
}

func (s *SKVMGuestInstance) GetPidFilePath() string {
	return path.Join(s.HomeDir(), "pid")
}

func (s *SKVMGuestInstance) GetVncFilePath() string {
	return path.Join(s.HomeDir(), "vnc")
}

func (s *SKVMGuestInstance) getEncryptKeyPath() string {
	return path.Join(s.HomeDir(), "key")
}

func (s *SKVMGuestInstance) getEncryptKeyId() string {
	return s.Desc.EncryptKeyId
}

func (s *SKVMGuestInstance) isEncrypted() bool {
	return len(s.getEncryptKeyId()) > 0
}

func (s *SKVMGuestInstance) getEncryptKey(ctx context.Context, userCred mcclient.TokenCredential) (apis.SEncryptInfo, error) {
	ret := apis.SEncryptInfo{}
	encKeyId := s.getEncryptKeyId()
	if len(encKeyId) > 0 {
		if userCred == nil {
			return ret, errors.Wrap(httperrors.ErrUnauthorized, "no credential to fetch encrypt key")
		}
		session := auth.GetSession(ctx, userCred, consts.GetRegion())
		secKey, err := identity_modules.Credentials.GetEncryptKey(session, encKeyId)
		if err != nil {
			return ret, errors.Wrap(err, "GetEncryptKey")
		}
		ret.Id = secKey.KeyId
		ret.Name = secKey.KeyName
		ret.Key = secKey.Key
		ret.Alg = secKey.Alg
		return ret, nil
	}
	return ret, nil
}

func (s *SKVMGuestInstance) saveEncryptKeyFile(key string) error {
	return fileutils2.FilePutContents(s.getEncryptKeyPath(), key, false)
}

func (s *SKVMGuestInstance) getOriginId() string {
	if s.Desc == nil {
		return ""
	}
	return s.Desc.Metadata["__origin_id"]
}

func (s *SKVMGuestInstance) isImportFromLibvirt() bool {
	return s.getOriginId() != ""
}

func (s *SKVMGuestInstance) GetPid() int {
	return s.getPid(s.GetPidFilePath(), s.getOriginId())
}

/*
 pid -> running qemu's pid
 -1 -> pid file does not exists
 -2 -> pid file ok but content does not match any qemu process
*/
func (s *SKVMGuestInstance) getPid(pidFile, uuid string) int {
	if !fileutils2.Exists(pidFile) {
		return -1
	}
	pidStr, err := fileutils2.FileGetContents(pidFile)
	if err != nil {
		log.Errorf("Get pid file %s error %s: %s", pidFile, s.GetName(), err)
		return -2
	}
	pidStr = strings.TrimSpace(pidStr)
	pid := s.findPid(strings.Split(pidStr, "\n"), uuid)
	if len(pid) > 0 && regutils.MatchInteger(pid) {
		v, _ := strconv.ParseInt(pid, 10, 0)
		return int(v)
	}
	return -2
}

func (s *SKVMGuestInstance) findPid(pids []string, uuid string) string {
	if len(pids) == 0 {
		return ""
	}
	for _, pid := range pids {
		pid := strings.TrimSpace(pid)
		if s.isSelfQemuPid(pid, uuid) {
			return pid
		}
	}
	return ""
}

func (s *SKVMGuestInstance) isSelfQemuPid(pid, uuid string) bool {
	if len(pid) == 0 {
		return false
	}
	cmdlineFile := fmt.Sprintf("/proc/%s/cmdline", pid)
	fi, err := os.Stat(cmdlineFile)
	if err != nil {
		return false
	}
	if !fi.Mode().IsRegular() {
		return false
	}
	cmdline, err := ioutil.ReadFile(cmdlineFile)
	if err != nil {
		log.Warningf("IsSelfQemuPid Read File %s error %s", cmdlineFile, err)
		return false
	}
	return s.isSelfCmdline(string(cmdline), uuid)
}

func (s *SKVMGuestInstance) isSelfCmdline(cmdline, uuid string) bool {
	return (strings.Index(cmdline, "qemu-system") >= 0 ||
		strings.Index(cmdline, "qemu-kvm") >= 0) &&
		strings.Index(cmdline, uuid) >= 0
}

func (s *SKVMGuestInstance) GetDescFilePath() string {
	return path.Join(s.HomeDir(), "desc")
}

func (s *SKVMGuestInstance) GetSourceDescFilePath() string {
	return path.Join(s.HomeDir(), "source-desc")
}

func (s *SKVMGuestInstance) LoadDesc() error {
	descPath := s.GetDescFilePath()
	descStr, err := ioutil.ReadFile(descPath)
	if err != nil {
		return errors.Wrap(err, "read desc")
	}

	var (
		srcDescStr  []byte
		srcDescPath = s.GetSourceDescFilePath()
	)
	if !fileutils2.Exists(srcDescPath) {
		err = fileutils2.FilePutContents(srcDescPath, string(descStr), false)
		if err != nil {
			return errors.Wrap(err, "save source desc")
		}
		srcDescStr = descStr
	} else {
		srcDescStr, err = ioutil.ReadFile(srcDescPath)
		if err != nil {
			return errors.Wrap(err, "read source desc")
		}
	}

	// parse source desc
	srcGuestDesc := new(desc.SGuestDesc)
	jsonSrcDesc, err := jsonutils.Parse(srcDescStr)
	if err != nil {
		return errors.Wrap(err, "json parse source desc")
	}
	err = jsonSrcDesc.Unmarshal(srcGuestDesc)
	if err != nil {
		return errors.Wrap(err, "unmarshal source desc")
	}
	s.SourceDesc = srcGuestDesc

	// parse desc
	guestDesc := new(desc.SGuestDesc)
	jsonDesc, err := jsonutils.Parse(descStr)
	if err != nil {
		return errors.Wrap(err, "json parse desc")
	}
	err = jsonDesc.Unmarshal(guestDesc)
	if err != nil {
		return errors.Wrap(err, "unmarshal desc")
	}
	s.Desc = guestDesc

	if s.IsRunning() {
		if len(s.Desc.PCIControllers) > 0 {
			return s.loadGuestPciAddresses()
		} else {
			s.pciUninitialized = true
		}
	}

	return nil
}

func (s *SKVMGuestInstance) IsDirtyShotdown() bool {
	return s.GetPid() == -2
}

func (s *SKVMGuestInstance) IsDaemon() bool {
	return s.Desc.IsDaemon
}

func (s *SKVMGuestInstance) DirtyServerRequestStart() {
	var body = jsonutils.NewDict()
	body.Set("guest_id", jsonutils.NewString(s.Id))
	body.Set("host_id", jsonutils.NewString(s.Desc.HostId))
	_, err := modules.Servers.PerformClassAction(
		hostutils.GetComputeSession(context.Background()), "dirty-server-start", body)
	if err != nil {
		log.Errorf("Dirty server request start error %s: %s", s.GetName(), err)
	}
}

func (s *SKVMGuestInstance) fuseMount(encryptInfo *apis.SEncryptInfo) error {
	disks := s.Desc.Disks
	for i := 0; i < len(disks); i++ {
		if disks[i].MergeSnapshot && len(disks[i].Url) > 0 {
			disk, err := storageman.GetManager().GetDiskByPath(disks[i].Path)
			if err != nil {
				return errors.Wrapf(err, "GetDiskByPath(%s)", disks[i].Path)
			}
			storage := disk.GetStorage()
			mntPath := path.Join(storage.GetFuseMountPath(), disk.GetId())
			if err := procutils.NewCommand("mountpoint", mntPath).Run(); err == nil {
				// fetcherfs is mounted
				continue
			}
			tmpdir := storage.GetFuseTmpPath()
			err = fuseutils.MountFusefs(
				options.HostOptions.FetcherfsPath, disks[i].Url, tmpdir,
				auth.GetTokenString(), mntPath,
				options.HostOptions.FetcherfsBlockSize,
				encryptInfo,
			)
			if err != nil {
				return err
			}
		}
	}
	return nil
}

func (s *SKVMGuestInstance) asyncScriptStart(ctx context.Context, params interface{}) (jsonutils.JSONObject, error) {
	data, ok := params.(*jsonutils.JSONDict)
	if !ok {
		return nil, hostutils.ParamsError
	}

	var err error
	var encryptInfo *apis.SEncryptInfo
	if data.Contains("encrypt_info") {
		encryptInfo = new(apis.SEncryptInfo)
		data.Unmarshal(encryptInfo, "encrypt_info")
	}
	err = s.fuseMount(encryptInfo)
	if err != nil {
		return nil, errors.Wrap(err, "fuse mount")
	}

	err = s.updateGuestDesc()
	if err != nil {
		return nil, errors.Wrap(err, "generate desc")
	}

	hostbridge.CleanDeletedPorts(options.HostOptions.BridgeDriver)
	time.Sleep(100 * time.Millisecond)

	var isStarted, tried = false, 0
	for !isStarted && tried < MAX_TRY {
		tried += 1

		vncPort := s.manager.GetFreeVncPort()
		defer s.manager.unsetPort(vncPort)
		log.Infof("Use vnc port %d", vncPort)
		if err = s.saveVncPort(vncPort); err != nil {
			goto finally
		} else {
			data.Set("vnc_port", jsonutils.NewInt(int64(vncPort)))
		}

		// get live migrate listen port
		if jsonutils.QueryBoolean(data, "need_migrate", false) || s.Desc.IsSlave {
			migratePort := s.manager.GetLiveMigrateFreePort()
			defer s.manager.unsetPort(migratePort)
			data.Set("live_migrate_port", jsonutils.NewInt(int64(migratePort)))
		}

		err = s.saveScripts(data)
		if err != nil {
			goto finally
		} else {
			err = s.scriptStart(ctx)
			if err == nil {
				isStarted = true
			} else {
				// call script stop if guest start failed
				s.scriptStop()
			}
		}

	finally:
		if !isStarted {
			log.Errorf("Start VM failed %s: %s", s.GetName(), err)
			time.Sleep(time.Duration(1<<uint(tried-1)) * time.Second)
		} else {
			log.Infof("VM started %s ...", s.GetName())
		}
	}

	// is on_async_script_start
	if isStarted {
		log.Infof("Async start server %s success!", s.GetName())
		s.syncMeta = s.CleanImportMetadata()
		return nil, nil
	}
	log.Errorf("Async start server %s failed: %s!!!", s.GetName(), err)
	if ctx != nil && len(appctx.AppContextTaskId(ctx)) >= 0 {
		hostutils.TaskFailed(ctx, fmt.Sprintf("Async start server failed: %s", err))
	}
	needMigrate := jsonutils.QueryBoolean(data, "need_migrate", false)
	// do not syncstatus if need_migrate
	if !needMigrate {
		s.SyncStatus("")
	}
	return nil, err
}

func (s *SKVMGuestInstance) saveScripts(data *jsonutils.JSONDict) error {
	startScript, err := s.generateStartScript(data)
	if err != nil {
		return err
	}
	// diff qemu command options when migrating
	if jsonutils.QueryBoolean(data, "need_migrate", false) {
		srcCmdline, err := data.GetString("source_qemu_cmdline")
		if err != nil {
			return errors.Wrap(err, "Get source_qemu_cmdline")
		}
		currentCmd, err := s.getQemuCmdlineFromContent(startScript)
		if err != nil {
			return errors.Wrapf(err, "Get qemu cmdline from %q", startScript)
		}
		unifyCmd, err := s.unifyMigrateQemuCmdline(currentCmd, srcCmdline)
		if err != nil {
			return errors.Wrap(err, "Unify migrate qemu cmdline")
		}
		// reinject cmd
		startScript = strings.ReplaceAll(startScript, currentCmd, unifyCmd)
	}

	if err = fileutils2.FilePutContents(s.GetStartScriptPath(), startScript, false); err != nil {
		return err
	}

	if jsonutils.QueryBoolean(data, "sync_qemu_cmdline", false) {
		cmdline, err := s.getQemuCmdlineFromContent(startScript)
		if err != nil {
			log.Errorf("failed parse cmdline from start script: %s", err)
		} else {
			log.Errorf("new cmd: %s", cmdline)
			s.SyncQemuCmdline(cmdline)
		}
	}

	launcher := fmt.Sprintf(guestLauncher, s.GetStartScriptPath(), s.LogFilePath())
	if err := fileutils2.FilePutContents(s.pyLauncherPath(), launcher, false); err != nil {
		return errors.Wrap(err, "generate guest launcher")
	}

	stopScript := s.generateStopScript(data)
	return fileutils2.FilePutContents(s.GetStopScriptPath(), stopScript, false)
}

func (s *SKVMGuestInstance) GetStartScriptPath() string {
	return path.Join(s.HomeDir(), "startvm")
}

func (s *SKVMGuestInstance) GetStopScriptPath() string {
	return path.Join(s.HomeDir(), "stopvm")
}

func (s *SKVMGuestInstance) ImportServer(pendingDelete bool) {
	// verify host_id consistency
	if s.Desc.HostId != hostinfo.Instance().HostId {
		// fix host_id
		s.Desc.HostId = hostinfo.Instance().HostId
		s.SaveLiveDesc(s.Desc)
	}

	s.manager.SaveServer(s.Id, s)
	s.manager.RemoveCandidateServer(s)

	if (s.IsDirtyShotdown() || s.IsDaemon()) && !pendingDelete {
		log.Infof("Server dirty shutdown or a daemon %s", s.GetName())

		if s.Desc.IsMaster || s.Desc.IsSlave ||
			len(s.GetNeedMergeBackingFileDiskIndexs()) > 0 {
			go s.DirtyServerRequestStart()
		} else {
			s.StartGuest(context.Background(), nil, jsonutils.NewDict())
		}
		return
	}
	if s.IsRunning() {
		log.Infof("%s is running, pending_delete=%t", s.GetName(), pendingDelete)
		if !pendingDelete {
			s.StartMonitor(context.Background(), nil)
		}
	} else {
		var action = "stopped"
		if s.IsSuspend() {
			action = "suspend"
		}
		log.Infof("%s is %s, pending_delete=%t", s.GetName(), action, pendingDelete)
		if !s.IsSlave() {
			s.SyncStatus("")
		}
	}
}

func (s *SKVMGuestInstance) IsRunning() bool {
	return s.GetPid() > 0
}

func (s *SKVMGuestInstance) IsStopped() bool {
	return !s.IsRunning()
}

func (s *SKVMGuestInstance) IsSuspend() bool {
	if !s.IsRunning() && len(s.ListStateFilePaths()) > 0 {
		return true
	}
	return false
}

func (s *SKVMGuestInstance) IsMonitorAlive() bool {
	return s.Monitor != nil && s.Monitor.IsConnected()
}

// func (s *SKVMGuestInstance) ListStateFilePaths() []string {
// 	files, err := ioutil.ReadDir(s.HomeDir())
// 	if err == nil {
// 		var ret = make([]string, 0)
// 		for i := 0; i < len(files); i++ {
// 			if strings.HasPrefix(files[i].Name(), STATE_FILE_PREFIX) {
// 				ret = append(ret, files[i].Name())
// 			}
// 		}
// 		return ret
// 	}
// 	return nil
// }

func (s *SKVMGuestInstance) onImportGuestMonitorDisConnect(err error) {
	log.Infof("Import Guest %s monitor disconnect reason: %v", s.Id, err)
	s.SyncStatus(fmt.Sprintf("import guest monitor disconnect %v", err))

	// clean import pid file
	if s.GetPid() == -2 {
		spath := s.GetPidFilePath()
		if fileutils2.Exists(spath) {
			os.Remove(spath)
		}
	}
}

func (s *SKVMGuestInstance) onImportGuestMonitorTimeout(ctx context.Context, err error) {
	log.Errorf("Import guest %s monitor connect timeout: %s", s.Id, err)
	// clean import pid file
	if s.GetPid() == -2 {
		spath := s.GetPidFilePath()
		if fileutils2.Exists(spath) {
			os.Remove(spath)
		}
	}
}

func (s *SKVMGuestInstance) onImportGuestMonitorConnected(ctx context.Context) {
	log.Infof("Guest %s Monitor connect success", s.Id)
	s.Monitor.GetVersion(func(version string) {
		log.Infof("Guest %s qemu version %s", s.Id, version)
		s.QemuVersion = version
		meta := jsonutils.NewDict()
		meta.Set("hotplug_cpu_mem", jsonutils.NewString("disable"))
		meta.Set("hot_remove_nic", jsonutils.NewString("disable"))
		meta.Set("__qemu_version", jsonutils.NewString(s.GetQemuVersionStr()))
		s.SyncMetadata(meta)
		s.SyncStatus("")
	})
}

func (s *SKVMGuestInstance) GetMonitorPath() string {
	return s.Desc.Metadata["__monitor_path"]
}

func (s *SKVMGuestInstance) StartMonitorWithImportGuestSocketFile(ctx context.Context, socketFile string, cb func()) error {
	var mon monitor.Monitor
	mon = monitor.NewQmpMonitor(
		s.GetName(),
		s.Id,
		s.onImportGuestMonitorDisConnect, // on monitor disconnect
		func(err error) { s.onImportGuestMonitorTimeout(ctx, err) }, // on monitor timeout
		func() {
			s.Monitor = mon
			s.onImportGuestMonitorConnected(ctx)
			if cb != nil {
				cb()
			}
		}, // on monitor connected
		s.onReceiveQMPEvent, // on reveive qmp event
	)
	return mon.ConnectWithSocket(socketFile)
}

func (s *SKVMGuestInstance) StartMonitor(ctx context.Context, cb func()) error {
	if s.GetQmpMonitorPort(-1) > 0 {
		var mon monitor.Monitor
		mon = monitor.NewQmpMonitor(
			s.GetName(), s.Id,
			s.onMonitorDisConnect,                            // on monitor disconnect
			func(err error) { s.onMonitorTimeout(ctx, err) }, // on monitor timeout
			func() {
				s.Monitor = mon
				s.onMonitorConnected(ctx)
				if cb != nil {
					cb()
				}
			}, // on monitor connected
			s.onReceiveQMPEvent, // on receive qmp event
		)
		err := mon.Connect("127.0.0.1", s.GetQmpMonitorPort(-1))
		if err != nil {
			mon = nil
			log.Errorf("Guest %s hmp monitor connect failed %s, something wrong", s.GetName(), err)
			return errors.Errorf("connect qmp monitor: %s", err)
		}
		return nil
	} else if monitorPath := s.GetMonitorPath(); len(monitorPath) > 0 {
		return s.StartMonitorWithImportGuestSocketFile(ctx, monitorPath, cb)
	} else {
		log.Errorf("Guest %s start monitor failed, can't get qmp monitor port or monitor path", s.Id)
		return errors.Errorf("Guest %s start monitor failed, can't get qmp monitor port or monitor path", s.Id)
	}
}

func (s *SKVMGuestInstance) onReceiveQMPEvent(event *monitor.Event) {
	switch {
	case event.Event == `"BLOCK_JOB_READY"`:
		s.eventBlockJobReady(event)
	case event.Event == `"BLOCK_JOB_ERROR"`:
		s.SyncMirrorJobFailed("BLOCK_JOB_ERROR")
	case event.Event == `"BLOCK_JOB_COMPLETED"`:
		s.eventBlockJobCompleted(event)
	case event.Event == `"GUEST_PANICKED"`:
		s.eventGuestPaniced(event)
	case event.Event == `"STOP"`:
		if s.MigrateTask != nil {
			// migrating complete
			s.MigrateTask.migrateComplete(nil)
		}
		hostutils.UpdateServerProgress(context.Background(), s.Id, 0.0, 0)
	}
}

func (s *SKVMGuestInstance) eventBlockJobCompleted(event *monitor.Event) {
	itype, ok := event.Data["type"]
	if !ok {
		log.Errorf("BLOCK_JOB_COMPLETED missing event type")
		return
	}
	// only dealwith event type mirror
	stype, _ := itype.(string)
	if stype != "mirror" {
		return
	}

	iDevice, ok := event.Data["device"]
	if !ok {
		return
	}
	device := iDevice.(string)
	if !strings.HasPrefix(device, "drive_") {
		return
	}
	disks := s.Desc.Disks
	log.Infof("mirror job complete disk index %s", device[len("drive_"):])
	diskIndex, err := strconv.Atoi(device[len("drive_"):])
	if err != nil || diskIndex < 0 || diskIndex >= len(disks) {
		log.Errorf("failed get disk from index %d", diskIndex)
		return
	}
	diskId := disks[diskIndex].DiskId
	if c, ok := s.blockJobTigger[diskId]; ok {
		c <- struct{}{}
	}
}

func (s *SKVMGuestInstance) eventGuestPaniced(event *monitor.Event) {
	// qemu runc state event source qemu/src/qapi/run-state.json
	params := jsonutils.NewDict()
	if action, ok := event.Data["action"]; ok {
		sAction, _ := action.(string)
		params.Set("action", jsonutils.NewString(sAction))
	}
	if info, ok := event.Data["info"]; ok {
		params.Set("info", jsonutils.Marshal(info))
	}
	params.Set("event", jsonutils.NewString(strings.Trim(event.Event, "\"")))
	_, err := modules.Servers.PerformAction(
		hostutils.GetComputeSession(context.Background()),
		s.GetId(), "event", params)
	if err != nil {
		log.Errorf("Server %s send event guest paniced got error %s", s.GetId(), err)
	}
}

func (s *SKVMGuestInstance) eventBlockJobReady(event *monitor.Event) {
	itype, ok := event.Data["type"]
	if !ok {
		log.Errorf("BLOCK_JOB_READY missing event type")
		return
	}
	// only dealwith event type mirror
	stype, _ := itype.(string)
	if stype != "mirror" {
		return
	}

	if s.IsMaster() { // has backup server
		mirrorStatus := s.MirrorJobStatus()
		if mirrorStatus.IsSucc() {
			_, err := hostutils.UpdateServerStatus(context.Background(), s.GetId(), api.VM_RUNNING, "BLOCK_JOB_READY")
			if err != nil {
				log.Errorf("onReceiveQMPEvent update server status error: %s", err)
			}
		} else if mirrorStatus.IsFailed() {
			s.SyncMirrorJobFailed("Block job missing")
		}
	} else {
		iDevice, ok := event.Data["device"]
		if !ok {
			return
		}
		device := iDevice.(string)
		if !strings.HasPrefix(device, "drive_") {
			return
		}
		disks := s.Desc.Disks
		log.Infof("mirror job ready disk index %s", device[len("drive_"):])
		diskIndex, err := strconv.Atoi(device[len("drive_"):])
		if err != nil || diskIndex < 0 || diskIndex >= len(disks) {
			log.Errorf("failed get disk from index %d", diskIndex)
			return
		}
		params := jsonutils.NewDict()
		params.Set("disk_id", jsonutils.NewString(disks[diskIndex].DiskId))
		_, err = modules.Servers.PerformAction(
			hostutils.GetComputeSession(context.Background()),
			s.GetId(), "block-mirror-ready", params,
		)
		if err != nil {
			log.Errorf("Server %s perform block-mirror-ready got error %s", s.GetId(), err)
		}
	}
}

func (s *SKVMGuestInstance) QgaPath() string {
	return path.Join(s.HomeDir(), "qga.sock")
}

func (s *SKVMGuestInstance) InitQga() error {
	guestAgent, err := qga.NewQemuGuestAgent(s.Id, s.QgaPath())
	if err != nil {
		return err
	}
	s.guestAgent = guestAgent
	return nil
}

func (s *SKVMGuestInstance) SyncMirrorJobFailed(reason string) {
	params := jsonutils.NewDict()
	params.Set("reason", jsonutils.NewString(reason))
	_, err := modules.Servers.PerformAction(
		hostutils.GetComputeSession(context.Background()),
		s.GetId(), "block-stream-failed", params,
	)
	if err != nil {
		log.Errorf("Server %s perform block-stream-failed got error %s", s.GetId(), err)
	}
}

func (s *SKVMGuestInstance) onMonitorConnected(ctx context.Context) {
	log.Infof("Monitor connected ...")
	s.Monitor.GetVersion(func(v string) {
		s.onGetQemuVersion(ctx, v)
	})
}

func (s *SKVMGuestInstance) setDestMigrateTLS(ctx context.Context, data *jsonutils.JSONDict) {
	port, _ := data.Int("live_migrate_dest_port")
	s.Monitor.ObjectAdd("tls-creds-x509", map[string]string{
		"dir":         s.getPKIDirPath(),
		"endpoint":    "server",
		"id":          "tls0",
		"verify-peer": "no",
	}, func(res string) {
		if strings.Contains(strings.ToLower(res), "error") {
			hostutils.TaskFailed(ctx, fmt.Sprintf("Migrate add tls-creds-x509 object server tls0 error: %s", res))
			return
		}
		s.Monitor.MigrateSetParameter("tls-creds", "tls0", func(res string) {
			if strings.Contains(strings.ToLower(res), "error") {
				hostutils.TaskFailed(ctx, fmt.Sprintf("Migrate set tls-creds tls0 error: %s", res))
				return
			}
			address := fmt.Sprintf("tcp:0:%d", port)
			s.Monitor.MigrateIncoming(address, func(res string) {
				if strings.Contains(strings.ToLower(res), "error") {
					hostutils.TaskFailed(ctx, fmt.Sprintf("Migrate set incoming %q error: %s", address, res))
					return
				}
				hostutils.TaskComplete(ctx, data)
			})
		})
	})
}

func (s *SKVMGuestInstance) migrateEnableMultifd() error {
	if version.LT(s.QemuVersion, "4.0.0") {
		return nil
	}
	var err = make(chan error)
	cb := func(res string) {
		if len(res) > 0 {
			err <- errors.Errorf("failed enable multifd %s", res)
		} else {
			err <- nil
		}
	}
	log.Infof("migrate dest guest enable multifd")
	s.Monitor.MigrateSetCapability("multifd", "on", cb)
	return <-err
}

func (s *SKVMGuestInstance) onGetQemuVersion(ctx context.Context, version string) {
	s.QemuVersion = version
	log.Infof("Guest(%s) qemu version %s", s.Id, s.QemuVersion)
	if s.pciUninitialized {
		s.getPciDevices(ctx)
	} else {
		s.guestRun(ctx)
	}
}

func (s *SKVMGuestInstance) getPciDevices(ctx context.Context) {
	cb := func(pciInfoList []monitor.PCIInfo, err string) {
		if err != "" && pciInfoList == nil {
			log.Errorf("failed query pci %s", err)
			s.guestRun(ctx)
		} else {
			s.getMemoryDevices(ctx, pciInfoList)
		}
	}
	s.Monitor.QueryPci(cb)
}

func (s *SKVMGuestInstance) getMemoryDevices(ctx context.Context, pciInfoList []monitor.PCIInfo) {
	cb := func(memoryDevicesInfoList []monitor.MemoryDeviceInfo, err string) {
		if err != "" && memoryDevicesInfoList == nil {
			log.Errorf("failed query memory device info: %s", err)
		} else {
			if err := s.initGuestDescFromExistingGuest(pciInfoList, memoryDevicesInfoList); err != nil {
				log.Errorf("failed init guest devices: %s", err)
			} else {
				s.pciUninitialized = false
				s.SaveLiveDesc(s.Desc)
				vncPort := s.GetVncPort()
				data := jsonutils.NewDict()
				data.Set("vnc_port", jsonutils.NewInt(int64(vncPort)))
				data.Set("sync_qemu_cmdline", jsonutils.JSONTrue)
				s.saveScripts(data)
			}
		}
		s.guestRun(ctx)
	}
	s.Monitor.GetMemoryDevicesInfo(cb)
}

func (s *SKVMGuestInstance) guestRun(ctx context.Context) {
	if s.LiveMigrateDestPort != nil && ctx != nil {
		// dest migrate guest
		body := jsonutils.NewDict()
		body.Set("live_migrate_dest_port", jsonutils.NewInt(*s.LiveMigrateDestPort))
		err := s.migrateEnableMultifd()
		if err != nil {
			hostutils.TaskFailed(ctx, err.Error())
			return
		}
		if s.LiveMigrateUseTls {
			s.setDestMigrateTLS(ctx, body)
		} else {
			hostutils.TaskComplete(ctx, body)
		}
	} else if s.IsSlave() {
		s.startQemuBuiltInNbdServer(ctx)
	} else {
		if s.IsMaster() {
			s.startDiskBackupMirror(ctx)
			if ctx != nil && len(appctx.AppContextTaskId(ctx)) > 0 {
				s.DoResumeTask(ctx, false)
			} else {
				if options.HostOptions.SetVncPassword {
					s.SetVncPassword()
				}
				s.OnResumeSyncMetadataInfo()
			}
		} else {
			s.DoResumeTask(ctx, true)
		}
		if err := s.InitQga(); err != nil {
			log.Errorf("Guest %s init qga failed %s", s.Id, err)
		}
	}
}

func (s *SKVMGuestInstance) onMonitorDisConnect(err error) {
	log.Errorf("Guest %s on Monitor Disconnect reason: %v", s.Id, err)
	s.CleanStartupTask()
	s.scriptStop()
	if !s.IsSlave() && s.LiveMigrateDestPort == nil {
		s.SyncStatus(fmt.Sprintf("monitor disconnect %v", err))
	}
	if s.guestAgent != nil {
		s.guestAgent.Close()
		s.guestAgent = nil
	}
	s.clearCgroup(0)
	s.Monitor = nil
}

func (s *SKVMGuestInstance) startDiskBackupMirror(ctx context.Context) {
	if ctx == nil || len(appctx.AppContextTaskId(ctx)) == 0 {
		status := api.VM_RUNNING
		mirrorStatus := s.MirrorJobStatus()
		if mirrorStatus.InProcess() {
			status = api.VM_BLOCK_STREAM
		} else if mirrorStatus.IsFailed() {
			status = api.VM_BLOCK_STREAM_FAIL
			s.SyncMirrorJobFailed("mirror job missing")
		}
		hostutils.UpdateServerStatus(context.Background(), s.GetId(), status, "")
	} else {
		nbdUri, ok := s.Desc.Metadata["backup_nbd_server_uri"]
		if !ok {
			hostutils.TaskFailed(ctx, "Missing dest nbd location")
		}

		onSucc := func() {
			cb := func(res string) { log.Infof("On backup mirror server(%s) resume start", s.Id) }
			s.Monitor.SimpleCommand("cont", cb)
		}
		NewDriveMirrorTask(ctx, s, nbdUri, "top", true, onSucc).Start()
	}
}

func (s *SKVMGuestInstance) startQemuBuiltInNbdServer(ctx context.Context) {
	if ctx != nil && len(appctx.AppContextTaskId(ctx)) > 0 {
		nbdServerPort := s.manager.GetNBDServerFreePort()
		defer s.manager.unsetPort(nbdServerPort)
		var onNbdServerStarted = func(res string) {
			if len(res) > 0 {
				log.Errorf("Start Qemu Builtin nbd server error %s", res)
				hostutils.TaskFailed(ctx, res)
			} else {
				res := jsonutils.NewDict()
				res.Set("nbd_server_port", jsonutils.NewInt(int64(nbdServerPort)))
				hostutils.TaskComplete(ctx, res)
			}
		}
		s.Monitor.StartNbdServer(nbdServerPort, true, true, onNbdServerStarted)
	}
}

func (s *SKVMGuestInstance) clearCgroup(pid int) {
	if pid == 0 && s.cgroupPid > 0 {
		pid = s.cgroupPid
	}
	cgrupName := s.GetCgroupName()
	log.Infof("cgroup destroy %d %s", pid, cgrupName)
	if pid > 0 && !options.HostOptions.DisableSetCgroup {
		cgrouputils.CgroupDestroy(strconv.Itoa(pid), cgrupName)
	}
}

func (s *SKVMGuestInstance) IsMaster() bool {
	return s.Desc.IsMaster
}

func (s *SKVMGuestInstance) IsSlave() bool {
	return s.Desc.IsSlave
}

func (s *SKVMGuestInstance) DiskCount() int {
	return len(s.Desc.Disks)
}

type MirrorJob int

func (ms MirrorJob) IsSucc() bool {
	return ms == 1
}

func (ms MirrorJob) IsFailed() bool {
	return ms == -1
}

func (ms MirrorJob) InProcess() bool {
	return ms == 0
}

func (s *SKVMGuestInstance) MirrorJobStatus() MirrorJob {
	res := make(chan []monitor.BlockJob)
	s.Monitor.GetBlockJobs(func(jobs []monitor.BlockJob) {
		res <- jobs
	})
	select {
	case <-time.After(time.Second * 3):
		return 0
	case v := <-res:
		if len(v) >= s.DiskCount() {
			mirrorSuccCount := 0
			for _, job := range v {
				if job.Type == "mirror" && job.Status == "ready" {
					mirrorSuccCount += 1
				}
			}
			if mirrorSuccCount == s.DiskCount() {
				return 1
			}
			return 0
		}
		return -1
	}
}

func (s *SKVMGuestInstance) BlockJobsCount() int {
	res := make(chan []monitor.BlockJob)
	log.Debugf("BlockJobsCount start...")
	s.Monitor.GetBlockJobs(func(jobs []monitor.BlockJob) {
		res <- jobs
	})
	select {
	case <-time.After(time.Second * 30):
		log.Debugf("BlockJobsCount timeout")
		return -1
	case v := <-res:
		log.Debugf("BlockJobsCount %d", len(v))
		return len(v)
	}
}

func (s *SKVMGuestInstance) detachStartupTask() {
	log.Infof("[%s] detachStartupTask", s.GetId())
	s.StartupTask = nil
}

func (s *SKVMGuestInstance) CleanStartupTask() {
	if s.StartupTask != nil {
		log.Infof("[%s] Clean startup task ... stop task ...", s.GetId())
		s.StartupTask.Stop()
		s.StartupTask = nil
	} else {
		log.Infof("[%s] Clean startup task ... no task", s.GetId())
	}
}

func (s *SKVMGuestInstance) onMonitorTimeout(ctx context.Context, err error) {
	log.Errorf("Monitor connect timeout, VM %s frozen: %s force restart!!!!", s.Id, err)
	s.ForceStop()
	timeutils2.AddTimeout(
		time.Second*3, func() { s.StartGuest(ctx, nil, jsonutils.NewDict()) })
}

func (s *SKVMGuestInstance) GetHmpMonitorPort(vncPort int) int {
	if vncPort <= 0 {
		vncPort = s.GetVncPort()
	}
	if vncPort > 0 {
		return vncPort + MONITOR_PORT_BASE
	} else {
		return -1
	}
}

func (s *SKVMGuestInstance) GetQmpMonitorPort(vncPort int) int {
	if vncPort <= 0 {
		vncPort = s.GetVncPort()
	}
	if vncPort > 0 {
		return vncPort + MONITOR_PORT_BASE + 200
	} else {
		return -1
	}
}

func (s *SKVMGuestInstance) GetVncPort() int {
	if s.IsRunning() {
		vncPort, err := ioutil.ReadFile(s.GetVncFilePath())
		if err != nil {
			return -1
		}
		strPort := strings.TrimSpace(string(vncPort))
		if len(strPort) > 0 {
			port, err := strconv.Atoi(strPort)
			if err == nil {
				return port
			}
		}
	}
	return -1
}

func (s *SKVMGuestInstance) saveVncPort(port int) error {
	return fileutils2.FilePutContents(s.GetVncFilePath(), fmt.Sprintf("%d", port), false)
}

func (s *SKVMGuestInstance) DoResumeTask(ctx context.Context, isTimeout bool) {
	s.StartupTask = NewGuestResumeTask(ctx, s, isTimeout, false)
	s.StartupTask.Start()
}

func (s *SKVMGuestInstance) SyncStatus(reason string) {
	if s.IsRunning() {
		s.Monitor.GetBlockJobCounts(s.CheckBlockOrRunning)
		return
	}
	var status = "ready"
	if s.IsSuspend() {
		status = "suspend"
	}

	hostutils.UpdateServerStatus(context.Background(), s.Id, status, reason)
}

func (s *SKVMGuestInstance) CheckBlockOrRunning(jobs int) {
	var status = api.VM_RUNNING
	if jobs > 0 {
		if s.IsMaster() {
			mirrorStatus := s.MirrorJobStatus()
			if mirrorStatus.InProcess() {
				status = api.VM_BLOCK_STREAM
			} else if mirrorStatus.IsFailed() {
				status = api.VM_BLOCK_STREAM_FAIL
				s.SyncMirrorJobFailed("Block job missing")
			}
		} else {
			// TODO: check block jobs ready
			status = api.VM_BLOCK_STREAM
		}
	}
	_, err := hostutils.UpdateServerStatus(context.Background(), s.Id, status, "")
	if err != nil {
		log.Errorln(err)
	}
}

func (s *SKVMGuestInstance) SaveLiveDesc(guestDesc *desc.SGuestDesc) error {
	s.Desc = guestDesc

	// fill in ovn vpc nic bridge field
	for _, nic := range s.Desc.Nics {
		if nic.Bridge == "" {
			nic.Bridge = getNicBridge(nic)
		}
	}

	if err := fileutils2.FilePutContents(
		s.GetDescFilePath(), jsonutils.Marshal(s.Desc).String(), false,
	); err != nil {
		log.Errorf("save desc failed %s", err)
		return errors.Wrap(err, "save desc")
	}
	return nil
}

func (s *SKVMGuestInstance) SaveSourceDesc(guestDesc *desc.SGuestDesc) error {
	s.SourceDesc = guestDesc
	// fill in ovn vpc nic bridge field
	for _, nic := range s.SourceDesc.Nics {
		if nic.Bridge == "" {
			nic.Bridge = getNicBridge(nic)
		}
	}

	if err := fileutils2.FilePutContents(
		s.GetSourceDescFilePath(), jsonutils.Marshal(s.SourceDesc).String(), false,
	); err != nil {
		log.Errorf("save source desc failed %s", err)
		return errors.Wrap(err, "source save desc")
	}
	return nil
}

func (s *SKVMGuestInstance) GetVpcNIC() *desc.SGuestNetwork {
	for _, nic := range s.Desc.Nics {
		if nic.Vpc.Provider == api.VPC_PROVIDER_OVN {
			if nic.Ip != "" {
				return nic
			}
		}
	}
	return nil
}

type guestStartTask struct {
	s *SKVMGuestInstance

	ctx    context.Context
	params *jsonutils.JSONDict
}

func (t *guestStartTask) Run() {
	t.s.asyncScriptStart(t.ctx, t.params)
}

func (t *guestStartTask) Dump() string {
	return fmt.Sprintf("guest %s params: %v", t.s.Id, t.params)
}

func (s *SKVMGuestInstance) prepareEncryptKeyForStart(ctx context.Context, userCred mcclient.TokenCredential, params *jsonutils.JSONDict) (*jsonutils.JSONDict, error) {
	if s.isEncrypted() {
		ekey, err := s.getEncryptKey(ctx, userCred)
		if err != nil {
			log.Errorf("fail to fetch encrypt key: %s", err)
			return nil, errors.Wrap(err, "getEncryptKey")
		}
		if params == nil {
			params = jsonutils.NewDict()
		}
		params.Add(jsonutils.NewString(ekey.Key), "encrypt_key")
		params.Add(jsonutils.Marshal(ekey), "encrypt_info")
	}
	return params, nil
}

func (s *SKVMGuestInstance) StartGuest(ctx context.Context, userCred mcclient.TokenCredential, params *jsonutils.JSONDict) error {
	var err error
	params, err = s.prepareEncryptKeyForStart(ctx, userCred, params)
	if err != nil {
		return errors.Wrap(err, "prepareEncryptKeyForStart")
	}
	task := &guestStartTask{
		s:      s,
		ctx:    ctx,
		params: params,
	}
	s.manager.GuestStartWorker.Run(task, nil, nil)
	return nil
}

func (s *SKVMGuestInstance) DeployFs(ctx context.Context, userCred mcclient.TokenCredential, deployInfo *deployapi.DeployInfo) (jsonutils.JSONObject, error) {
	diskInfo := deployapi.DiskInfo{}
	if s.isEncrypted() {
		ekey, err := s.getEncryptKey(ctx, userCred)
		if err != nil {
			log.Errorf("fail to fetch encrypt key: %s", err)
			return nil, errors.Wrap(err, "getEncryptKey")
		}
		diskInfo.EncryptPassword = ekey.Key
		diskInfo.EncryptAlg = string(ekey.Alg)
	}
	disks := s.Desc.Disks
	if len(disks) > 0 {
		diskPath := disks[0].Path
		disk, err := storageman.GetManager().GetDiskByPath(diskPath)
		if err != nil {
			return nil, errors.Wrapf(err, "GetDiskByPath(%s)", diskPath)
		}
		diskInfo.Path = disk.GetPath()
		return disk.DeployGuestFs(&diskInfo, s.Desc, deployInfo)
	} else {
		return nil, fmt.Errorf("Guest dosen't have disk ??")
	}
}

// Delay process
func (s *SKVMGuestInstance) CleanGuest(ctx context.Context, params interface{}) (jsonutils.JSONObject, error) {
	migrated, ok := params.(bool)
	if !ok {
		return nil, hostutils.ParamsError
	}
	if err := s.StartDelete(ctx, migrated); err != nil {
		return nil, err
	}
	return nil, nil
}

func (s *SKVMGuestInstance) StartDelete(ctx context.Context, migrated bool) error {
	for s.IsRunning() {
		s.ForceStop()
		time.Sleep(time.Second * 1)
	}
	return s.Delete(ctx, migrated)
}

func (s *SKVMGuestInstance) ForceStop() bool {
	s.ExitCleanup(true)
	if s.IsRunning() {
		output, err := procutils.NewCommand("kill", "-9", fmt.Sprintf("%d", s.GetPid())).Output()
		if err != nil {
			log.Errorf("kill process %d failed: %s, %s", s.GetPid(), err, output)
			return false
		}
		for _, f := range s.GetCleanFiles() {
			output, err := procutils.NewCommand("rm", "-f", f).Output()
			if err != nil {
				log.Errorf("rm %s failed: %s, %s", f, err, output)
				return false
			}
		}
		return true
	}
	return false
}

func (s *SKVMGuestInstance) ExitCleanup(clear bool) {
	if clear {
		pid := s.GetPid()
		if pid > 0 {
			s.clearCgroup(pid)
		}
	}
	if s.Monitor != nil {
		s.Monitor.Disconnect()
		s.Monitor = nil
	}
}

func (s *SKVMGuestInstance) CleanupCpuset() {
	task := cgrouputils.NewCGroupCPUSetTask(strconv.Itoa(s.GetPid()), s.GetCgroupName(), 0, "")
	if !task.RemoveTask() {
		log.Warningf("remove cpuset cgroup error: %s, pid: %d", s.Id, s.GetPid())
	}
}

func (s *SKVMGuestInstance) GetCleanFiles() []string {
	return []string{s.GetPidFilePath(), s.GetVncFilePath(), s.getEncryptKeyPath()}
}

func (s *SKVMGuestInstance) delTmpDisks(ctx context.Context, migrated bool) error {
	disks := s.Desc.Disks
	for _, disk := range disks {
		if disk.Path != "" {
			diskPath := disk.Path
			d, _ := storageman.GetManager().GetDiskByPath(diskPath)
			if d != nil && d.GetType() == api.STORAGE_LOCAL && migrated {
				skipRecycle := true
				if err := d.DeleteAllSnapshot(skipRecycle); err != nil {
					log.Errorln(err)
					return err
				}
				if _, err := d.Delete(ctx, api.DiskDeleteInput{SkipRecycle: &skipRecycle}); err != nil {
					log.Errorln(err)
					return err
				}
			}
			if migrated {
				// remove memory snapshot files
				dir := GetMemorySnapshotPath(s.GetId(), "")
				if err := procutils.NewRemoteCommandAsFarAsPossible("rm", "-rf", dir).Run(); err != nil {
					return errors.Wrapf(err, "remove dir %q", dir)
				}
			}
		}
	}
	return nil
}

func (s *SKVMGuestInstance) delFlatFiles(ctx context.Context) error {
	if eid, ok := s.Desc.Metadata["__server_convert_from_esxi"]; ok && len(eid) > 0 {
		disks := s.Desc.Disks
		connections := new(deployapi.EsxiDisksConnectionInfo)
		connections.Disks = make([]*deployapi.EsxiDiskInfo, len(disks))
		for i := 0; i < len(disks); i++ {
			connections.Disks[i] = &deployapi.EsxiDiskInfo{DiskPath: disks[i].EsxiFlatFilePath}
		}
		_, err := deployclient.GetDeployClient().DisconnectEsxiDisks(ctx, connections)
		if err != nil {
			log.Errorf("Disconnect %s esxi disks failed %s", s.GetName(), err)
			return err
		}
	}
	return nil
}

func (s *SKVMGuestInstance) Delete(ctx context.Context, migrated bool) error {
	if err := s.delTmpDisks(ctx, migrated); err != nil {
		return errors.Wrap(err, "delTmpDisks")
	}
	if err := s.delFlatFiles(ctx); err != nil {
		return errors.Wrap(err, "delFlatFiles")
	}
	output, err := procutils.NewCommand("rm", "-rf", s.HomeDir()).Output()
	if err != nil {
		return errors.Wrapf(err, "rm %s failed: %s", s.HomeDir(), output)
	}
	return nil
}

func (s *SKVMGuestInstance) Stop() bool {
	s.ExitCleanup(true)
	if s.scriptStop() {
		return true
	} else {
		return false
	}
}

func (s *SKVMGuestInstance) LogFilePath() string {
	return path.Join(s.manager.QemuLogDir(), s.Id)
}

func (s *SKVMGuestInstance) readQemuLogFileEnd(size int64) string {
	fname := s.LogFilePath()
	file, err := os.Open(fname)
	if err != nil {
		return fmt.Sprintf("failed open log file %s: %s", fname, err)
	}
	defer file.Close()

	buf := make([]byte, size)
	stat, err := os.Stat(fname)
	if err != nil {
		return fmt.Sprintf("failed stat file %s: %s", fname, err)
	}
	start := stat.Size() - size
	_, err = file.ReadAt(buf, start)
	if err != nil {
		return fmt.Sprintf("failed read logfile %s: %s", fname, err)
	}
	return string(buf)
}

func (s *SKVMGuestInstance) pyLauncherPath() string {
	return path.Join(s.HomeDir(), "startvm.py")
}

func (s *SKVMGuestInstance) scriptStart(ctx context.Context) error {
	output, err := procutils.NewRemoteCommandAsFarAsPossible("python2", s.pyLauncherPath()).Output()
	if err != nil {
		return fmt.Errorf("Start VM Failed %s %s", output, err)
	}
	pid, err := strconv.Atoi(string(output))
	if err != nil {
		return errors.Wrapf(err, "failed parse pid %s", output)
	}
	proc, err := os.FindProcess(pid)
	if err != nil {
		return errors.Wrapf(err, "find process pid(%d)", pid)
	}
	for {
		err = proc.Signal(syscall.Signal(0))
		if err != nil { // qemu process exited
			log.Errorf("Guest %s check qemu(%d) process failed: %s", s.Id, pid, err)
			return errors.Errorf(s.readQemuLogFileEnd(64))
		}
		if err = s.StartMonitor(ctx, nil); err == nil {
			return nil
		}
		time.Sleep(time.Millisecond * 10)
	}
}

func (s *SKVMGuestInstance) scriptStop() bool {
	_, err := procutils.NewRemoteCommandAsFarAsPossible("bash", s.GetStopScriptPath()).Output()
	if err != nil {
		log.Errorln(err)
		return false
	}
	return true
}

func (s *SKVMGuestInstance) forceScriptStop() bool {
	_, err := procutils.NewRemoteCommandAsFarAsPossible("bash", s.GetStopScriptPath(), "--force").Output()
	if err != nil {
		log.Errorln(err)
		return false
	}
	return true
}

func (s *SKVMGuestInstance) ExecStopTask(ctx context.Context, params interface{}) (jsonutils.JSONObject, error) {
	timeout, ok := params.(int64)
	if !ok {
		return nil, hostutils.ParamsError
	}
	NewGuestStopTask(s, ctx, timeout).Start()
	return nil, nil
}

func (s *SKVMGuestInstance) ExecSuspendTask(ctx context.Context) {
	NewGuestSuspendTask(s, ctx, nil).Start()
}

func (s *SKVMGuestInstance) GetNicDescMatch(mac, ip, port, bridge string) *desc.SGuestNetwork {
	nics := s.Desc.Nics
	for _, nic := range nics {
		if bridge == "" && nic.Bridge != "" && nic.Bridge == options.HostOptions.OvnIntegrationBridge {
			continue
		}
		if (len(mac) == 0 || netutils2.MacEqual(nic.Mac, mac)) &&
			(len(ip) == 0 || nic.Ip == ip) &&
			(len(port) == 0 || nic.Ifname == port) &&
			(len(bridge) == 0 || nic.Bridge == bridge) {
			return nic
		}
	}
	return nil
}

func pathEqual(disk, ndisk *desc.SGuestDisk) bool {
	if disk.Path != "" && ndisk.Path != "" {
		return disk.Path == ndisk.Path
	} else if disk.Url != "" && ndisk.Url != "" {
		//path1 := disk.AssumedPath
		//path2 := ndisk.AssumedPath
		//return path1 == path2
		// not assumed path found
		return true
	} else {
		return false
	}
}

func (s *SKVMGuestInstance) compareDescDisks(newDesc *desc.SGuestDesc) ([]*desc.SGuestDisk, []*desc.SGuestDisk) {
	var delDisks, addDisks = make([]*desc.SGuestDisk, 0), make([]*desc.SGuestDisk, 0)
	newDisks := newDesc.Disks
	for _, disk := range newDisks {
		if utils.IsInStringArray(disk.Driver, []string{"virtio", "scsi"}) {
			newDisk := *disk
			addDisks = append(addDisks, &newDisk)
		}
	}
	oldDisks := s.Desc.Disks
	for _, disk := range oldDisks {
		if utils.IsInStringArray(disk.Driver, []string{"virtio", "scsi"}) {
			var find = false
			for idx, ndisk := range addDisks {
				diskIndex := disk.Index
				nDiskIndex := ndisk.Index
				if diskIndex == nDiskIndex && pathEqual(disk, ndisk) {
					addDisks = append(addDisks[:idx], addDisks[idx+1:]...)
					find = true
					break
				}
			}
			if !find {
				delDisks = append(delDisks, disk)
			}
		}
	}
	return delDisks, addDisks
}

func (s *SKVMGuestInstance) compareDescIsolatedDevices(newDesc *desc.SGuestDesc,
) ([]*desc.SGuestIsolatedDevice, []*desc.SGuestIsolatedDevice) {
	var delDevs, addDevs = []*desc.SGuestIsolatedDevice{}, []*desc.SGuestIsolatedDevice{}
	newDevs := newDesc.IsolatedDevices
	for _, dev := range newDevs {
		newDev := *dev
		addDevs = append(addDevs, &newDev)
	}
	oldDevs := s.Desc.IsolatedDevices
	for _, oldDev := range oldDevs {
		var find = false
		oVendorDevId := oldDev.VendorDeviceId
		for idx, addDev := range addDevs {
			nVendorDevId := addDev.VendorDeviceId
			if oVendorDevId == nVendorDevId {
				addDevs = append(addDevs[:idx], addDevs[idx+1:]...)
				find = true
				break
			}
		}
		if !find {
			delDevs = append(delDevs, oldDev)
		}
	}
	return delDevs, addDevs
}

func (s *SKVMGuestInstance) compareDescCdroms(newDesc *desc.SGuestDesc) []*desc.SGuestCdrom {
	var changeCdroms []*desc.SGuestCdrom
	newCdroms := newDesc.Cdroms
	//删除所有old的iso
	for i := 0; i < 2; i++ {
		changeCdrom := new(desc.SGuestCdrom)
		changeCdrom.Ordinal = int64(i)
		changeCdrom.Path = ""
		changeCdroms = append(changeCdroms, changeCdrom)
	}

	//添加所有新的iso
	for _, newCdrom := range newCdroms { //新的跟旧的的差集，需要修改，
		ordinal := newCdrom.Ordinal
		path := newCdrom.Path
		changeCdrom := new(desc.SGuestCdrom)
		changeCdrom.Ordinal = ordinal
		changeCdrom.Path = path
		for i, tmp := range changeCdroms { //如果新增的跟changeCdrom重叠，则以新增为准
			if tmp.Ordinal == ordinal {
				changeCdroms[i] = changeCdrom
			}
		}
	}

	return changeCdroms
}

func (s *SKVMGuestInstance) compareDescFloppys(newDesc *desc.SGuestDesc) []*desc.SGuestFloppy {
	var changeCdroms []*desc.SGuestFloppy
	newFloppys := newDesc.Floppys
	//删除所有old的vfd
	for i := 0; i < 1; i++ {
		changeCdrom := new(desc.SGuestFloppy)
		changeCdrom.Ordinal = int64(i)
		changeCdrom.Path = ""
		changeCdroms = append(changeCdroms, changeCdrom)
	}

	//添加所有新的iso
	for _, newFloppy := range newFloppys { //新的跟旧的的差集，需要修改，
		ordinal := newFloppy.Ordinal
		path := newFloppy.Path
		changeCdrom := new(desc.SGuestFloppy)
		changeCdrom.Ordinal = ordinal
		changeCdrom.Path = path
		for i, tmp := range changeCdroms { //如果新增的跟changeCdrom重叠，则以新增为准
			if tmp.Ordinal == ordinal {
				changeCdroms[i] = changeCdrom
			}
		}
		changeCdroms = append(changeCdroms, changeCdrom)
	}

	return changeCdroms
}

func (s *SKVMGuestInstance) compareDescNetworks(newDesc *desc.SGuestDesc,
) ([]*desc.SGuestNetwork, []*desc.SGuestNetwork, [][2]*desc.SGuestNetwork) {
	var isValid = func(net *desc.SGuestNetwork) bool {
		return net.Driver == "virtio"
	}

	var findNet = func(nets []*desc.SGuestNetwork, net *desc.SGuestNetwork) int {
		for i := 0; i < len(nets); i++ {
			if nets[i].Mac == net.Mac {
				return i
			}
		}
		return -1
	}

	var delNics, addNics = []*desc.SGuestNetwork{}, []*desc.SGuestNetwork{}
	var changedNics = [][2]*desc.SGuestNetwork{}
	for _, n := range newDesc.Nics {
		if isValid(n) {
			newNic := *n
			// assume all nics in new desc are new
			addNics = append(addNics, &newNic)
		}
	}

	for _, n := range s.Desc.Nics {
		if isValid(n) {
			idx := findNet(addNics, n)
			if idx >= 0 {
				// check if bridge changed
				changedNics = append(changedNics, [2]*desc.SGuestNetwork{
					n,            // old
					addNics[idx], // new
				})
				// remove existing nic from new
				addNics = append(addNics[:idx], addNics[idx+1:]...)
			} else {
				// not found, remove the nic
				delNics = append(delNics, n)
			}
		}
	}
	return delNics, addNics, changedNics
}

func getNicBridge(nic *desc.SGuestNetwork) string {
	if nic.Bridge == "" && nic.Vpc.Provider == api.VPC_PROVIDER_OVN {
		return options.HostOptions.OvnIntegrationBridge
	} else if nic.Bridge == api.HostTapBridge {
		return options.HostOptions.TapBridgeName
	} else if nic.Bridge == api.HostVpcBridge {
		return options.HostOptions.OvnIntegrationBridge
	} else {
		return nic.Bridge
	}
}

func onNicChange(oldNic, newNic *desc.SGuestNetwork) error {
	oldbr := getNicBridge(oldNic)
	oldifname := oldNic.Ifname
	newbr := getNicBridge(newNic)
	newifname := newNic.Ifname
	newvlan := newNic.Vlan
	if oldbr != newbr {
		// bridge changed
		if oldifname == newifname {
			args := []string{
				"--", "del-port", oldbr, oldifname,
				"--", "add-port", newbr, newifname,
			}
			if newvlan > 1 {
				args = append(args, fmt.Sprintf("tag=%d", newvlan))
			}
			output, err := procutils.NewRemoteCommandAsFarAsPossible("ovs-vsctl", args...).Output()
			log.Infof("ovs-vsctl %v: %s", args, output)
			if err != nil {
				return errors.Wrap(err, "NewRemoteCommandAsFarAsPossible")
			}
		} else {
			log.Errorf("cannot change both bridge(%s!=%s) and ifname(%s!=%s)!!!!!", oldbr, newbr, oldifname, newifname)
		}
	} else {
		// bridge not changed
		if oldifname == newifname {
			if newvlan > 1 {
				output, err := procutils.NewRemoteCommandAsFarAsPossible("ovs-vsctl", "set", "port", newifname, fmt.Sprintf("tag=%d", newvlan)).Output()
				if err != nil {
					return errors.Wrapf(err, "NewRemoteCommandAsFarAsPossible change vlan tag to %d: %s", newvlan, output)
				}
			} else {
				// clear vlan
				output, err := procutils.NewRemoteCommandAsFarAsPossible("ovs-vsctl", "get", "port", newifname, "tag").Output()
				if err != nil {
					return errors.Wrapf(err, "NewRemoteCommandAsFarAsPossible get vlan tag: %s", output)
				}
				tagStr := strings.TrimSpace(string(output))
				if tag, err := strconv.Atoi(tagStr); err == nil && tag > 1 {
					if output, err := procutils.NewRemoteCommandAsFarAsPossible("ovs-vsctl", "remove", "port", newifname, "tag", tagStr).Output(); err != nil {
						return errors.Wrapf(err, "NewRemoteCommandAsFarAsPossible remove vlan tag %s: %s", tagStr, output)
					}
				}
			}
		}
	}
	return nil
}

func (s *SKVMGuestInstance) SyncConfig(
	ctx context.Context, guestDesc *desc.SGuestDesc, fwOnly bool,
) (jsonutils.JSONObject, error) {
	var delDisks, addDisks []*desc.SGuestDisk
	var delNetworks, addNetworks []*desc.SGuestNetwork
	var changedNetworks [][2]*desc.SGuestNetwork
	var delDevs, addDevs []*desc.SGuestIsolatedDevice
	var cdroms []*desc.SGuestCdrom
	var floppys []*desc.SGuestFloppy

	if err := s.SaveSourceDesc(guestDesc); err != nil {
		return nil, err
	}

	if !fwOnly && !s.isImportFromLibvirt() {
		delDisks, addDisks = s.compareDescDisks(guestDesc)
		cdroms = s.compareDescCdroms(guestDesc)
		floppys = s.compareDescFloppys(guestDesc)
		delNetworks, addNetworks, changedNetworks = s.compareDescNetworks(guestDesc)
		delDevs, addDevs = s.compareDescIsolatedDevices(guestDesc)
	}

	if len(changedNetworks) > 0 && s.IsRunning() {
		// process changed networks
		for i := range changedNetworks {
			err := onNicChange(changedNetworks[i][0], changedNetworks[i][1])
			if err != nil {
				return nil, errors.Wrap(err, "onNicChange")
			}
		}
	}

	if !s.IsRunning() {
		return nil, nil
	}

	// update guest live desc
	s.Desc.Cpu = guestDesc.Cpu
	s.Desc.Mem = guestDesc.Mem
	s.Desc.SGuestControlDesc = guestDesc.SGuestControlDesc
	s.Desc.SGuestProjectDesc = guestDesc.SGuestProjectDesc
	s.Desc.SGuestRegionDesc = guestDesc.SGuestRegionDesc
	s.Desc.SGuestMetaDesc = guestDesc.SGuestMetaDesc
	s.SaveLiveDesc(s.Desc)

	if fwOnly {
		res := jsonutils.NewDict()
		res.Set("task", jsonutils.NewArray(jsonutils.NewString("secgroupsync")))
		return res, nil
	}
	var runTaskNames = []jsonutils.JSONObject{}
	var tasks = []IGuestTasks{}

<<<<<<< HEAD
	var callBack = func(errs []error) {
		s.SaveLiveDesc(s.Desc)
		if len(tasks) > 0 { // devices updated, regenerate start script
			vncPort := s.GetVncPort()
			data := jsonutils.NewDict()
			data.Set("vnc_port", jsonutils.NewInt(int64(vncPort)))
			s.saveScripts(data)
		}

		if len(errs) == 0 {
			hostutils.TaskComplete(ctx, nil)
		} else {
			var reason string
			for _, err := range errs {
				reason += "; " + err.Error()
			}
			hostutils.TaskFailed(ctx, reason[2:])
		}
	}
	log.Errorf("cdrom is:%+v,floppy is %+v", cdroms, floppys)
	if len(delDisks)+len(addDisks) > 0 || cdroms != nil || floppys != nil {
		task := NewGuestDiskSyncTask(s, delDisks, addDisks, cdroms, floppys)
=======
	if len(delDisks)+len(addDisks) > 0 || cdrom != nil {
		task := NewGuestDiskSyncTask(s, delDisks, addDisks, cdrom)
>>>>>>> 3b8bacf8
		runTaskNames = append(runTaskNames, jsonutils.NewString("disksync"))
		tasks = append(tasks, task)
	}

	if len(delNetworks)+len(addNetworks) > 0 {
		task := NewGuestNetworkSyncTask(s, delNetworks, addNetworks)
		runTaskNames = append(runTaskNames, jsonutils.NewString("networksync"))
		tasks = append(tasks, task)
	}

	if len(delDevs)+len(addDevs) > 0 {
		task := NewGuestIsolatedDeviceSyncTask(s, delDevs, addDevs)
		runTaskNames = append(runTaskNames, jsonutils.NewString("isolated_device_sync"))
		tasks = append(tasks, task)
	}

	lenTasks := len(tasks)
	var callBack = func(errs []error) {
		s.SaveLiveDesc(s.Desc)
		if lenTasks > 0 { // devices updated, regenerate start script
			vncPort := s.GetVncPort()
			data := jsonutils.NewDict()
			data.Set("vnc_port", jsonutils.NewInt(int64(vncPort)))
			data.Set("sync_qemu_cmdline", jsonutils.JSONTrue)
			if err := s.saveScripts(data); err != nil {
				log.Errorf("failed save script: %s", err)
			}
		}

		if len(errs) == 0 {
			hostutils.TaskComplete(ctx, nil)
		} else {
			var reason string
			for _, err := range errs {
				reason += "; " + err.Error()
			}
			hostutils.TaskFailed(ctx, reason[2:])
		}
	}

	NewGuestSyncConfigTaskExecutor(ctx, s, tasks, callBack).Start(1)
	res := jsonutils.NewDict()
	res.Set("task", jsonutils.NewArray(runTaskNames...))
	return res, nil
}

func (s *SKVMGuestInstance) getApptags() []string {
	if tagsStr, ok := s.Desc.Metadata["app_tags"]; ok {
		if len(tagsStr) > 0 {
			return strings.Split(tagsStr, ",")
		}
	}
	return nil
}

func (s *SKVMGuestInstance) getStorageDeviceId() string {
	disks := s.Desc.Disks
	if len(disks) > 0 {
		if len(disks[0].Path) > 0 {
			return fileutils2.GetDevId(disks[0].Path)
		}
	}
	return ""
}

func (s *SKVMGuestInstance) GetCgroupName() string {
	if s.cgroupPid == 0 {
		return ""
	}

	if val, _ := s.Desc.Metadata["__enable_cgroup_cpuset"]; val == "true" {
		return fmt.Sprintf("%s/server_%s_%d", hostconsts.HOST_CGROUP, s.Id, s.cgroupPid)
	}

	return ""
}

func (s *SKVMGuestInstance) SetCgroup() {
	s.cgroupPid = s.GetPid()
	s.setCgroupIo()
	s.setCgroupCpu()
	s.setCgroupCPUSet()
}

func (s *SKVMGuestInstance) setCgroupPid() {
	s.cgroupPid = s.GetPid()
}

func (s *SKVMGuestInstance) setCgroupIo() {
	appTags := s.getApptags()
	params := map[string]int{}
	if utils.IsInStringArray("io_hardlimit", appTags) {
		devId := s.getStorageDeviceId()
		if len(devId) == 0 {
			log.Errorln("failed to get device ID (MAJOR:MINOR)")
			return
		}
		params["blkio.throttle.read_bps_device"] = options.HostOptions.DefaultReadBpsPerCpu
		params["blkio.throttle.read_iops_device"] = options.HostOptions.DefaultReadIopsPerCpu
		params["blkio.throttle.write_bps_device"] = options.HostOptions.DefaultWriteBpsPerCpu
		params["blkio.throttle.write_iops_device"] = options.HostOptions.DefaultWriteIopsPerCpu
		cgrouputils.CgroupIoHardlimitSet(
			strconv.Itoa(s.cgroupPid), s.GetCgroupName(), int(s.Desc.Cpu), params, devId,
		)
	}
}

func (s *SKVMGuestInstance) setCgroupCpu() {
	var (
		cpu       = s.Desc.Cpu
		cpuWeight = 1024
	)

	cgrouputils.CgroupSet(strconv.Itoa(s.cgroupPid), s.GetCgroupName(), int(cpu)*cpuWeight)
}

func (s *SKVMGuestInstance) setCgroupCPUSet() {
	var input *api.ServerCPUSetInput
	if cpuset, ok := s.Desc.Metadata[api.VM_METADATA_CGROUP_CPUSET]; ok {
		cpusetJson, err := jsonutils.ParseString(cpuset)
		if err != nil {
			log.Errorf("failed parse server %s cpuset %s: %s", s.Id, cpuset, err)
			return
		}
		input = new(api.ServerCPUSetInput)
		err = cpusetJson.Unmarshal(input)
		if err != nil {
			log.Errorf("failed unmarshal server %s cpuset %s", s.Id, err)
			return
		}
	}
	if _, err := s.CPUSet(context.Background(), input); err != nil {
		log.Errorf("Do CPUSet error: %v", err)
		return
	}
}

func (s *SKVMGuestInstance) CreateFromDesc(desc *desc.SGuestDesc) error {
	if err := s.PrepareDir(); err != nil {
		return fmt.Errorf("Failed to create server dir %s", desc.Uuid)
	}
	if err := s.SaveSourceDesc(desc); err != nil {
		return fmt.Errorf("Failed save source desc %s", err)
	}
	return s.SaveLiveDesc(desc)
}

func (s *SKVMGuestInstance) GetNeedMergeBackingFileDiskIndexs() []int {
	res := make([]int, 0)
	for _, disk := range s.Desc.Disks {
		if disk.MergeSnapshot {
			res = append(res, int(disk.Index))
		}
	}
	return res
}

func (s *SKVMGuestInstance) streamDisksComplete(ctx context.Context) {
	disks := s.Desc.Disks
	for i, _ := range disks {
		d, _ := storageman.GetManager().GetDiskByPath(disks[i].Path)
		if d != nil {
			log.Infof("Disk %s do post create from fuse", d.GetId())
			d.PostCreateFromImageFuse()
		}
		if disks[i].MergeSnapshot {
			disks[i].MergeSnapshot = false
			s.needSyncStreamDisks = true
		}
	}
	if err := s.SaveLiveDesc(s.Desc); err != nil {
		log.Errorf("save guest desc failed %s", err)
	}
	if err := s.delFlatFiles(ctx); err != nil {
		log.Errorf("del flat files failed %s", err)
	}
	go s.sendStreamDisksComplete(ctx)
}

func (s *SKVMGuestInstance) sendStreamDisksComplete(ctx context.Context) {
	for {
		_, err := modules.Servers.PerformAction(hostutils.GetComputeSession(ctx),
			s.Id, "stream-disks-complete", nil)
		if err != nil {
			log.Errorf("stream disks complete sync error %s", err)
			time.Sleep(30 * time.Second)
			continue
		} else {
			break
		}
	}

	s.needSyncStreamDisks = false
	if err := s.SaveLiveDesc(s.Desc); err != nil {
		log.Errorf("save guest desc failed %s", err)
	}
}

func (s *SKVMGuestInstance) GetQemuVersionStr() string {
	return s.QemuVersion
}

func (s *SKVMGuestInstance) optimizeOom() error {
	pid := s.GetPid()
	if pid > 0 {
		return fileutils2.FilePutContents(fmt.Sprintf("/proc/%d/oom_adj", pid), "-17", false)
	}
	return fmt.Errorf("Guest %s not running?", s.GetId())
}

func (s *SKVMGuestInstance) SyncMetadata(meta *jsonutils.JSONDict) error {
	_, err := modules.Servers.SetMetadata(hostutils.GetComputeSession(context.Background()),
		s.Id, meta)
	if err != nil {
		log.Errorf("sync metadata error: %v", err)
		return errors.Wrap(err, "set metadata")
	}
	return nil
}

func (s *SKVMGuestInstance) SetVncPassword() {
	password := seclib.RandomPassword(8)
	s.VncPassword = password
	var callback = func(res string) {
		if len(res) > 0 {
			log.Errorf("Set vnc password failed: %s", res)
		}
	}
	timeutils2.AddTimeout(time.Second*3,
		func() { s.Monitor.SetVncPassword(s.GetVdiProtocol(), password, callback) })
}

func (s *SKVMGuestInstance) OnResumeSyncMetadataInfo() {
	meta := jsonutils.NewDict()
	meta.Set("__qemu_version", jsonutils.NewString(s.GetQemuVersionStr()))
	meta.Set("__vnc_port", jsonutils.NewInt(int64(s.GetVncPort())))
	meta.Set("__enable_cgroup_cpuset", jsonutils.JSONTrue)
	meta.Set("hotplug_cpu_mem", jsonutils.NewString("enable"))
	meta.Set("hot_remove_nic", jsonutils.NewString("enable"))
	if len(s.VncPassword) > 0 {
		meta.Set("__vnc_password", jsonutils.NewString(s.VncPassword))
	}
	if options.HostOptions.HugepagesOption == "native" {
		meta.Set("__hugepage", jsonutils.NewString("native"))
	}
	// not exactly
	if !options.HostOptions.HostCpuPassthrough || s.getOsname() == OS_NAME_MACOS {
		meta.Set("__cpu_mode", jsonutils.NewString(api.CPU_MODE_QEMU))
	} else {
		meta.Set("__cpu_mode", jsonutils.NewString(api.CPU_MODE_HOST))
	}
	if s.hasPcieExtendBus() {
		meta.Set("__pcie_extend_bus", jsonutils.JSONTrue)
	}
	cmdline, err := s.getQemuCmdline()
	if err != nil {
		log.Errorf("Get qemu process cmdline error: %v", err)
	} else {
		meta.Set("__qemu_cmdline", jsonutils.NewString(cmdline))
	}
	if s.syncMeta != nil {
		meta.Update(s.syncMeta)
	}
	s.SyncMetadata(meta)
}

func (s *SKVMGuestInstance) SyncQemuCmdline(cmdline string) {
	meta := jsonutils.NewDict()
	meta.Set("__qemu_cmdline", jsonutils.NewString(cmdline))
	s.SyncMetadata(meta)
}

func (s *SKVMGuestInstance) doBlockIoThrottle() {
	disks := s.Desc.Disks
	if len(disks) > 0 {
		bps := disks[0].Bps
		iops := disks[0].Iops
		if bps > 0 || iops > 0 {
			s.BlockIoThrottle(context.Background(), int64(bps), int64(iops))
		}
	}
}

func (s *SKVMGuestInstance) onGuestPrelaunch() error {
	s.LiveMigrateDestPort = nil
	if options.HostOptions.SetVncPassword {
		s.SetVncPassword()
	}
	if s.isMemcleanEnabled() {
		if err := s.startMemCleaner(); err != nil {
			return err
		}
	}
	s.OnResumeSyncMetadataInfo()
	s.SetCgroup()
	s.optimizeOom()
	s.doBlockIoThrottle()
	return nil
}

func (s *SKVMGuestInstance) CleanImportMetadata() *jsonutils.JSONDict {
	meta := jsonutils.NewDict()
	if len(s.Desc.Metadata["__origin_id"]) > 0 {
		meta.Set("__origin_id", jsonutils.NewString(""))
		delete(s.Desc.Metadata, "__origin_id")
	}
	if len(s.Desc.Metadata["__monitor_path"]) > 0 {
		meta.Set("__monitor_path", jsonutils.NewString(""))
		delete(s.Desc.Metadata, "__monitor_path")
	}

	if meta.Length() > 0 {
		// update local metadata record, after monitor started updata region record
		s.SaveLiveDesc(s.Desc)
		return meta
	}
	return nil
}

func (s *SKVMGuestInstance) ListStateFilePaths() []string {
	var ret = []string{}
	if fileutils2.Exists(s.HomeDir()) {
		files, err := ioutil.ReadDir(s.HomeDir())
		if err != nil {
			log.Errorln(err)
			return nil
		}
		for _, f := range files {
			if strings.HasPrefix(f.Name(), STATE_FILE_PREFIX) {
				ret = append(ret, path.Join(s.HomeDir(), f.Name()))
			}
		}
	}
	return ret
}

func (s *SKVMGuestInstance) CleanStatefiles() {
	for _, stateFile := range s.ListStateFilePaths() {
		log.Infof("Server %s remove statefile %q", s.GetName(), stateFile)
		if _, err := procutils.NewCommand("mountpoint", stateFile).Output(); err == nil {
			if output, err := procutils.NewCommand("umount", stateFile).Output(); err != nil {
				log.Errorf("umount %s failed: %s, %s", stateFile, err, output)
			}
		}
		if output, err := procutils.NewCommand("rm", "-rf", stateFile).Output(); err != nil {
			log.Errorf("failed rm %s: %s, %s", stateFile, err, output)
		}
	}
	if output, err := procutils.NewCommand("rm", "-rf", s.GetFuseTmpPath()).Output(); err != nil {
		log.Errorf("failed rm %s: %s, %s", s.GetFuseTmpPath(), err, output)
	}
}

func (s *SKVMGuestInstance) GetFuseTmpPath() string {
	return path.Join(s.HomeDir(), "tmp")
}

func (s *SKVMGuestInstance) StreamDisks(ctx context.Context, callback func(), disksIdx []int) {
	log.Infof("Start guest block stream task %s ...", s.GetName())
	task := NewGuestStreamDisksTask(ctx, s, callback, disksIdx)
	task.Start()
}

func (s *SKVMGuestInstance) isLiveSnapshotEnabled() bool {
	if version.GE(s.QemuVersion, "2.12.1") {
		return true
	} else {
		return false
	}
}

func (s *SKVMGuestInstance) ExecReloadDiskTask(ctx context.Context, disk storageman.IDisk) (jsonutils.JSONObject, error) {
	if s.IsRunning() {
		if s.isLiveSnapshotEnabled() {
			task := NewGuestReloadDiskTask(ctx, s, disk)
			return nil, task.WaitSnapshotReplaced(task.Start)
		} else {
			return nil, fmt.Errorf("Guest dosen't support reload disk")
		}
	} else {
		res := jsonutils.NewDict()
		res.Set("reopen", jsonutils.JSONTrue)
		return res, nil
	}
}

func (s *SKVMGuestInstance) ExecDiskSnapshotTask(
	ctx context.Context, userCred mcclient.TokenCredential, disk storageman.IDisk, snapshotId string,
) (jsonutils.JSONObject, error) {
	var (
		encryptKey = ""
		encFormat  qemuimg.TEncryptFormat
		encAlg     seclib2.TSymEncAlg
	)
	if s.isEncrypted() {
		key, err := s.getEncryptKey(ctx, userCred)
		if err != nil {
			return nil, errors.Wrap(err, "getEncryptKey")
		}
		encryptKey = key.Key
		encFormat = qemuimg.EncryptFormatLuks
		encAlg = key.Alg
	}
	if s.IsRunning() {
		if !s.isLiveSnapshotEnabled() {
			return nil, fmt.Errorf("Guest dosen't support live snapshot")
		}
		err := disk.CreateSnapshot(snapshotId, encryptKey, encFormat, encAlg)
		if err != nil {
			return nil, errors.Wrap(err, "disk.CreateSnapshot")
		}
		task := NewGuestDiskSnapshotTask(ctx, s, disk, snapshotId)
		task.Start()
		return nil, nil
	} else {
		return s.StaticSaveSnapshot(ctx, disk, snapshotId, encryptKey, encFormat, encAlg)
	}
}

func (s *SKVMGuestInstance) StaticSaveSnapshot(
	ctx context.Context, disk storageman.IDisk, snapshotId string,
	encryptKey string, encFormat qemuimg.TEncryptFormat, encAlg seclib2.TSymEncAlg,
) (jsonutils.JSONObject, error) {
	err := disk.CreateSnapshot(snapshotId, encryptKey, encFormat, encAlg)
	if err != nil {
		return nil, errors.Wrap(err, "disk.CreateSnapshot")
	}
	location := path.Join(disk.GetSnapshotLocation(), snapshotId)
	res := jsonutils.NewDict()
	res.Set("location", jsonutils.NewString(location))
	return res, nil
}

func (s *SKVMGuestInstance) ExecDeleteSnapshotTask(
	ctx context.Context, disk storageman.IDisk,
	deleteSnapshot string, convertSnapshot string, pendingDelete bool,
) (jsonutils.JSONObject, error) {
	if s.IsRunning() {
		if s.isLiveSnapshotEnabled() {
			task := NewGuestSnapshotDeleteTask(ctx, s, disk,
				deleteSnapshot, convertSnapshot, pendingDelete)
			task.Start()
			return nil, nil
		} else {
			return nil, fmt.Errorf("Guest dosen't support live snapshot delete")
		}
	} else {
		return s.deleteStaticSnapshotFile(ctx, disk, deleteSnapshot,
			convertSnapshot, pendingDelete)
	}
}

func (s *SKVMGuestInstance) deleteStaticSnapshotFile(
	ctx context.Context, disk storageman.IDisk,
	deleteSnapshot string, convertSnapshot string, pendingDelete bool,
) (jsonutils.JSONObject, error) {
	if err := disk.DeleteSnapshot(deleteSnapshot, convertSnapshot, pendingDelete); err != nil {
		log.Errorln(err)
		return nil, err
	}
	res := jsonutils.NewDict()
	res.Set("deleted", jsonutils.JSONTrue)
	return res, nil
}

func GetMemorySnapshotPath(serverId, instanceSnapshotId string) string {
	dir := options.HostOptions.MemorySnapshotsPath
	memSnapPath := filepath.Join(dir, serverId, instanceSnapshotId)
	return memSnapPath
}

func (s *SKVMGuestInstance) ExecMemorySnapshotTask(ctx context.Context, input *hostapi.GuestMemorySnapshotRequest) (jsonutils.JSONObject, error) {
	if !s.IsRunning() {
		return nil, errors.Errorf("Server is not running status")
	}
	if s.IsSuspend() {
		return nil, errors.Errorf("Server is suspend status")
	}
	memSnapPath := GetMemorySnapshotPath(s.GetId(), input.InstanceSnapshotId)
	dir := filepath.Dir(memSnapPath)
	if err := procutils.NewRemoteCommandAsFarAsPossible("mkdir", "-p", dir).Run(); err != nil {
		return nil, errors.Wrapf(err, "mkdir -p %q", dir)
	}
	NewGuestSuspendTask(s, ctx, func(_ *SGuestSuspendTask, memStatPath string) {
		log.Infof("Memory state file %q saved, move it to %q", memStatPath, memSnapPath)
		sizeBytes := fileutils2.FileSize(memStatPath)
		sizeMB := sizeBytes / 1024
		checksum, err := fileutils2.FastCheckSum(memStatPath)
		if err != nil {
			hostutils.TaskFailed(ctx, fmt.Sprintf("calculate statefile %q checksum: %v", memStatPath, err))
			return
		}
		if err := procutils.NewRemoteCommandAsFarAsPossible("mv", memStatPath, memSnapPath).Run(); err != nil {
			hostutils.TaskFailed(ctx, fmt.Sprintf("move statefile %q to memory snapshot %q: %v", memStatPath, memSnapPath, err))
			return
		}
		resumeTask := NewGuestResumeTask(ctx, s, false, false)
		resumeTask.SetGetTaskData(func() (jsonutils.JSONObject, error) {
			resp := &hostapi.GuestMemorySnapshotResponse{
				MemorySnapshotPath: memSnapPath,
				SizeMB:             sizeMB,
				Checksum:           checksum,
			}
			return jsonutils.Marshal(resp), nil
		})
		resumeTask.Start()
	}).Start()
	return nil, nil
}

func (s *SKVMGuestInstance) ExecMemorySnapshotResetTask(ctx context.Context, input *hostapi.GuestMemorySnapshotResetRequest) (jsonutils.JSONObject, error) {
	if !s.IsStopped() {
		return nil, errors.Errorf("Server is not stopped status")
	}
	memStatPath := s.GetStateFilePath("")
	if err := procutils.NewRemoteCommandAsFarAsPossible("ln", "-s", input.Path, memStatPath).Run(); err != nil {
		hostutils.TaskFailed(ctx, fmt.Sprintf("move %q to %q: %v", input.Path, memStatPath, err))
		return nil, err
	}
	if input.Checksum != "" {
		handleErr := func(msg string) error {
			// remove linked snapshot path
			if err := procutils.NewRemoteCommandAsFarAsPossible("unlink", memStatPath).Run(); err != nil {
				msg = errors.Wrapf(err, "unlink statfile cause %s", msg).Error()
			}
			hostutils.TaskFailed(ctx, msg)
			return errors.Error(msg)
		}
		checksum, err := fileutils2.FastCheckSum(memStatPath)
		if err != nil {
			return nil, handleErr(fmt.Sprintf("calculate statefile %s checksum: %v", memStatPath, err))
		}
		if checksum != input.Checksum {
			data := jsonutils.NewDict()
			data.Set("name", jsonutils.NewString(input.InstanceSnapshotId))
			notifyclient.SystemExceptionNotifyWithResult(context.Background(), noapi.ActionChecksumTest, noapi.TOPIC_RESOURCE_SNAPSHOT, noapi.ResultFailed, data)
			return nil, handleErr(fmt.Sprintf("calculate checksum %s != %s", checksum, input.Checksum))
		}
	}
	hostutils.TaskComplete(ctx, nil)
	return nil, nil
}

func (s *SKVMGuestInstance) PrepareDisksMigrate(liveMigrage bool) (*jsonutils.JSONDict, error) {
	disksBackFile := jsonutils.NewDict()
	for _, disk := range s.Desc.Disks {
		if disk.Path != "" {
			d, err := storageman.GetManager().GetDiskByPath(disk.Path)
			if err != nil {
				return nil, errors.Wrapf(err, "GetDiskByPath(%s)", disk.Path)
			}
			if d.GetType() == api.STORAGE_LOCAL {
				back, err := d.PrepareMigrate(liveMigrage)
				if err != nil {
					return nil, err
				}
				if len(back) > 0 {
					disksBackFile.Set(disk.DiskId, jsonutils.NewString(back))
				}
			}
		}
	}
	return disksBackFile, nil
}

func (s *SKVMGuestInstance) onlineResizeDisk(ctx context.Context, diskId string, sizeMB int64) {
	task := NewGuestOnlineResizeDiskTask(ctx, s, diskId, sizeMB)
	task.Start()
}

func (s *SKVMGuestInstance) BlockIoThrottle(ctx context.Context, bps, iops int64) error {
	task := SGuestBlockIoThrottleTask{s, ctx, bps, iops}
	return task.Start()
}

func (s *SKVMGuestInstance) IsSharedStorage() bool {
	disks := s.Desc.Disks
	for i := 0; i < len(disks); i++ {
		disk, err := storageman.GetManager().GetDiskByPath(disks[i].Path)
		if err != nil {
			log.Errorf("failed find disk by path %s", disks[i].Path)
			return false
		}
		if !utils.IsInStringArray(disk.GetType(), api.SHARED_STORAGE) {
			return false
		}
	}
	return true
}

func (s *SKVMGuestInstance) generateDiskSetupScripts(disks []*desc.SGuestDisk) (string, error) {
	cmd := " "
	for i := range disks {
		diskPath := disks[i].Path
		d, err := storageman.GetManager().GetDiskByPath(diskPath)
		if err != nil {
			return "", errors.Wrapf(err, "GetDiskByPath(%s)", diskPath)
		}
		if len(disks[i].StorageType) == 0 {
			disks[i].StorageType = d.GetType()
		}
		diskIndex := disks[i].Index
		cmd += d.GetDiskSetupScripts(int(diskIndex))
	}
	return cmd, nil
}

func (s *SKVMGuestInstance) getQemuCmdline() (string, error) {
	content, err := fileutils2.FileGetContents(s.GetStartScriptPath())
	if err != nil {
		return "", errors.Wrap(err, "get startvm content")
	}
	return s.getQemuCmdlineFromContent(content)
}

func (s *SKVMGuestInstance) getQemuCmdlineFromContent(content string) (string, error) {
	cmdReg := regexp.MustCompile(`CMD="(?P<cmd>.*)"`)
	cmdStr := regutils2.GetParams(cmdReg, content)["cmd"]
	if cmdStr == "" {
		return "", errors.Errorf("Not found CMD content")
	}
	return cmdStr, nil
}

func (s *SKVMGuestInstance) CPUSet(ctx context.Context, input *api.ServerCPUSetInput) (*api.ServerCPUSetResp, error) {
	if !s.IsRunning() {
		return nil, nil
	}

	var cpusetStr string
	if input != nil {
		cpus := []string{}
		for _, id := range input.CPUS {
			cpus = append(cpus, fmt.Sprintf("%d", id))
		}
		cpusetStr = strings.Join(cpus, ",")
	}

	task := cgrouputils.NewCGroupCPUSetTask(
		strconv.Itoa(s.GetPid()), s.GetCgroupName(), 0, cpusetStr,
	)
	if !task.SetTask() {
		return nil, errors.Errorf("Cgroup cpuset task failed")
	}
	return new(api.ServerCPUSetResp), nil
}

func (s *SKVMGuestInstance) CPUSetRemove(ctx context.Context) error {
	delete(s.Desc.Metadata, api.VM_METADATA_CGROUP_CPUSET)
	if err := s.SaveLiveDesc(s.Desc); err != nil {
		return errors.Wrap(err, "save desc after update metadata")
	}
	if !s.IsRunning() {
		return nil
	}
	task := cgrouputils.NewCGroupCPUSetTask(
		strconv.Itoa(s.GetPid()), s.GetCgroupName(), 0, "",
	)
	if !task.RemoveTask() {
		return errors.Errorf("Remove task error happened, please lookup host log")
	}
	return nil
}<|MERGE_RESOLUTION|>--- conflicted
+++ resolved
@@ -1905,33 +1905,8 @@
 	var runTaskNames = []jsonutils.JSONObject{}
 	var tasks = []IGuestTasks{}
 
-<<<<<<< HEAD
-	var callBack = func(errs []error) {
-		s.SaveLiveDesc(s.Desc)
-		if len(tasks) > 0 { // devices updated, regenerate start script
-			vncPort := s.GetVncPort()
-			data := jsonutils.NewDict()
-			data.Set("vnc_port", jsonutils.NewInt(int64(vncPort)))
-			s.saveScripts(data)
-		}
-
-		if len(errs) == 0 {
-			hostutils.TaskComplete(ctx, nil)
-		} else {
-			var reason string
-			for _, err := range errs {
-				reason += "; " + err.Error()
-			}
-			hostutils.TaskFailed(ctx, reason[2:])
-		}
-	}
-	log.Errorf("cdrom is:%+v,floppy is %+v", cdroms, floppys)
 	if len(delDisks)+len(addDisks) > 0 || cdroms != nil || floppys != nil {
 		task := NewGuestDiskSyncTask(s, delDisks, addDisks, cdroms, floppys)
-=======
-	if len(delDisks)+len(addDisks) > 0 || cdrom != nil {
-		task := NewGuestDiskSyncTask(s, delDisks, addDisks, cdrom)
->>>>>>> 3b8bacf8
 		runTaskNames = append(runTaskNames, jsonutils.NewString("disksync"))
 		tasks = append(tasks, task)
 	}
