--- conflicted
+++ resolved
@@ -100,23 +100,14 @@
 	}
 
 	n := uintptr(SizeofClockinfo)
-<<<<<<< HEAD
 	var ci Clockinfo
 	if err := sysctl(mib, (*byte)(unsafe.Pointer(&ci)), &n, nil, 0); err != nil {
-=======
-	buf := make([]byte, SizeofClockinfo)
-	if err := sysctl(mib, &buf[0], &n, nil, 0); err != nil {
->>>>>>> e46ef3a2
 		return nil, err
 	}
 	if n != SizeofClockinfo {
 		return nil, EIO
 	}
-<<<<<<< HEAD
 	return &ci, nil
-=======
-	return (*Clockinfo)(unsafe.Pointer(&buf[0])), nil
->>>>>>> e46ef3a2
 }
 
 //sysnb pipe() (fd1 int, fd2 int, err error)
@@ -278,6 +269,7 @@
 //sys	Fchmod(fd int, mode uint32) (err error)
 //sys	Fchmodat(dirfd int, path string, mode uint32, flags int) (err error)
 //sys	Fchown(fd int, uid int, gid int) (err error)
+//sys	Fchownat(dirfd int, path string, uid int, gid int, flags int) (err error)
 //sys	Flock(fd int, how int) (err error)
 //sys	Fpathconf(fd int, name int) (val int, err error)
 //sys	Fstat(fd int, stat *Stat_t) (err error)
@@ -302,19 +294,26 @@
 //sys	Kqueue() (fd int, err error)
 //sys	Lchown(path string, uid int, gid int) (err error)
 //sys	Link(path string, link string) (err error)
+//sys	Linkat(pathfd int, path string, linkfd int, link string, flags int) (err error)
 //sys	Listen(s int, backlog int) (err error)
 //sys	Lstat(path string, stat *Stat_t) (err error)
 //sys	Mkdir(path string, mode uint32) (err error)
+//sys	Mkdirat(dirfd int, path string, mode uint32) (err error)
 //sys	Mkfifo(path string, mode uint32) (err error)
+//sys	Mkfifoat(dirfd int, path string, mode uint32) (err error)
 //sys	Mknod(path string, mode uint32, dev int) (err error)
+//sys	Mknodat(dirfd int, path string, mode uint32, dev int) (err error)
 //sys	Nanosleep(time *Timespec, leftover *Timespec) (err error)
 //sys	Open(path string, mode int, perm uint32) (fd int, err error)
+//sys	Openat(dirfd int, path string, mode int, perm uint32) (fd int, err error)
 //sys	Pathconf(path string, name int) (val int, err error)
 //sys	Pread(fd int, p []byte, offset int64) (n int, err error)
 //sys	Pwrite(fd int, p []byte, offset int64) (n int, err error)
 //sys	read(fd int, p []byte) (n int, err error)
 //sys	Readlink(path string, buf []byte) (n int, err error)
+//sys	Readlinkat(dirfd int, path string, buf []byte) (n int, err error)
 //sys	Rename(from string, to string) (err error)
+//sys	Renameat(fromfd int, from string, tofd int, to string) (err error)
 //sys	Revoke(path string) (err error)
 //sys	Rmdir(path string) (err error)
 //sys	Seek(fd int, offset int64, whence int) (newoffset int64, err error) = SYS_LSEEK
@@ -332,10 +331,12 @@
 //sysnb	Setuid(uid int) (err error)
 //sys	Stat(path string, stat *Stat_t) (err error)
 //sys	Symlink(path string, link string) (err error)
+//sys	Symlinkat(oldpath string, newdirfd int, newpath string) (err error)
 //sys	Sync() (err error)
 //sys	Truncate(path string, length int64) (err error)
 //sys	Umask(newmask int) (oldmask int)
 //sys	Unlink(path string) (err error)
+//sys	Unlinkat(dirfd int, path string, flags int) (err error)
 //sys	Unmount(path string, flags int) (err error)
 //sys	write(fd int, p []byte) (n int, err error)
 //sys	mmap(addr uintptr, length uintptr, prot int, flag int, fd int, pos int64) (ret uintptr, err error)
