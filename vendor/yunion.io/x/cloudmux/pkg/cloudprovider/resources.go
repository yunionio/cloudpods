--- conflicted
+++ resolved
@@ -1822,10 +1822,7 @@
 	GetIsUpload() bool
 	GetCert() string
 	GetKey() string
-<<<<<<< HEAD
-=======
 	GetDnsZoneId() string
->>>>>>> 975f4ed8
 }
 
 type IAiGateway interface {
