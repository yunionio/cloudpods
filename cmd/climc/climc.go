--- conflicted
+++ resolved
@@ -218,12 +218,6 @@
 
 	if options.Version {
 		fmt.Printf("Yunion API client version:\n %s\n", version.GetJsonString())
-<<<<<<< HEAD
-	} else if len(os.Args) <= 1 || (options.ApiVersion == "v2" && len(os.Args) <= 3) {
-		session, e := newClientSession(options)
-		if e != nil {
-			showErrorAndExit(e)
-=======
 		return
 	}
 
@@ -231,7 +225,6 @@
 		session, err := newClientSession(options)
 		if err != nil {
 			showErrorAndExit(err)
->>>>>>> 437b3215
 		}
 		return session
 	}
