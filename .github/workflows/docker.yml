name: Docker image

on:
  push:
    branches:
    - master
    - releases/*
    #paths:
    #- 'cmd/*'
    #- 'pkg/*'
    #- 'vendor/*'

jobs:

  build:
    name: Build
    runs-on: ubuntu-latest
    steps:

    - name: Set up Go 1.14
      uses: actions/setup-go@v1
      with:
        go-version: 1.14
      id: go

    - name: Check out code into the Go module directory
      uses: actions/checkout@v1

    - name: Build
      run: |
        sudo apt-get update
<<<<<<< HEAD
        sudo apt-get install librados-dev librbd-dev # baremetal-agent needs this
        make cmd/baremetal-agent && ./scripts/bundle_libraries.sh _output/bin/bundles/baremetal-agent _output/bin/baremetal-agent
        make docker-alpine-build F='-j4 cmd/host cmd/vpcagent cmd/region-dns
        make cmd/apigateway cmd/climc cmd/keystone
        make cmd/logger cmd/region cmd/scheduler cmd/webconsole
        make cmd/yunionconf cmd/glance cmd/torrent cmd/s3gateway
        make cmd/ansibleserver cmd/cloudnet cmd/notify
        make cmd/host-deployer
        make cmd/cloudevent cmd/devtool cmd/cloudid
        make cmd/*cli
        make cmd/esxi-agent'

    - name: Image region
      uses: elgohr/Publish-Docker-Github-Action@master
      with:
        name: registry.cn-beijing.aliyuncs.com/yunionio/region
        username: ${{ secrets.DOCKER_USERNAME }}
        password: ${{ secrets.DOCKER_PASSWORD }}
        registry: registry.cn-beijing.aliyuncs.com
        snapshot: true
        dockerfile: build/docker/Dockerfile.region

    - name: Image host
      uses: elgohr/Publish-Docker-Github-Action@master
      with:
        name: registry.cn-beijing.aliyuncs.com/yunionio/host
        username: ${{ secrets.DOCKER_USERNAME }}
        password: ${{ secrets.DOCKER_PASSWORD }}
        registry: registry.cn-beijing.aliyuncs.com
        snapshot: true
        dockerfile: build/docker/Dockerfile.host

    - name: Image host-deployer
      uses: elgohr/Publish-Docker-Github-Action@master
      with:
        name: registry.cn-beijing.aliyuncs.com/yunionio/host-deployer
        username: ${{ secrets.DOCKER_USERNAME }}
        password: ${{ secrets.DOCKER_PASSWORD }}
        registry: registry.cn-beijing.aliyuncs.com
        snapshot: true
        dockerfile: build/docker/Dockerfile.host-deployer

    - name: Image baremetal-agent
      uses: elgohr/Publish-Docker-Github-Action@master
      with:
        name: registry.cn-beijing.aliyuncs.com/yunionio/baremetal-agent
        username: ${{ secrets.DOCKER_USERNAME }}
        password: ${{ secrets.DOCKER_PASSWORD }}
        registry: registry.cn-beijing.aliyuncs.com
        snapshot: true
        dockerfile: build/docker/Dockerfile.baremetal-agent

    - name: Image esxi-agent
      uses: elgohr/Publish-Docker-Github-Action@master
      with:
        name: registry.cn-beijing.aliyuncs.com/yunionio/esxi-agent
        username: ${{ secrets.DOCKER_USERNAME }}
        password: ${{ secrets.DOCKER_PASSWORD }}
        registry: registry.cn-beijing.aliyuncs.com
        snapshot: true
        dockerfile: build/docker/Dockerfile.esxi-agent

    - name: Image vpcagent
      uses: elgohr/Publish-Docker-Github-Action@master
      with:
        name: registry.cn-beijing.aliyuncs.com/yunionio/vpcagent
        username: ${{ secrets.DOCKER_USERNAME }}
        password: ${{ secrets.DOCKER_PASSWORD }}
        registry: registry.cn-beijing.aliyuncs.com
        snapshot: true
        dockerfile: build/docker/Dockerfile.vpcagent

    - name: Image climc
      uses: elgohr/Publish-Docker-Github-Action@master
      with:
        name: registry.cn-beijing.aliyuncs.com/yunionio/climc
        username: ${{ secrets.DOCKER_USERNAME }}
        password: ${{ secrets.DOCKER_PASSWORD }}
        registry: registry.cn-beijing.aliyuncs.com
        snapshot: true
        dockerfile: build/docker/Dockerfile.climc

    - name: Image keystone
      uses: elgohr/Publish-Docker-Github-Action@master
      with:
        name: registry.cn-beijing.aliyuncs.com/yunionio/keystone
        username: ${{ secrets.DOCKER_USERNAME }}
        password: ${{ secrets.DOCKER_PASSWORD }}
        registry: registry.cn-beijing.aliyuncs.com
        snapshot: true
        dockerfile: build/docker/Dockerfile.keystone

    - name: Image logger
      uses: elgohr/Publish-Docker-Github-Action@master
      with:
        name: registry.cn-beijing.aliyuncs.com/yunionio/logger
        username: ${{ secrets.DOCKER_USERNAME }}
        password: ${{ secrets.DOCKER_PASSWORD }}
        registry: registry.cn-beijing.aliyuncs.com
        snapshot: true
        dockerfile: build/docker/Dockerfile.logger

    - name: Image scheduler
      uses: elgohr/Publish-Docker-Github-Action@master
      with:
        name: registry.cn-beijing.aliyuncs.com/yunionio/scheduler
        username: ${{ secrets.DOCKER_USERNAME }}
        password: ${{ secrets.DOCKER_PASSWORD }}
        registry: registry.cn-beijing.aliyuncs.com
        snapshot: true
        dockerfile: build/docker/Dockerfile.scheduler

    - name: Image apigateway
      uses: elgohr/Publish-Docker-Github-Action@master
      with:
        name: registry.cn-beijing.aliyuncs.com/yunionio/apigateway
        username: ${{ secrets.DOCKER_USERNAME }}
        password: ${{ secrets.DOCKER_PASSWORD }}
        registry: registry.cn-beijing.aliyuncs.com
        snapshot: true
        dockerfile: build/docker/Dockerfile.apigateway

    - name: Image s3gateway
      uses: elgohr/Publish-Docker-Github-Action@master
      with:
        name: registry.cn-beijing.aliyuncs.com/yunionio/s3gateway
        username: ${{ secrets.DOCKER_USERNAME }}
        password: ${{ secrets.DOCKER_PASSWORD }}
        registry: registry.cn-beijing.aliyuncs.com
        snapshot: true
        dockerfile: build/docker/Dockerfile.s3gateway

    - name: Image ansibleserver
      uses: elgohr/Publish-Docker-Github-Action@master
      with:
        name: registry.cn-beijing.aliyuncs.com/yunionio/ansibleserver
        username: ${{ secrets.DOCKER_USERNAME }}
        password: ${{ secrets.DOCKER_PASSWORD }}
        registry: registry.cn-beijing.aliyuncs.com
        snapshot: true
        dockerfile: build/docker/Dockerfile.ansibleserver

    - name: Image cloudnet
      uses: elgohr/Publish-Docker-Github-Action@master
      with:
        name: registry.cn-beijing.aliyuncs.com/yunionio/cloudnet
        username: ${{ secrets.DOCKER_USERNAME }}
        password: ${{ secrets.DOCKER_PASSWORD }}
        registry: registry.cn-beijing.aliyuncs.com
        snapshot: true
        dockerfile: build/docker/Dockerfile.cloudnet

    - name: Image glance
      uses: elgohr/Publish-Docker-Github-Action@master
      with:
        name: registry.cn-beijing.aliyuncs.com/yunionio/glance
        username: ${{ secrets.DOCKER_USERNAME }}
        password: ${{ secrets.DOCKER_PASSWORD }}
        registry: registry.cn-beijing.aliyuncs.com
        snapshot: true
        dockerfile: build/docker/Dockerfile.glance

    - name: Image notify
      uses: elgohr/Publish-Docker-Github-Action@master
      with:
        name: registry.cn-beijing.aliyuncs.com/yunionio/notify
        username: ${{ secrets.DOCKER_USERNAME }}
        password: ${{ secrets.DOCKER_PASSWORD }}
        registry: registry.cn-beijing.aliyuncs.com
        snapshot: true
        dockerfile: build/docker/Dockerfile.notify
=======
        sudo apt-get install librados-dev librbd-dev
        # make cmd/apigateway cmd/climc cmd/keystone
        # make cmd/logger cmd/region cmd/scheduler cmd/webconsole
        # make cmd/yunionconf cmd/glance cmd/torrent cmd/s3gateway
        # make cmd/ansibleserver cmd/cloudnet cmd/notify
        make cmd/host && ./scripts/bundle_libraries.sh _output/bin/bundles/host _output/bin/host && ./scripts/host_find_libraries.sh _output/bin/bundles/host
        # make cmd/host-deployer && ./scripts/bundle_libraries.sh _output/bin/bundles/host-deployer _output/bin/host-deployer
        # make cmd/baremetal-agent && ./scripts/bundle_libraries.sh _output/bin/bundles/baremetal-agent _output/bin/baremetal-agent
        # make cmd/cloudevent

    # - name: Image baremetal-agent
    #   uses: elgohr/Publish-Docker-Github-Action@master
    #   with:
    #     name: registry.cn-beijing.aliyuncs.com/yunionio/baremetal-agent
    #     username: ${{ secrets.DOCKER_USERNAME }}
    #     password: ${{ secrets.DOCKER_PASSWORD }}
    #     registry: registry.cn-beijing.aliyuncs.com
    #     snapshot: true
    #     dockerfile: build/docker/Dockerfile.baremetal-agent

    # - name: Image climc
    #   uses: elgohr/Publish-Docker-Github-Action@master
    #   with:
    #     name: registry.cn-beijing.aliyuncs.com/yunionio/climc
    #     username: ${{ secrets.DOCKER_USERNAME }}
    #     password: ${{ secrets.DOCKER_PASSWORD }}
    #     registry: registry.cn-beijing.aliyuncs.com
    #     snapshot: true
    #     dockerfile: build/docker/Dockerfile.climc

    # - name: Image keystone
    #   uses: elgohr/Publish-Docker-Github-Action@master
    #   with:
    #     name: registry.cn-beijing.aliyuncs.com/yunionio/keystone
    #     username: ${{ secrets.DOCKER_USERNAME }}
    #     password: ${{ secrets.DOCKER_PASSWORD }}
    #     registry: registry.cn-beijing.aliyuncs.com
    #     snapshot: true
    #     dockerfile: build/docker/Dockerfile.keystone

    # - name: Image logger
    #   uses: elgohr/Publish-Docker-Github-Action@master
    #   with:
    #     name: registry.cn-beijing.aliyuncs.com/yunionio/logger
    #     username: ${{ secrets.DOCKER_USERNAME }}
    #     password: ${{ secrets.DOCKER_PASSWORD }}
    #     registry: registry.cn-beijing.aliyuncs.com
    #     snapshot: true
    #     dockerfile: build/docker/Dockerfile.logger

    # - name: Image region
    #   uses: elgohr/Publish-Docker-Github-Action@master
    #   with:
    #     name: registry.cn-beijing.aliyuncs.com/yunionio/region
    #     username: ${{ secrets.DOCKER_USERNAME }}
    #     password: ${{ secrets.DOCKER_PASSWORD }}
    #     registry: registry.cn-beijing.aliyuncs.com
    #     snapshot: true
    #     dockerfile: build/docker/Dockerfile.region

    # - name: Image scheduler
    #   uses: elgohr/Publish-Docker-Github-Action@master
    #   with:
    #     name: registry.cn-beijing.aliyuncs.com/yunionio/scheduler
    #     username: ${{ secrets.DOCKER_USERNAME }}
    #     password: ${{ secrets.DOCKER_PASSWORD }}
    #     registry: registry.cn-beijing.aliyuncs.com
    #     snapshot: true
    #     dockerfile: build/docker/Dockerfile.scheduler

    # - name: Image apigateway
    #   uses: elgohr/Publish-Docker-Github-Action@master
    #   with:
    #     name: registry.cn-beijing.aliyuncs.com/yunionio/apigateway
    #     username: ${{ secrets.DOCKER_USERNAME }}
    #     password: ${{ secrets.DOCKER_PASSWORD }}
    #     registry: registry.cn-beijing.aliyuncs.com
    #     snapshot: true
    #     dockerfile: build/docker/Dockerfile.apigateway

    # - name: Image s3gateway
    #   uses: elgohr/Publish-Docker-Github-Action@master
    #   with:
    #     name: registry.cn-beijing.aliyuncs.com/yunionio/s3gateway
    #     username: ${{ secrets.DOCKER_USERNAME }}
    #     password: ${{ secrets.DOCKER_PASSWORD }}
    #     registry: registry.cn-beijing.aliyuncs.com
    #     snapshot: true
    #     dockerfile: build/docker/Dockerfile.s3gateway

    # - name: Image ansibleserver
    #   uses: elgohr/Publish-Docker-Github-Action@master
    #   with:
    #     name: registry.cn-beijing.aliyuncs.com/yunionio/ansibleserver
    #     username: ${{ secrets.DOCKER_USERNAME }}
    #     password: ${{ secrets.DOCKER_PASSWORD }}
    #     registry: registry.cn-beijing.aliyuncs.com
    #     snapshot: true
    #     dockerfile: build/docker/Dockerfile.ansibleserver

    # - name: Image cloudnet
    #   uses: elgohr/Publish-Docker-Github-Action@master
    #   with:
    #     name: registry.cn-beijing.aliyuncs.com/yunionio/cloudnet
    #     username: ${{ secrets.DOCKER_USERNAME }}
    #     password: ${{ secrets.DOCKER_PASSWORD }}
    #     registry: registry.cn-beijing.aliyuncs.com
    #     snapshot: true
    #     dockerfile: build/docker/Dockerfile.cloudnet

    # - name: Image glance
    #   uses: elgohr/Publish-Docker-Github-Action@master
    #   with:
    #     name: registry.cn-beijing.aliyuncs.com/yunionio/glance
    #     username: ${{ secrets.DOCKER_USERNAME }}
    #     password: ${{ secrets.DOCKER_PASSWORD }}
    #     registry: registry.cn-beijing.aliyuncs.com
    #     snapshot: true
    #     dockerfile: build/docker/Dockerfile.glance

    # - name: Image notify
    #   uses: elgohr/Publish-Docker-Github-Action@master
    #   with:
    #     name: registry.cn-beijing.aliyuncs.com/yunionio/notify
    #     username: ${{ secrets.DOCKER_USERNAME }}
    #     password: ${{ secrets.DOCKER_PASSWORD }}
    #     registry: registry.cn-beijing.aliyuncs.com
    #     snapshot: true
    #     dockerfile: build/docker/Dockerfile.notify
>>>>>>> 42b20292

    - name: Image cloudevent
      uses: elgohr/Publish-Docker-Github-Action@master
      with:
        name: registry.cn-beijing.aliyuncs.com/yunionio/cloudevent
        username: ${{ secrets.DOCKER_USERNAME }}
        password: ${{ secrets.DOCKER_PASSWORD }}
        registry: registry.cn-beijing.aliyuncs.com
        snapshot: true
        dockerfile: build/docker/Dockerfile.cloudevent

<<<<<<< HEAD
    - name: Image cloudid
      uses: elgohr/Publish-Docker-Github-Action@master
      with:
        name: registry.cn-beijing.aliyuncs.com/yunionio/cloudid
        username: ${{ secrets.DOCKER_USERNAME }}
        password: ${{ secrets.DOCKER_PASSWORD }}
        registry: registry.cn-beijing.aliyuncs.com
        snapshot: true
        dockerfile: build/docker/Dockerfile.cloudid

    - name: Image devtool
      uses: elgohr/Publish-Docker-Github-Action@master
      with:
        name: registry.cn-beijing.aliyuncs.com/yunionio/devtool
        username: ${{ secrets.DOCKER_USERNAME }}
        password: ${{ secrets.DOCKER_PASSWORD }}
        registry: registry.cn-beijing.aliyuncs.com
        snapshot: true
        dockerfile: build/docker/Dockerfile.devtool

    - name: Image region DNS
      uses: elgohr/Publish-Docker-Github-Action@master
      with:
        name: registry.cn-beijing.aliyuncs.com/yunionio/region-dns
        username: ${{ secrets.DOCKER_USERNAME }}
        password: ${{ secrets.DOCKER_PASSWORD }}
        registry: registry.cn-beijing.aliyuncs.com
        snapshot: true
        dockerfile: build/docker/Dockerfile.region-dns
=======
    # - name: Image host-deployer
    #   uses: elgohr/Publish-Docker-Github-Action@master
    #   with:
    #     name: registry.cn-beijing.aliyuncs.com/yunionio/host-deployer
    #     username: ${{ secrets.DOCKER_USERNAME }}
    #     password: ${{ secrets.DOCKER_PASSWORD }}
    #     registry: registry.cn-beijing.aliyuncs.com
    #     snapshot: true
    #     dockerfile: build/docker/Dockerfile.host-deployer

    # - name: Image cloudevent 
    #   uses: elgohr/Publish-Docker-Github-Action@master
    #   with:
    #     name: registry.cn-beijing.aliyuncs.com/yunionio/cloudevent
    #     username: ${{ secrets.DOCKER_USERNAME }}
    #     password: ${{ secrets.DOCKER_PASSWORD }}
    #     registry: registry.cn-beijing.aliyuncs.com
    #     snapshot: true
    #     dockerfile: build/docker/Dockerfile.cloudevent
>>>>>>> 42b20292
<|MERGE_RESOLUTION|>--- conflicted
+++ resolved
@@ -29,7 +29,6 @@
     - name: Build
       run: |
         sudo apt-get update
-<<<<<<< HEAD
         sudo apt-get install librados-dev librbd-dev # baremetal-agent needs this
         make cmd/baremetal-agent && ./scripts/bundle_libraries.sh _output/bin/bundles/baremetal-agent _output/bin/baremetal-agent
         make docker-alpine-build F='-j4 cmd/host cmd/vpcagent cmd/region-dns
@@ -201,137 +200,6 @@
         registry: registry.cn-beijing.aliyuncs.com
         snapshot: true
         dockerfile: build/docker/Dockerfile.notify
-=======
-        sudo apt-get install librados-dev librbd-dev
-        # make cmd/apigateway cmd/climc cmd/keystone
-        # make cmd/logger cmd/region cmd/scheduler cmd/webconsole
-        # make cmd/yunionconf cmd/glance cmd/torrent cmd/s3gateway
-        # make cmd/ansibleserver cmd/cloudnet cmd/notify
-        make cmd/host && ./scripts/bundle_libraries.sh _output/bin/bundles/host _output/bin/host && ./scripts/host_find_libraries.sh _output/bin/bundles/host
-        # make cmd/host-deployer && ./scripts/bundle_libraries.sh _output/bin/bundles/host-deployer _output/bin/host-deployer
-        # make cmd/baremetal-agent && ./scripts/bundle_libraries.sh _output/bin/bundles/baremetal-agent _output/bin/baremetal-agent
-        # make cmd/cloudevent
-
-    # - name: Image baremetal-agent
-    #   uses: elgohr/Publish-Docker-Github-Action@master
-    #   with:
-    #     name: registry.cn-beijing.aliyuncs.com/yunionio/baremetal-agent
-    #     username: ${{ secrets.DOCKER_USERNAME }}
-    #     password: ${{ secrets.DOCKER_PASSWORD }}
-    #     registry: registry.cn-beijing.aliyuncs.com
-    #     snapshot: true
-    #     dockerfile: build/docker/Dockerfile.baremetal-agent
-
-    # - name: Image climc
-    #   uses: elgohr/Publish-Docker-Github-Action@master
-    #   with:
-    #     name: registry.cn-beijing.aliyuncs.com/yunionio/climc
-    #     username: ${{ secrets.DOCKER_USERNAME }}
-    #     password: ${{ secrets.DOCKER_PASSWORD }}
-    #     registry: registry.cn-beijing.aliyuncs.com
-    #     snapshot: true
-    #     dockerfile: build/docker/Dockerfile.climc
-
-    # - name: Image keystone
-    #   uses: elgohr/Publish-Docker-Github-Action@master
-    #   with:
-    #     name: registry.cn-beijing.aliyuncs.com/yunionio/keystone
-    #     username: ${{ secrets.DOCKER_USERNAME }}
-    #     password: ${{ secrets.DOCKER_PASSWORD }}
-    #     registry: registry.cn-beijing.aliyuncs.com
-    #     snapshot: true
-    #     dockerfile: build/docker/Dockerfile.keystone
-
-    # - name: Image logger
-    #   uses: elgohr/Publish-Docker-Github-Action@master
-    #   with:
-    #     name: registry.cn-beijing.aliyuncs.com/yunionio/logger
-    #     username: ${{ secrets.DOCKER_USERNAME }}
-    #     password: ${{ secrets.DOCKER_PASSWORD }}
-    #     registry: registry.cn-beijing.aliyuncs.com
-    #     snapshot: true
-    #     dockerfile: build/docker/Dockerfile.logger
-
-    # - name: Image region
-    #   uses: elgohr/Publish-Docker-Github-Action@master
-    #   with:
-    #     name: registry.cn-beijing.aliyuncs.com/yunionio/region
-    #     username: ${{ secrets.DOCKER_USERNAME }}
-    #     password: ${{ secrets.DOCKER_PASSWORD }}
-    #     registry: registry.cn-beijing.aliyuncs.com
-    #     snapshot: true
-    #     dockerfile: build/docker/Dockerfile.region
-
-    # - name: Image scheduler
-    #   uses: elgohr/Publish-Docker-Github-Action@master
-    #   with:
-    #     name: registry.cn-beijing.aliyuncs.com/yunionio/scheduler
-    #     username: ${{ secrets.DOCKER_USERNAME }}
-    #     password: ${{ secrets.DOCKER_PASSWORD }}
-    #     registry: registry.cn-beijing.aliyuncs.com
-    #     snapshot: true
-    #     dockerfile: build/docker/Dockerfile.scheduler
-
-    # - name: Image apigateway
-    #   uses: elgohr/Publish-Docker-Github-Action@master
-    #   with:
-    #     name: registry.cn-beijing.aliyuncs.com/yunionio/apigateway
-    #     username: ${{ secrets.DOCKER_USERNAME }}
-    #     password: ${{ secrets.DOCKER_PASSWORD }}
-    #     registry: registry.cn-beijing.aliyuncs.com
-    #     snapshot: true
-    #     dockerfile: build/docker/Dockerfile.apigateway
-
-    # - name: Image s3gateway
-    #   uses: elgohr/Publish-Docker-Github-Action@master
-    #   with:
-    #     name: registry.cn-beijing.aliyuncs.com/yunionio/s3gateway
-    #     username: ${{ secrets.DOCKER_USERNAME }}
-    #     password: ${{ secrets.DOCKER_PASSWORD }}
-    #     registry: registry.cn-beijing.aliyuncs.com
-    #     snapshot: true
-    #     dockerfile: build/docker/Dockerfile.s3gateway
-
-    # - name: Image ansibleserver
-    #   uses: elgohr/Publish-Docker-Github-Action@master
-    #   with:
-    #     name: registry.cn-beijing.aliyuncs.com/yunionio/ansibleserver
-    #     username: ${{ secrets.DOCKER_USERNAME }}
-    #     password: ${{ secrets.DOCKER_PASSWORD }}
-    #     registry: registry.cn-beijing.aliyuncs.com
-    #     snapshot: true
-    #     dockerfile: build/docker/Dockerfile.ansibleserver
-
-    # - name: Image cloudnet
-    #   uses: elgohr/Publish-Docker-Github-Action@master
-    #   with:
-    #     name: registry.cn-beijing.aliyuncs.com/yunionio/cloudnet
-    #     username: ${{ secrets.DOCKER_USERNAME }}
-    #     password: ${{ secrets.DOCKER_PASSWORD }}
-    #     registry: registry.cn-beijing.aliyuncs.com
-    #     snapshot: true
-    #     dockerfile: build/docker/Dockerfile.cloudnet
-
-    # - name: Image glance
-    #   uses: elgohr/Publish-Docker-Github-Action@master
-    #   with:
-    #     name: registry.cn-beijing.aliyuncs.com/yunionio/glance
-    #     username: ${{ secrets.DOCKER_USERNAME }}
-    #     password: ${{ secrets.DOCKER_PASSWORD }}
-    #     registry: registry.cn-beijing.aliyuncs.com
-    #     snapshot: true
-    #     dockerfile: build/docker/Dockerfile.glance
-
-    # - name: Image notify
-    #   uses: elgohr/Publish-Docker-Github-Action@master
-    #   with:
-    #     name: registry.cn-beijing.aliyuncs.com/yunionio/notify
-    #     username: ${{ secrets.DOCKER_USERNAME }}
-    #     password: ${{ secrets.DOCKER_PASSWORD }}
-    #     registry: registry.cn-beijing.aliyuncs.com
-    #     snapshot: true
-    #     dockerfile: build/docker/Dockerfile.notify
->>>>>>> 42b20292
 
     - name: Image cloudevent
       uses: elgohr/Publish-Docker-Github-Action@master
@@ -342,8 +210,7 @@
         registry: registry.cn-beijing.aliyuncs.com
         snapshot: true
         dockerfile: build/docker/Dockerfile.cloudevent
-
-<<<<<<< HEAD
+ 
     - name: Image cloudid
       uses: elgohr/Publish-Docker-Github-Action@master
       with:
@@ -372,25 +239,4 @@
         password: ${{ secrets.DOCKER_PASSWORD }}
         registry: registry.cn-beijing.aliyuncs.com
         snapshot: true
-        dockerfile: build/docker/Dockerfile.region-dns
-=======
-    # - name: Image host-deployer
-    #   uses: elgohr/Publish-Docker-Github-Action@master
-    #   with:
-    #     name: registry.cn-beijing.aliyuncs.com/yunionio/host-deployer
-    #     username: ${{ secrets.DOCKER_USERNAME }}
-    #     password: ${{ secrets.DOCKER_PASSWORD }}
-    #     registry: registry.cn-beijing.aliyuncs.com
-    #     snapshot: true
-    #     dockerfile: build/docker/Dockerfile.host-deployer
-
-    # - name: Image cloudevent 
-    #   uses: elgohr/Publish-Docker-Github-Action@master
-    #   with:
-    #     name: registry.cn-beijing.aliyuncs.com/yunionio/cloudevent
-    #     username: ${{ secrets.DOCKER_USERNAME }}
-    #     password: ${{ secrets.DOCKER_PASSWORD }}
-    #     registry: registry.cn-beijing.aliyuncs.com
-    #     snapshot: true
-    #     dockerfile: build/docker/Dockerfile.cloudevent
->>>>>>> 42b20292
+        dockerfile: build/docker/Dockerfile.region-dns